--- conflicted
+++ resolved
@@ -59,11 +59,7 @@
         except Exception:
             pass
 
-<<<<<<< HEAD
     tmp_file = tempfile.NamedTemporaryFile('w+t')
-=======
-    tmp_file = tempfile.NamedTemporaryFile('w+')
->>>>>>> de2bfa2c
     # Write the R header row to the temporary file
     hdr_str = "\t".join("c%s" % str(col + 1) for col in cols)
     tmp_file.write("%s\n" % hdr_str)
