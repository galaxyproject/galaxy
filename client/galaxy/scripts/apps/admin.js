var jQuery = require("jquery"),
    $ = jQuery,
    GalaxyApp = require("galaxy").GalaxyApp,
    AdminPanel = require("./panels/admin-panel"),
    FormWrapper = require("mvc/form/form-wrapper"),
    GridView = require("mvc/grid/grid-view"),
    Ui = require("mvc/ui/ui-misc"),
    QueryStringParsing = require("utils/query-string-parsing"),
    Router = require("layout/router"),
    Utils = require("utils/utils"),
    Page = require("layout/page");

window.app = function app(options, bootstrapped) {
    window.Galaxy = new GalaxyApp(options, bootstrapped);
    Galaxy.debug("admin app");

    /** Routes */
    var AdminRouter = Router.extend({
        routes: {
<<<<<<< HEAD
            '(/)admin(/)users' : 'show_users',
            '(/)admin(/)roles' : 'show_roles',
            '(/)admin(/)groups' : 'show_groups',
            '(/)admin(/)tool_versions' : 'show_tool_versions',
            '(/)admin(/)quotas' : 'show_quotas',
            '(/)admin(/)forms' : 'show_forms',
            '(/)admin(/)form(/)(:form_id)' : 'show_form'
=======
            "(/)admin(/)users": "show_users",
            "(/)admin(/)roles": "show_roles",
            "(/)admin(/)groups": "show_groups",
            "(/)admin(/)tool_versions": "show_tool_versions",
            "(/)admin(/)quotas": "show_quotas",
            "(/)admin(/)repositories": "show_repositories",
            "(/)admin(/)forms": "show_forms",
            "(/)admin(/)form(/)(:form_id)": "show_form"
>>>>>>> 7cfbb56a
        },

        authenticate: function(args, name) {
            return Galaxy.user && Galaxy.user.id && Galaxy.user.get("is_admin");
        },

        show_users: function() {
            this.page.display(
                new GridView({
                    url_base: Galaxy.root + "admin/users_list",
                    url_data: Galaxy.params,
                    dict_format: true
                })
            );
        },

        show_roles: function() {
            this.page.display(
                new GridView({
                    url_base: Galaxy.root + "admin/roles_list",
                    url_data: Galaxy.params,
                    dict_format: true
                })
            );
        },

        show_groups: function() {
            this.page.display(
                new GridView({
                    url_base: Galaxy.root + "admin/groups_list",
                    url_data: Galaxy.params,
                    dict_format: true
                })
            );
        },

        show_repositories: function() {
            this.page.display(
                new GridView({
                    url_base:
                        Galaxy.root + "admin_toolshed/browse_repositories",
                    url_data: Galaxy.params,
                    dict_format: true
                })
            );
        },

        show_tool_versions: function() {
            this.page.display(
                new GridView({
                    url_base: Galaxy.root + "admin/tool_versions_list",
                    url_data: Galaxy.params,
                    dict_format: true
                })
            );
        },

        show_quotas: function() {
            this.page.display(
                new GridView({
                    url_base: Galaxy.root + "admin/quotas_list",
                    url_data: Galaxy.params,
                    dict_format: true
                })
            );
        },

        show_forms: function() {
<<<<<<< HEAD
            this.page.display( new GridView( { url_base: Galaxy.root + 'forms/forms_list', url_data: Galaxy.params, dict_format: true } ) );
        },

        show_form : function( form_id ) {
            var id = '?id=' + QueryStringParsing.get( 'id' );
=======
            this.page.display(
                new GridView({
                    url_base: Galaxy.root + "forms/forms_list",
                    url_data: Galaxy.params,
                    dict_format: true
                })
            );
        },

        show_form: function(form_id) {
            var id = "?id=" + QueryStringParsing.get("id");
>>>>>>> 7cfbb56a
            var form_defs = {
                reset_user_password: {
                    title: "Reset passwords",
                    url: "admin/reset_user_password" + id,
                    icon: "fa-user",
                    submit_title: "Save new password",
                    redirect: "admin/users"
                },
                manage_roles_and_groups_for_user: {
                    url: "admin/manage_roles_and_groups_for_user" + id,
                    icon: "fa-users",
                    redirect: "admin/users"
                },
                manage_users_and_groups_for_role: {
                    url: "admin/manage_users_and_groups_for_role" + id,
                    redirect: "admin/roles"
                },
                manage_users_and_roles_for_group: {
                    url: "admin/manage_users_and_roles_for_group" + id,
                    redirect: "admin/groups"
                },
                manage_users_and_groups_for_quota: {
                    url: "admin/manage_users_and_groups_for_quota" + id,
                    redirect: "admin/quotas"
                },
                create_role: {
                    url: "admin/create_role",
                    redirect: "admin/roles"
                },
                create_group: {
                    url: "admin/create_group",
                    redirect: "admin/groups"
                },
                create_quota: {
                    url: "admin/create_quota",
                    redirect: "admin/quotas"
                },
                rename_role: {
                    url: "admin/rename_role" + id,
                    redirect: "admin/roles"
                },
                rename_group: {
                    url: "admin/rename_group" + id,
                    redirect: "admin/groups"
                },
                rename_quota: {
                    url: "admin/rename_quota" + id,
                    redirect: "admin/quotas"
                },
                edit_quota: {
                    url: "admin/edit_quota" + id,
                    redirect: "admin/quotas"
                },
                set_quota_default: {
                    url: "admin/set_quota_default" + id,
                    redirect: "admin/quotas"
                },
                create_form: {
                    url: "forms/create_form",
                    redirect: "admin/forms"
                },
<<<<<<< HEAD
                create_form: {
                    url             : 'forms/create_form',
                    redirect        : 'admin/forms'
                },
                edit_form: {
                    url             : 'forms/edit_form' + id,
                    redirect        : 'admin/forms'
                },
=======
                edit_form: {
                    url: "forms/edit_form" + id,
                    redirect: "admin/forms"
                }
>>>>>>> 7cfbb56a
            };
            this.page.display(new FormWrapper.View(form_defs[form_id]));
        }
    });

    $(function() {
        _.extend(options.config, { active_view: "admin" });
        Utils.setWindowTitle("Administration");
        Galaxy.page = new Page.View(
            _.extend(options, {
                Left: AdminPanel,
                Router: AdminRouter
            })
        );
    });
};<|MERGE_RESOLUTION|>--- conflicted
+++ resolved
@@ -17,15 +17,6 @@
     /** Routes */
     var AdminRouter = Router.extend({
         routes: {
-<<<<<<< HEAD
-            '(/)admin(/)users' : 'show_users',
-            '(/)admin(/)roles' : 'show_roles',
-            '(/)admin(/)groups' : 'show_groups',
-            '(/)admin(/)tool_versions' : 'show_tool_versions',
-            '(/)admin(/)quotas' : 'show_quotas',
-            '(/)admin(/)forms' : 'show_forms',
-            '(/)admin(/)form(/)(:form_id)' : 'show_form'
-=======
             "(/)admin(/)users": "show_users",
             "(/)admin(/)roles": "show_roles",
             "(/)admin(/)groups": "show_groups",
@@ -34,7 +25,6 @@
             "(/)admin(/)repositories": "show_repositories",
             "(/)admin(/)forms": "show_forms",
             "(/)admin(/)form(/)(:form_id)": "show_form"
->>>>>>> 7cfbb56a
         },
 
         authenticate: function(args, name) {
@@ -103,13 +93,6 @@
         },
 
         show_forms: function() {
-<<<<<<< HEAD
-            this.page.display( new GridView( { url_base: Galaxy.root + 'forms/forms_list', url_data: Galaxy.params, dict_format: true } ) );
-        },
-
-        show_form : function( form_id ) {
-            var id = '?id=' + QueryStringParsing.get( 'id' );
-=======
             this.page.display(
                 new GridView({
                     url_base: Galaxy.root + "forms/forms_list",
@@ -121,7 +104,6 @@
 
         show_form: function(form_id) {
             var id = "?id=" + QueryStringParsing.get("id");
->>>>>>> 7cfbb56a
             var form_defs = {
                 reset_user_password: {
                     title: "Reset passwords",
@@ -183,21 +165,10 @@
                     url: "forms/create_form",
                     redirect: "admin/forms"
                 },
-<<<<<<< HEAD
-                create_form: {
-                    url             : 'forms/create_form',
-                    redirect        : 'admin/forms'
-                },
-                edit_form: {
-                    url             : 'forms/edit_form' + id,
-                    redirect        : 'admin/forms'
-                },
-=======
                 edit_form: {
                     url: "forms/edit_form" + id,
                     redirect: "admin/forms"
                 }
->>>>>>> 7cfbb56a
             };
             this.page.display(new FormWrapper.View(form_defs[form_id]));
         }
