<<<<<<< HEAD
/* global Galaxy, $, _ */
import { GalaxyApp } from "galaxy";
=======
import $ from "jquery";
import "bootstrap";
import * as _ from "underscore";
import decodeUriComponent from "decode-uri-component";
import GalaxyApp from "galaxy";
>>>>>>> 2a422fa6
import Router from "layout/router";
import ToolPanel from "./panels/tool-panel";
import HistoryPanel from "./panels/history-panel";
import Page from "layout/page";
import ToolForm from "mvc/tool/tool-form";
import FormWrapper from "mvc/form/form-wrapper";
import Sharing from "components/Sharing.vue";
import UserPreferences from "mvc/user/user-preferences";
import CustomBuilds from "mvc/user/user-custom-builds";
import Tours from "mvc/tours";
import GridView from "mvc/grid/grid-view";
import GridShared from "mvc/grid/grid-shared";
import Workflows from "mvc/workflow/workflow";
import WorkflowImport from "components/WorkflowImport.vue";
import HistoryImport from "components/HistoryImport.vue";
import HistoryView from "components/HistoryView.vue";
import HistoryList from "mvc/history/history-list";
import PluginList from "components/PluginList.vue";
import ToolFormComposite from "mvc/tool/tool-form-composite";
import QueryStringParsing from "utils/query-string-parsing";
import Utils from "utils/utils";
import Ui from "mvc/ui/ui-misc";
import DatasetError from "mvc/dataset/dataset-error";
import DatasetEditAttributes from "mvc/dataset/dataset-edit-attributes";
import Citations from "components/Citations.vue";
import DisplayStructure from "components/DisplayStructured.vue";
import Vue from "vue";

/** define the 'Analyze Data'/analysis/main/home page for Galaxy
 *  * has a masthead
 *  * a left tool menu to allow the user to load tools in the center panel
 *  * a right history menu that shows the user's current data
 *  * a center panel
 *  Both panels (generally) persist while the center panel shows any
 *  UI needed for the current step of an analysis, like:
 *      * tool forms to set tool parameters,
 *      * tables showing the contents of datasets
 *      * etc.
 */
window.app = function app(options, bootstrapped) {
    window.Galaxy = new GalaxyApp(options, bootstrapped);
    Galaxy.debug("analysis app");

    /** Routes */
    var AnalysisRouter = Router.extend({
        routes: {
            "(/)": "home",
            "(/)root*": "home",
            "(/)tours(/)(:tour_id)": "show_tours",
            "(/)user(/)": "show_user",
            "(/)user(/)(:form_id)": "show_user_form",
            "(/)openids(/)list": "show_openids",
            "(/)pages(/)create(/)": "show_pages_create",
            "(/)pages(/)edit(/)": "show_pages_edit",
            "(/)pages(/)sharing(/)": "show_pages_sharing",
            "(/)pages(/)(:action_id)": "show_pages",
            "(/)visualizations(/)": "show_plugins",
            "(/)visualizations(/)edit(/)": "show_visualizations_edit",
            "(/)visualizations(/)sharing(/)": "show_visualizations_sharing",
            "(/)visualizations/(:action_id)": "show_visualizations",
            "(/)workflows/import": "show_workflows_import",
            "(/)workflows/run(/)": "show_workflows_run",
            "(/)workflows(/)list": "show_workflows",
            "(/)workflows/list_published(/)": "show_workflows_published",
            "(/)workflows/create(/)": "show_workflows_create",
            "(/)histories(/)citations(/)": "show_history_citations",
            "(/)histories(/)rename(/)": "show_histories_rename",
            "(/)histories(/)sharing(/)": "show_histories_sharing",
            "(/)histories(/)import(/)": "show_histories_import",
            "(/)histories(/)permissions(/)": "show_histories_permissions",
            "(/)histories/view": "show_history_view",
            "(/)histories/show_structure": "show_history_structure",
            "(/)histories(/)(:action_id)": "show_histories",
            "(/)datasets(/)list(/)": "show_datasets",
            "(/)custom_builds": "show_custom_builds",
            "(/)datasets/edit": "show_dataset_edit_attributes",
            "(/)datasets/error": "show_dataset_error"
        },

        require_login: ["show_user", "show_user_form", "show_workflows"],

        authenticate: function(args, name) {
            return (Galaxy.user && Galaxy.user.id) || this.require_login.indexOf(name) == -1;
        },

        _display_vue_helper: function(component, props) {
            let instance = Vue.extend(component);
            let vm = document.createElement("div");
            this.page.display(vm);
            new instance(props).$mount(vm);
        },

        show_tours: function(tour_id) {
            if (tour_id) {
                Tours.giveTourById(tour_id);
            } else {
                this.page.display(new Tours.ToursView());
            }
        },

        show_user: function() {
            this.page.display(new UserPreferences.View());
        },

        show_user_form: function(form_id) {
            var model = new UserPreferences.Model({
                user_id: Galaxy.params.id
            });
            this.page.display(new FormWrapper.View(_.extend(model.get(form_id), { active_tab: "user" })));
        },

        show_visualizations: function(action_id) {
            var activeTab = action_id == "list_published" ? "shared" : "user";
            this.page.display(
                new GridShared.View({
                    action_id: action_id,
                    plural: "Visualizations",
                    item: "visualization",
                    active_tab: activeTab
                })
            );
        },

        show_visualizations_edit: function() {
            this.page.display(
                new FormWrapper.View({
                    url: `visualization/edit?id=${QueryStringParsing.get("id")}`,
                    redirect: "visualizations/list",
                    active_tab: "visualization"
                })
            );
        },

        show_visualizations_sharing: function() {
            var sharingInstance = Vue.extend(Sharing);
            var vm = document.createElement("div");
            this.page.display(vm);
            new sharingInstance({
                propsData: {
                    id: QueryStringParsing.get("id"),
                    plural_name: "Visualizations",
                    model_class: "Visualization"
                }
            }).$mount(vm);
        },

        show_workflows_published: function() {
            this.page.display(
                new GridView({
                    url_base: `${Galaxy.root}workflow/list_published`,
                    active_tab: "shared"
                })
            );
        },

        show_history_view: function() {
            var historyInstance = Vue.extend(HistoryView);
            var vm = document.createElement("div");
            this.page.display(vm);
            new historyInstance({ propsData: { id: QueryStringParsing.get("id") } }).$mount(vm);
        },

        show_history_structure: function() {
            let displayStructureInstance = Vue.extend(DisplayStructure);
            let vm = document.createElement("div");
            this.page.display(vm);
            new displayStructureInstance({ propsData: { id: QueryStringParsing.get(" id: ") } }).$mount(vm);
        },

        show_histories: function(action_id) {
            this.page.display(new HistoryList.View({ action_id: action_id }));
        },

        show_history_citations: function() {
            var citationInstance = Vue.extend(Citations);
            var vm = document.createElement("div");
            this.page.display(vm);
            new citationInstance({ propsData: { id: QueryStringParsing.get("id"), source: "histories" } }).$mount(vm);
        },

        show_histories_rename: function() {
            this.page.display(
                new FormWrapper.View({
                    url: `history/rename?id=${QueryStringParsing.get("id")}`,
                    redirect: "histories/list"
                })
            );
        },

        show_histories_sharing: function() {
            var sharingInstance = Vue.extend(Sharing);
            var vm = document.createElement("div");
            this.page.display(vm);
            new sharingInstance({
                propsData: {
                    id: QueryStringParsing.get("id"),
                    plural_name: "Histories",
                    model_class: "History"
                }
            }).$mount(vm);
        },

        show_histories_import: function() {
            this._display_vue_helper(HistoryImport);
        },

        show_histories_permissions: function() {
            this.page.display(
                new FormWrapper.View({
                    url: `history/permissions?id=${QueryStringParsing.get("id")}`,
                    redirect: "histories/list"
                })
            );
        },

        show_openids: function() {
            this.page.display(
                new GridView({
                    url_base: `${Galaxy.root}user/openids_list`,
                    active_tab: "user"
                })
            );
        },

        show_datasets: function() {
            this.page.display(
                new GridView({
                    url_base: `${Galaxy.root}dataset/list`,
                    active_tab: "user"
                })
            );
        },

        show_pages: function(action_id) {
            var activeTab = action_id == "list_published" ? "shared" : "user";
            this.page.display(
                new GridShared.View({
                    action_id: action_id,
                    plural: "Pages",
                    item: "page",
                    active_tab: activeTab
                })
            );
        },

        show_pages_create: function() {
            this.page.display(
                new FormWrapper.View({
                    url: "page/create",
                    redirect: "pages/list",
                    active_tab: "user"
                })
            );
        },

        show_pages_edit: function() {
            this.page.display(
                new FormWrapper.View({
                    url: `page/edit?id=${QueryStringParsing.get("id")}`,
                    redirect: "pages/list",
                    active_tab: "user"
                })
            );
        },

        show_pages_sharing: function() {
            var sharingInstance = Vue.extend(Sharing);
            var vm = document.createElement("div");
            this.page.display(vm);
            new sharingInstance({
                propsData: {
                    id: QueryStringParsing.get("id"),
                    plural_name: "Pages",
                    model_class: "Page"
                }
            }).$mount(vm);
        },

        show_plugins: function() {
            var pluginListInstance = Vue.extend(PluginList);
            var vm = document.createElement("div");
            this.page.display(vm);
            new pluginListInstance().$mount(vm);
        },

        show_workflows: function() {
            this.page.display(new Workflows.View());
        },

        show_workflows_create: function() {
            this.page.display(
                new FormWrapper.View({
                    url: `workflow/create`,
                    redirect: "workflow/editor",
                    active_tab: "workflow"
                })
            );
        },

        show_workflows_run: function() {
            this._loadWorkflow();
        },

        show_workflows_import: function() {
            var workflowImportInstance = Vue.extend(WorkflowImport);
            var vm = document.createElement("div");
            this.page.display(vm);
            new workflowImportInstance().$mount(vm);
        },

        show_custom_builds: function() {
            var historyPanel = this.page.historyPanel.historyView;
            if (!historyPanel || !historyPanel.model || !historyPanel.model.id) {
                window.setTimeout(() => {
                    this.show_custom_builds();
                }, 500);
                return;
            }
            this.page.display(new CustomBuilds.View());
        },

        show_dataset_edit_attributes: function() {
            this.page.display(new DatasetEditAttributes.View());
        },

        show_dataset_error: function() {
            this.page.display(new DatasetError.View());
        },

        /**  */
        home: function(params) {
            // TODO: to router, remove Globals
            // load a tool by id (tool_id) or rerun a previous tool execution (job_id)
            if (params.tool_id || params.job_id) {
                if (params.tool_id === "upload1") {
                    this.page.toolPanel.upload.show();
                    this._loadCenterIframe("welcome");
                } else {
                    this._loadToolForm(params);
                }
            } else {
                // show the workflow run form
                if (params.workflow_id) {
                    this._loadWorkflow();
                    // load the center iframe with controller.action: galaxy.org/?m_c=history&m_a=list -> history/list
                } else if (params.m_c) {
                    this._loadCenterIframe(`${params.m_c}/${params.m_a}`);
                    // show the workflow run form
                } else {
                    this._loadCenterIframe("welcome");
                }
            }
        },

        /** load the center panel with a tool form described by the given params obj */
        _loadToolForm: function(params) {
            //TODO: load tool form code async
            if (params.tool_id) {
                params.id = decodeUriComponent(params.tool_id);
            }
            if (params.version) {
                params.version = decodeUriComponent(params.version);
            }
            this.page.display(new ToolForm.View(params));
        },

        /** load the center panel iframe using the given url */
        _loadCenterIframe: function(url, root) {
            root = root || Galaxy.root;
            url = root + url;
            this.page.$("#galaxy_main").prop("src", url);
        },

        /** load workflow by its url in run mode */
        _loadWorkflow: function() {
            Utils.get({
                url: `${Galaxy.root}api/workflows/${Utils.getQueryString("id")}/download?style=run`,
                success: response => {
                    this.page.display(new ToolFormComposite.View(_.extend(response, { active_tab: "workflow" })));
                },
                error: response => {
                    var error_msg = response.err_msg || "Error occurred while loading the resource.";
                    var options = {
                        message: error_msg,
                        status: "danger",
                        persistent: true,
                        active_tab: "workflow"
                    };
                    this.page.display(new Ui.Message(options));
                }
            });
        }
    });

    // render and start the router
    $(() => {
        options.config = _.extend(options.config, {
            hide_panels: Galaxy.params.hide_panels,
            hide_masthead: Galaxy.params.hide_masthead
        });
        Galaxy.page = new Page.View(
            _.extend(options, {
                Left: ToolPanel,
                Right: HistoryPanel,
                Router: AnalysisRouter
            })
        );
    });
};<|MERGE_RESOLUTION|>--- conflicted
+++ resolved
@@ -1,13 +1,6 @@
-<<<<<<< HEAD
 /* global Galaxy, $, _ */
 import { GalaxyApp } from "galaxy";
-=======
-import $ from "jquery";
-import "bootstrap";
-import * as _ from "underscore";
 import decodeUriComponent from "decode-uri-component";
-import GalaxyApp from "galaxy";
->>>>>>> 2a422fa6
 import Router from "layout/router";
 import ToolPanel from "./panels/tool-panel";
 import HistoryPanel from "./panels/history-panel";
