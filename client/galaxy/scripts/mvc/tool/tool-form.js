/* This is the regular tool form */
define([ 'utils/utils', 'mvc/ui/ui-misc', 'mvc/ui/ui-modal', 'mvc/tool/tool-form-base' ],
    function( Utils, Ui, Modal, ToolFormBase ) {
    var View = Backbone.View.extend({
        initialize: function( options ) {
            var self = this;
            this.modal = parent.Galaxy.modal || new Modal.View();
            this.form = new ToolFormBase( Utils.merge({
                listen_to_history : true,
                always_refresh    : false,
                customize         : function( options ) {
                    // build execute button
                    options.buttons = {
                        execute: execute_btn = new Ui.Button({
                            icon     : 'fa-check',
                            tooltip  : 'Execute: ' + options.name + ' (' + options.version + ')',
                            title    : 'Execute',
                            cls      : 'ui-button btn btn-primary',
                            floating : 'clear',
                            onclick  : function() {
                                execute_btn.wait();
                                self.form.portlet.disable();
                                self.submit( options, function() {
                                    execute_btn.unwait();
                                    self.form.portlet.enable();
                                } );
                            }
                        })
                    };
                    // remap feature
                    if ( options.job_id && options.job_remap ) {
                        options.inputs[ 'rerun_remap_job_id' ] = {
                            label       : 'Resume dependencies from this job',
                            name        : 'rerun_remap_job_id',
                            type        : 'select',
                            display     : 'radio',
                            ignore      : '__ignore__',
                            value       : '__ignore__',
                            options     : [ [ 'Yes', options.job_id ], [ 'No', '__ignore__' ] ],
                            help        : 'The previous run of this tool failed and other tools were waiting for it to finish successfully. Use this option to resume those tools using the new output(s) of this tool run.'
                        }
                    }
                }
            }, options ) );
            this.deferred = this.form.deferred;
            this.setElement( '<div/>' );
            this.$el.append( this.form.$el );
        },

        /** Submit a regular job.
         * @param{dict}     options   - Specifies tool id and version
         * @param{function} callback  - Called when request has completed
         */
        submit: function( options, callback ) {
            var self = this;
            var job_def = {
                tool_id         : options.id,
                tool_version    : options.version,
                inputs          : this.form.data.create()
            }
<<<<<<< HEAD

	
	  for (var job_input_id in job_def.inputs){
                        var input_id = this.form.data.match(job_input_id);
                        var input_def = this.form.input_list[input_id];
                        var typeParam = input_def['type']
                        if (typeParam == "password"){
                                job_def.inputs.JPCNn681vcGV4KuvuT16 = job_input_id;

                        }
            }

=======
>>>>>>> d9af95b4
            this.form.trigger( 'reset' );
            if ( !self.validate( job_def ) ) {
                Galaxy.emit.debug( 'tool-form::submit()', 'Submission canceled. Validation failed.' );
                callback && callback();
                return;
            }
            if ( options.action !== Galaxy.root + 'tool_runner/index' ) {
                var $f = $( '<form/>' ).attr( { action: options.action, method: options.method, enctype: options.enctype } );
                _.each( job_def.inputs, function( value, key ) { $f.append( $( '<input/>' ).attr( { 'name': key, 'value': value } ) ) } );
                $f.hide().appendTo( 'body' ).submit().remove();
                callback && callback();
                return;
            }
            Galaxy.emit.debug( 'tool-form::submit()', 'Validation complete.', job_def );
            Utils.request({
                type    : 'POST',
                url     : Galaxy.root + 'api/tools',
                data    : job_def,
                success : function( response ) {
                    callback && callback();
                    self.$el.children().hide();
                    self.$el.append( self._templateSuccess( response ) );
                    parent.Galaxy && parent.Galaxy.currHistoryPanel && parent.Galaxy.currHistoryPanel.refreshContents();
                },
                error   : function( response ) {
                    callback && callback();
                    Galaxy.emit.debug( 'tool-form::submit', 'Submission failed.', response );
                    var input_found = false;
                    if ( response && response.err_data ) {
                        var error_messages = self.form.data.matchResponse( response.err_data );
                        for (var input_id in error_messages) {
                            self.form.highlight( input_id, error_messages[ input_id ]);
                            input_found = true;
                            break;
                        }
                    }
                    if ( !input_found ) {
                        self.modal.show({
                            title   : 'Job submission failed',
                            body    : ( response && response.err_msg ) || self._templateError( job_def ),
                            buttons : { 'Close' : function() { self.modal.hide() } }
                        });
                    }
                }
            });
        },

        /** Validate job dictionary.
         * @param{dict}     job_def   - Job execution dictionary
        */
        validate: function( job_def ) {
            var job_inputs  = job_def.inputs;
            var batch_n     = -1;
            var batch_src   = null;
            for ( var job_input_id in job_inputs ) {
                var input_value = job_inputs[ job_input_id ];
                var input_id    = this.form.data.match( job_input_id );
                var input_field = this.form.field_list[ input_id ];
                var input_def   = this.form.input_list[ input_id ];
                if ( !input_id || !input_def || !input_field ) {
                    Galaxy.emit.debug('tool-form::validate()', 'Retrieving input objects failed.');
                    continue;
                }
                if ( !input_def.optional && input_value == null ) {
                    this.form.highlight( input_id );
                    return false;
                }
                if ( input_value && input_value.batch ) {
                    var n = input_value.values.length;
                    var src = n > 0 && input_value.values[ 0 ] && input_value.values[ 0 ].src;
                    if ( src ) {
                        if ( batch_src === null ) {
                            batch_src = src;
                        } else if ( batch_src !== src ) {
                            this.form.highlight( input_id, 'Please select either dataset or dataset list fields for all batch mode fields.' );
                            return false;
                        }
                    }
                    if ( batch_n === -1 ) {
                        batch_n = n;
                    } else if ( batch_n !== n ) {
                        this.form.highlight( input_id, 'Please make sure that you select the same number of inputs for all batch mode fields. This field contains <b>' + n + '</b> selection(s) while a previous field contains <b>' + batch_n + '</b>.' );
                        return false;
                    }
                }
            }
            return true;
        },

        _templateSuccess: function( response ) {
            if ( response.jobs && response.jobs.length > 0 ) {
                var njobs = response.jobs.length;
                var njobs_text = njobs == 1 ? '1 job has' : njobs + ' jobs have';
                var $message = $( '<div/>' ).addClass( 'donemessagelarge' )
                                            .append( $( '<p/>' ).text( njobs_text + ' been successfully added to the queue - resulting in the following datasets:' ) );
                _.each( response.outputs, function( output ) {
                    $message.append( $( '<p/>' ).addClass( 'messagerow' ).append( $( '<b/>' ).text( output.hid + ': ' + output.name ) ) );
                });
                $message.append( $( '<p/>' ).append( '<b/>' ).text( 'You can check the status of queued jobs and view the resulting data by refreshing the History pane. When the job has been run the status will change from \'running\' to \'finished\' if completed successfully or \'error\' if problems were encountered.' ) );
                return $message;
            } else {
                return this._templateError( response );
            }
        },

        _templateError: function( response ) {
            return  $( '<div/>' ).addClass( 'errormessagelarge' )
                                 .append( $( '<p/>' ).text( 'The server could not complete the request. Please contact the Galaxy Team if this error persists.' ) )
                                 .append( $( '<pre/>' ).text( JSON.stringify( response, null, 4 ) ) );
        }
    });

    return {
        View: View
    };
});<|MERGE_RESOLUTION|>--- conflicted
+++ resolved
@@ -58,7 +58,6 @@
                 tool_version    : options.version,
                 inputs          : this.form.data.create()
             }
-<<<<<<< HEAD
 
 	
 	  for (var job_input_id in job_def.inputs){
@@ -71,8 +70,6 @@
                         }
             }
 
-=======
->>>>>>> d9af95b4
             this.form.trigger( 'reset' );
             if ( !self.validate( job_def ) ) {
                 Galaxy.emit.debug( 'tool-form::submit()', 'Submission canceled. Validation failed.' );
