/**
    This is the base class of the tool form plugin. This class is e.g. inherited by the regular and the workflow tool form.
*/
define( [ 'utils/utils', 'utils/deferred', 'mvc/ui/ui-misc', 'mvc/form/form-view', 'mvc/citation/citation-model', 'mvc/citation/citation-view' ],
    function( Utils, Deferred, Ui, FormBase, CitationModel, CitationView ) {
    return FormBase.extend({
        initialize: function( options ) {
            var self = this;
            this.deferred = new Deferred();
            FormBase.prototype.initialize.call( this, options );
            if ( this.model.get( 'inputs' ) ) {
                this._buildForm( this.model.attributes );
            } else {
                this.deferred.execute( function( process ) {
                    self._buildModel( process, self.model.attributes, true );
                });
            }
            // listen to history panel
            if ( this.model.get( 'listen_to_history' ) && parent.Galaxy && parent.Galaxy.currHistoryPanel ) {
                this.listenTo( parent.Galaxy.currHistoryPanel.collection, 'change', function() {
                    self.model.get( 'onchange' )();
                });
            }
            // destroy dom elements
            this.$el.on( 'remove', function() { self.remove() } );
        },

        /** Wait for deferred build processes before removal */
        remove: function() {
            var self = this;
            this.$el.hide();
            this.deferred.execute( function() {
                FormBase.prototype.remove.call( self );
                Galaxy.emit.debug( 'tool-form-base::remove()', 'Destroy view.' );
            });
        },

        /** Build form */
        _buildForm: function( options ) {
            var self = this;
            this.model.set( options );
            this.model.set({
                title       : '<b>' + options.name + '</b> ' + options.description + ' (Galaxy Version ' + options.version + ')',
                operations  : !this.model.get( 'hide_operations' ) && this._operations(),
                onchange    : function() {
                    self.deferred.reset();
                    self.deferred.execute( function ( process ) {
                        self.model.get( 'postchange' )( process, self );
                    });
                }
            });
            this.model.get( 'customize' ) && this.model.get( 'customize' )( this );
            this.render();
            if ( !this.model.get( 'collapsible' ) ) {
                this.$el.append( $( '<div/>' ).addClass( 'ui-margin-top-large' ).append( this._footer() ) );
            }
        },

        /** Builds a new model through api call and recreates the entire form */
        _buildModel: function( process, new_options, hide_message ) {
            var self = this;
            var options = this.model.attributes;
            options.version = new_options.version;
            options.id = new_options.id;

            // build request url
            var build_url = '';
            var build_data = {};
            if ( options.job_id ) {
                build_url = Galaxy.root + 'api/jobs/' + options.job_id + '/build_for_rerun';
            } else {
                build_url = Galaxy.root + 'api/tools/' + options.id + '/build';
                if ( Galaxy.params && Galaxy.params.tool_id == options.id ) {
                    build_data = $.extend( {}, Galaxy.params );
                    options.version && ( build_data[ 'tool_version' ] = options.version );
                }
            }

            // get initial model
            Utils.get({
                url     : build_url,
                data    : build_data,
                success : function( data ) {
                    if( !data.display ) {
                        window.location = Galaxy.root;
                        return;
                    }
                    self._buildForm( data );
                    !hide_message && self.message.update({
                        status      : 'success',
                        message     : 'Now you are using \'' + options.name + '\' version ' + options.version + ', id \'' + options.id + '\'.',
                        persistent  : false
                    });
                    Galaxy.emit.debug('tool-form-base::_buildModel()', 'Initial tool model ready.', data);
                    process.resolve();
                },
                error   : function( response, status ) {
                    var error_message = ( response && response.err_msg ) || 'Uncaught error.';
                    if ( status == 401 ) {
                        window.location = Galaxy.root + 'user/login?' + $.param({ redirect : Galaxy.root + '?tool_id=' + options.id });
                    } else if ( self.$el.is( ':empty' ) ) {
                        self.$el.prepend( ( new Ui.Message({
                            message     : error_message,
                            status      : 'danger',
                            persistent  : true,
                            large       : true
                        }) ).$el );
                    } else {
                        Galaxy.modal && Galaxy.modal.show({
                            title   : 'Tool request failed',
                            body    : error_message,
                            buttons : {
                                'Close' : function() {
                                    Galaxy.modal.hide();
                                }
                            }
                        });
                    }
                    Galaxy.emit.debug( 'tool-form-base::_buildModel()', 'Initial tool model request failed.', response );
                    process.reject();
                }
            });
        },

        /** Create tool operation menu */
        _operations: function() {
            var self = this;
            var options = this.model.attributes;

            // button for version selection
            var versions_button = new Ui.ButtonMenu({
                icon    : 'fa-cubes',
                title   : ( !options.narrow && 'Versions' ) || null,
                tooltip : 'Select another tool version'
            });
            if ( !options.sustain_version && options.versions && options.versions.length > 1 ) {
                for ( var i in options.versions ) {
                    var version = options.versions[ i ];
                    if ( version != options.version ) {
                        versions_button.addMenu({
                            title   : 'Switch to ' + version,
                            version : version,
                            icon    : 'fa-cube',
                            onclick : function() {
                                // here we update the tool version (some tools encode the version also in the id)
                                var id = options.id.replace( options.version, this.version );
                                var version = this.version;
                                // queue model request
                                self.deferred.reset();
                                self.deferred.execute( function( process ) {
                                    self._buildModel( process, { id : id, version : version } )
                                });
                            }
                        });
                    }
                }
            } else {
                versions_button.$el.hide();
            }

            // button for options e.g. search, help
            var menu_button = new Ui.ButtonMenu({
                icon    : 'fa-caret-down',
                title   : ( !options.narrow && 'Options' ) || null,
                tooltip : 'View available options'
            });
            if ( options.biostar_url ) {
                menu_button.addMenu({
                    icon    : 'fa-question-circle',
                    title   : 'Question?',
                    onclick : function() {
                        window.open( options.biostar_url + '/p/new/post/' );
                    }
                });
                menu_button.addMenu({
                    icon    : 'fa-search',
                    title   : 'Search',
                    onclick : function() {
                        window.open( options.biostar_url + '/local/search/page/?q=' + options.name );
                    }
                });
            };
            menu_button.addMenu({
                icon    : 'fa-share',
                title   : 'Share',
                onclick : function() {
                    prompt( 'Copy to clipboard: Ctrl+C, Enter', window.location.origin + Galaxy.root + 'root?tool_id=' + options.id );
                }
            });

            // add admin operations
            if ( Galaxy.user && Galaxy.user.get( 'is_admin' ) ) {
                menu_button.addMenu({
                    icon    : 'fa-download',
                    title   : 'Download',
                    onclick : function() {
                        window.location.href = Galaxy.root + 'api/tools/' + options.id + '/download';
                    }
                });
                menu_button.addMenu({
                    icon    : 'fa-refresh',
                    title   : 'Reload XML',
                    onclick : function() {
<<<<<<< HEAD
                        var modalMessage = new Ui.Modal.View();
                        $.ajax({
                            url: Galaxy.root + 'api/tools/' + options.id + '/reload',
                            type: "GET",
                        }).done(function(data){
                            modalMessage.show({
                                title   : data.done ? 'Tool XML Reload' : 'Tool XML Reload Error',
                                body    : data.done ? data.done : data.error,
                                buttons : { 'Close' : function() { modalMessage.hide() } }
                            });
                            window.setTimeout(function(){modalMessage.hide();}, 2000);
                        }).fail(function(error){
                            modalMessage.show({
                                title: "Tool XML Reload AJAX Error",
                                body: options.id + " " + error,
                                buttons : { 'Close' : function() { modalMessage.hide() } }
                            });
=======
                        Utils.get({
                            url     : Galaxy.root + 'api/tools/' + options.id + '/reload',
                            success : function( response ) {
                                self.message.update( { persistent : false, message : 'Tool XML has been reloaded.', status : 'success' } );
                            },
                            error   : function( response ) {
                                self.message.update( { persistent : false, message : response.err_msg, status : 'danger' } );
                            }
>>>>>>> 73b8fc45
                        });
                    }
                });
            }

            // button for version selection
            if ( options.requirements && options.requirements.length > 0 ) {
                menu_button.addMenu({
                    icon    : 'fa-info-circle',
                    title   : 'Requirements',
                    onclick : function() {
                        if ( !this.requirements_visible || self.portlet.collapsed ) {
                            this.requirements_visible = true;
                            self.portlet.expand();
                            self.message.update( { persistent : true, message : self._templateRequirements( options ), status : 'info' } );
                        } else {
                            this.requirements_visible = false;
                            self.message.update( { message : '' } );
                        }
                    }
                });
            }

            // add toolshed url
            if ( options.sharable_url ) {
                menu_button.addMenu({
                    icon    : 'fa-external-link',
                    title   : 'See in Tool Shed',
                    onclick : function() {
                        window.open( options.sharable_url );
                    }
                });
            }

            return {
                menu        : menu_button,
                versions    : versions_button
            }
        },

        /** Create footer */
        _footer: function() {
            var options = this.model.attributes;
            var $el = $( '<div/>' ).append( this._templateHelp( options ) );
            if ( options.citations ) {
                var $citations = $( '<div/>' );
                var citations = new CitationModel.ToolCitationCollection();
                citations.tool_id = options.id;
                var citation_list_view = new CitationView.CitationListView({ el: $citations, collection: citations });
                citation_list_view.render();
                citations.fetch();
                $el.append( $citations );
            }
            return $el;
        },

        /** Templates */
        _templateHelp: function( options ) {
            var $tmpl = $( '<div/>' ).addClass( 'ui-form-help' ).append( options.help );
            $tmpl.find( 'a' ).attr( 'target', '_blank' );
            return $tmpl;
        },

        _templateRequirements: function( options ) {
            var nreq = options.requirements.length;
            if ( nreq > 0 ) {
                var requirements_message = 'This tool requires ';
                _.each( options.requirements, function( req, i ) {
                    requirements_message += req.name + ( req.version ? ' (Version ' + req.version + ')' : '' ) + ( i < nreq - 2 ? ', ' : ( i == nreq - 2 ? ' and ' : '' ) );
                });
                var requirements_link = $( '<a/>' ).attr( 'target', '_blank' ).attr( 'href', 'https://wiki.galaxyproject.org/Tools/Requirements' ).text( 'here' );
                return $( '<span/>' ).append( requirements_message + '. Click ' ).append( requirements_link ).append( ' for more information.' );
            }
            return 'No requirements found.';
        }
    });
});<|MERGE_RESOLUTION|>--- conflicted
+++ resolved
@@ -201,25 +201,6 @@
                     icon    : 'fa-refresh',
                     title   : 'Reload XML',
                     onclick : function() {
-<<<<<<< HEAD
-                        var modalMessage = new Ui.Modal.View();
-                        $.ajax({
-                            url: Galaxy.root + 'api/tools/' + options.id + '/reload',
-                            type: "GET",
-                        }).done(function(data){
-                            modalMessage.show({
-                                title   : data.done ? 'Tool XML Reload' : 'Tool XML Reload Error',
-                                body    : data.done ? data.done : data.error,
-                                buttons : { 'Close' : function() { modalMessage.hide() } }
-                            });
-                            window.setTimeout(function(){modalMessage.hide();}, 2000);
-                        }).fail(function(error){
-                            modalMessage.show({
-                                title: "Tool XML Reload AJAX Error",
-                                body: options.id + " " + error,
-                                buttons : { 'Close' : function() { modalMessage.hide() } }
-                            });
-=======
                         Utils.get({
                             url     : Galaxy.root + 'api/tools/' + options.id + '/reload',
                             success : function( response ) {
@@ -228,7 +209,6 @@
                             error   : function( response ) {
                                 self.message.update( { persistent : false, message : response.err_msg, status : 'danger' } );
                             }
->>>>>>> 73b8fc45
                         });
                     }
                 });
