import _ from "underscore";
import $ from "jquery";
import { getAppRoot } from "onload/loadConfig";
import { getGalaxyInstance } from "app";
import _l from "utils/localization";
import PopupMenu from "mvc/ui/popup-menu";
import historyCopyDialog from "mvc/history/copy-dialog";
import Webhooks from "mvc/webhooks";

// ============================================================================
var menu = [
    {
        html: _l("History Lists"),
        header: true
    },
    {
        html: _l("Saved Histories"),
        href: "histories/list",
        target: "_top"
    },
    {
        html: _l("Histories Shared with Me"),
        href: "histories/list_shared",
        target: "_top"
    },
    {
        html: _l("Current History"),
        header: true,
        anon: true
    },
    {
        html: _l("Copy History"),
        func: function() {
            let Galaxy = getGalaxyInstance();
            historyCopyDialog(Galaxy.currHistoryPanel.model).done(() => {
                Galaxy.currHistoryPanel.loadCurrentHistory();
            });
        }
    },
    {
        html: _l("Share or Publish"),
        func: function() {
            let Galaxy = getGalaxyInstance();
            if (Galaxy && Galaxy.currHistoryPanel && Galaxy.router) {
                Galaxy.router.push(`/histories/sharing?id=${Galaxy.currHistoryPanel.model.id}`);
            }
        }
    },
    {
        html: _l("Show Structure"),
        anon: true,
        func: function() {
            let Galaxy = getGalaxyInstance();
            if (Galaxy && Galaxy.currHistoryPanel && Galaxy.router) {
                Galaxy.router.push("/histories/show_structure");
            }
        }
    },
    {
        html: _l("Extract Workflow"),
        href: "workflow/build_from_current_history"
    },
    {
        html: _l("Delete"),
        anon: true,
        func: function() {
            let Galaxy = getGalaxyInstance();
            if (Galaxy && Galaxy.currHistoryPanel && confirm(_l("Really delete the current history?"))) {
                Galaxy.currHistoryPanel.model._delete().done(() => {
                    Galaxy.currHistoryPanel.loadCurrentHistory();
                });
            }
        }
    },
    {
        html: _l("Delete Permanently"),
        purge: true,
        anon: true,
        func: function() {
            let Galaxy = getGalaxyInstance();
            if (
                Galaxy &&
                Galaxy.currHistoryPanel &&
                confirm(_l("Really delete the current history permanently? This cannot be undone."))
            ) {
                Galaxy.currHistoryPanel.model.purge().done(() => {
                    Galaxy.currHistoryPanel.loadCurrentHistory();
                });
            }
        }
    },
    {
        html: _l("Make Data Private"),
        anon: true,
        func: function() {
            let Galaxy = getGalaxyInstance();
            if (
                Galaxy &&
                Galaxy.currHistoryPanel &&
                confirm(
                    _l(
                        "This will make all the data in this history private (excluding library datasets), and will set permissions such that all new data is created as private.  Any datasets within that are currently shared will need to be re-shared or published.  Are you sure you want to do this?"
                    )
                )
            ) {
                $.post(`${Galaxy.root}history/make_private`, { history_id: Galaxy.currHistoryPanel.model.id }, () => {
                    Galaxy.currHistoryPanel.loadCurrentHistory();
                });
            }
        }
    },
    {
        html: _l("Dataset Actions"),
        header: true,
        anon: true
    },
    {
        html: _l("Copy Datasets"),
        href: "dataset/copy_datasets"
    },
    {
        html: _l("Dataset Security"),
        func: function() {
            let Galaxy = getGalaxyInstance();
            if (Galaxy && Galaxy.currHistoryPanel && Galaxy.router) {
                Galaxy.router.push(`/histories/permissions?id=${Galaxy.currHistoryPanel.model.id}`);
            }
        }
    },
    {
        html: _l("Resume Paused Jobs"),
        href: "history/resume_paused_jobs?current=True",
        anon: true
    },
    {
        html: _l("Collapse Expanded Datasets"),
        func: function() {
            let Galaxy = getGalaxyInstance();
            if (Galaxy && Galaxy.currHistoryPanel) {
                Galaxy.currHistoryPanel.collapseAll();
            }
        }
    },
    {
        html: _l("Unhide Hidden Datasets"),
        anon: true,
        func: function() {
            let Galaxy = getGalaxyInstance();
            // TODO: Deprecate this functionality and replace with group dataset selector and action combination
            if (Galaxy && Galaxy.currHistoryPanel && confirm(_l("Really unhide all hidden datasets?"))) {
                $.post(`${getAppRoot()}history/adjust_hidden`, { user_action: "unhide" }, () => {
                    Galaxy.currHistoryPanel.loadCurrentHistory();
                });
            }
        }
    },
    {
        html: _l("Delete Hidden Datasets"),
        anon: true,
        func: function() {
            let Galaxy = getGalaxyInstance();
            // TODO: Deprecate this functionality and replace with group dataset selector and action combination
            if (Galaxy && Galaxy.currHistoryPanel && confirm(_l("Really delete all hidden datasets?"))) {
                $.post(`${getAppRoot()}history/adjust_hidden`, { user_action: "delete" }, () => {
                    Galaxy.currHistoryPanel.loadCurrentHistory();
                });
            }
        }
    },
    {
        html: _l("Purge Deleted Datasets"),
        confirm: _l("Really delete all deleted datasets permanently? This cannot be undone."),
        href: "history/purge_deleted_datasets",
        purge: true,
        anon: true
    },

    {
        html: _l("Downloads"),
        header: true
    },
    {
        html: _l("Export Tool Citations"),
        anon: true,
        func: function() {
            let Galaxy = getGalaxyInstance();
            if (Galaxy && Galaxy.currHistoryPanel && Galaxy.router) {
                Galaxy.router.push(`/histories/citations?id=${Galaxy.currHistoryPanel.model.id}`);
            }
        }
    },
    {
        html: _l("Export History to File"),
        href: "history/export_archive?preview=True",
        anon: true
<<<<<<< HEAD
    },
    {
	html: _l("Export History Write Up"),
	href: "workflow/export_writeup"
    },

    {
        html: _l("Other Actions"),
        header: true
    },
    {
        html: _l("Import from File"),
        href: "histories/import",
        target: "_top"
=======
>>>>>>> 2c6e99a4
    }
];

// Webhooks
Webhooks.load({
    type: "history-menu",
    async: false, // (hypothetically) slows down the performance
    callback: function(webhooks) {
        var webhooks_menu = [];

        webhooks.each(model => {
            var webhook = model.toJSON();
            if (webhook.activate) {
                webhooks_menu.push({
                    html: _l(webhook.config.title),
                    // func: function() {},
                    anon: true
                });
            }
        });

        if (webhooks_menu.length > 0) {
            webhooks_menu.unshift({
                html: _l("Webhooks"),
                header: true
            });
            $.merge(menu, webhooks_menu);
        }
    }
});

function buildMenu(isAnon, purgeAllowed, urlRoot) {
    return _.clone(menu).filter(menuOption => {
        if (isAnon && !menuOption.anon) {
            return false;
        }
        if (!purgeAllowed && menuOption.purge) {
            return false;
        }

        //TODO:?? hard-coded galaxy_main
        if (menuOption.href) {
            menuOption.href = urlRoot + menuOption.href;
            menuOption.target = menuOption.target || "galaxy_main";
        }

        if (menuOption.confirm) {
            menuOption.func = () => {
                const galaxy_main = window.parent.document.getElementById("galaxy_main");
                if (confirm(menuOption.confirm) && galaxy_main){
                    galaxy_main.src = menuOption.href;
                }
            };
        }
        return true;
    });
}

var create = ($button, options) => {
    options = options || {};
    var isAnon = options.anonymous === undefined ? true : options.anonymous;
    var purgeAllowed = options.purgeAllowed || false;
    var menu = buildMenu(isAnon, purgeAllowed, getAppRoot());
    return new PopupMenu($button, menu);
};

// ============================================================================
export default create;<|MERGE_RESOLUTION|>--- conflicted
+++ resolved
@@ -193,7 +193,6 @@
         html: _l("Export History to File"),
         href: "history/export_archive?preview=True",
         anon: true
-<<<<<<< HEAD
     },
     {
 	html: _l("Export History Write Up"),
@@ -208,8 +207,6 @@
         html: _l("Import from File"),
         href: "histories/import",
         target: "_top"
-=======
->>>>>>> 2c6e99a4
     }
 ];
 
