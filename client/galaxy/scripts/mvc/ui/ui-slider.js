--- conflicted
+++ resolved
@@ -29,7 +29,6 @@
             .on("change", e => {
                 this.value(e.currentTarget.value);
             })
-<<<<<<< HEAD
             .on("input", e => {
                 const input = e.currentTarget;
                 if (this._isParameter(input.value)) {
@@ -37,46 +36,10 @@
                 }
                 else if (!this.model.get("precise")) {
                     input.value = input.value.split(".")[0];
-=======
-            .on("keyup", e => {
-                pressed[e.which] = false;
-            })
-            .on("keydown", function(e) {
-                var v = e.which;
-                pressed[v] = true;
-                if (self.model.get("is_workflow") && pressed[16] && v == 52) {
-                    self.value("$");
-                    event.preventDefault();
-                } else if (
-                    !(
-                        v == 8 ||
-                        v == 9 ||
-                        v == 13 ||
-                        v == 37 ||
-                        v == 39 ||
-                        v == 69 ||
-                        (v >= 48 && v <= 57) ||
-                        (v >= 96 && v <= 105) ||
-                        ((v == 190 || v == 110) &&
-                            $(this)
-                                .val()
-                                .indexOf(".") == -1 &&
-                            self.model.get("precise")) ||
-                        ((v == 189 || v == 109) &&
-                            $(this)
-                                .val()
-                                .indexOf("-") == -1) ||
-                        self._isParameter($(this).val()) ||
-                        pressed[91] ||
-                        pressed[17]
-                    )
-                ) {
-                    event.preventDefault();
->>>>>>> 38a04f16
                 }
                 input.value = input.value.replace(/[^0-9eE.-]/g, '');
             });
-
+            
         // build slider, cannot be rebuild in render
         const opts = this.model.attributes;
         this.has_slider = opts.max !== null && opts.min !== null && opts.max > opts.min;
