--- conflicted
+++ resolved
@@ -676,11 +676,7 @@
                     var options = JSON.parse(text);
                     options.node = node;
                     options.datatypes = this.datatypes;
-<<<<<<< HEAD
-                    $el.append((new ToolForm.View(options)).$el);
-=======
-                    formView = new ToolsForm.View(options);
->>>>>>> 91d348a7
+                    formView = new ToolForm.View(options);
                 } else {
                     var options = {
                         html: text,
