--- conflicted
+++ resolved
@@ -1,5 +1,4 @@
 import $ from "jquery";
-import { getAppRoot } from "onload/loadConfig";
 import Connector from "mvc/workflow/workflow-connector";
 import * as Toastr from "libs/toastr";
 
@@ -277,13 +276,8 @@
                 $.each(node.output_terminals, (ot_id, ot) => {
                     if (node.post_job_actions[`HideDatasetAction${ot.name}`] === undefined) {
                         node.addWorkflowOutput(ot.name);
-<<<<<<< HEAD
-                        var callout = $(node.element).find(`.callout.${ot.name.replace(/(?=[()])/g, "\\")}`);
-                        callout.find("img").attr("src", `${getAppRoot()}static/images/fugue/asterisk-small.png`);
-=======
                         var callout = $(node.element).find(`.callout-terminal.${ot.name.replace(/(?=[()])/g, "\\")}`);
                         callout.find("icon").addClass("mark-terminal-active");
->>>>>>> 5f2c785d
                         wf.has_changes = true;
                     }
                 });
