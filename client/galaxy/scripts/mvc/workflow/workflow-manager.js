define(["mvc/workflow/workflow-connector", "libs/toastr"], function(
    Connector,
    Toastr
) {
    function Workflow(app, canvas_container) {
        this.app = app;
        this.canvas_container = canvas_container;
        this.id_counter = 0;
        this.nodes = {};
        this.name = null;
        this.has_changes = false;
        this.active_form_has_changes = false;
        this.workflowOutputLabels = {};
    }
    $.extend(Workflow.prototype, {
        canLabelOutputWith: function(label) {
            if (label) {
                return !(label in this.workflowOutputLabels);
            } else {
                // empty labels are non-exclusive, so allow this one.
                return true;
            }
        },
        registerOutputLabel: function(label) {
            if (label) {
                this.workflowOutputLabels[label] = true;
            }
        },
        unregisterOutputLabel: function(label) {
            if (label) {
                delete this.workflowOutputLabels[label];
            }
        },
        updateOutputLabel: function(fromLabel, toLabel) {
            if (fromLabel) {
                this.unregisterOutputLabel(fromLabel);
            }
            if (!this.canLabelOutputWith(toLabel)) {
                Toastr.warning(
                    "Workflow contains duplicate workflow output labels " +
                        toLabel +
                        ". This must be fixed before it can be saved."
                );
            }
            if (toLabel) {
                this.registerOutputLabel(toLabel);
            }
        },
        attemptUpdateOutputLabel: function(node, outputName, label) {
            if (this.canLabelOutputWith(label)) {
                node.labelWorkflowOutput(outputName, label);
                node.nodeView.redrawWorkflowOutputs();
                return true;
            } else {
                return false;
            }
        },
        create_node: function(type, title_text, content_id) {
            var node = this.app.prebuildNode(type, title_text, content_id);
            this.add_node(node);
            this.fit_canvas_to_nodes();
            this.app.canvas_manager.draw_overview();
            this.activate_node(node);
            return node;
        },
        add_node: function(node) {
            node.id = this.id_counter;
            node.element.attr("id", "wf-node-step-" + node.id);
            this.id_counter++;
            this.nodes[node.id] = node;
            this.has_changes = true;
            node.workflow = this;
        },
        remove_node: function(node) {
            if (this.active_node == node) {
                this.clear_active_node();
            }
            delete this.nodes[node.id];
            this.has_changes = true;
        },
        remove_all: function() {
            var wf = this;
            $.each(this.nodes, function(k, v) {
                v.destroy();
                wf.remove_node(v);
            });
        },
        rectify_workflow_outputs: function() {
            // Find out if we're using workflow_outputs or not.
            var using_workflow_outputs = false;
            var has_existing_pjas = false;
            $.each(this.nodes, function(k, node) {
                if (node.workflow_outputs && node.workflow_outputs.length > 0) {
                    using_workflow_outputs = true;
                }
                $.each(node.post_job_actions, function(pja_id, pja) {
                    if (pja.action_type === "HideDatasetAction") {
                        has_existing_pjas = true;
                    }
                });
            });
            if (
                using_workflow_outputs !== false ||
                has_existing_pjas !== false
            ) {
                // Using workflow outputs, or has existing pjas.  Remove all PJAs and recreate based on outputs.
                var self = this;
                $.each(this.nodes, function(k, node) {
                    if (node.type === "tool") {
                        var node_changed = false;
                        if (node.post_job_actions === null) {
                            node.post_job_actions = {};
                            node_changed = true;
                        }
                        var pjas_to_rem = [];
                        $.each(node.post_job_actions, function(pja_id, pja) {
                            if (pja.action_type == "HideDatasetAction") {
                                pjas_to_rem.push(pja_id);
                            }
                        });
                        if (pjas_to_rem.length > 0) {
                            $.each(pjas_to_rem, function(i, pja_name) {
                                node_changed = true;
                                delete node.post_job_actions[pja_name];
                            });
                        }
                        if (using_workflow_outputs) {
                            $.each(node.output_terminals, function(ot_id, ot) {
                                var create_pja = !node.isWorkflowOutput(
                                    ot.name
                                );
                                if (create_pja === true) {
                                    node_changed = true;
                                    var pja = {
                                        action_type: "HideDatasetAction",
                                        output_name: ot.name,
                                        action_arguments: {}
                                    };
                                    node.post_job_actions[
                                        "HideDatasetAction" + ot.name
                                    ] = null;
                                    node.post_job_actions[
                                        "HideDatasetAction" + ot.name
                                    ] = pja;
                                }
                            });
                        }
                        // lastly, if this is the active node, and we made changes, reload the display at right.
                        if (self.active_node == node && node_changed === true) {
                            self.reload_active_node();
                        }
                    }
                });
            }
        },
        to_simple: function() {
            var nodes = {};
            $.each(this.nodes, function(i, node) {
                var input_connections = {};
                $.each(node.input_terminals, function(k, t) {
                    input_connections[t.name] = null;
                    // There should only be 0 or 1 connectors, so this is
                    // really a sneaky if statement
                    var cons = [];
                    $.each(t.connectors, function(i, c) {
                        if (c.handle1) {
                            var con_dict = {
                                id: c.handle1.node.id,
                                output_name: c.handle1.name
                            };
                            var input_subworkflow_step_id =
                                t.attributes.input.input_subworkflow_step_id;
                            if (input_subworkflow_step_id !== undefined) {
                                con_dict[
                                    "input_subworkflow_step_id"
                                ] = input_subworkflow_step_id;
                            }
                            cons[i] = con_dict;
                            input_connections[t.name] = cons;
                        }
                    });
                });
                var post_job_actions = {};
                if (node.post_job_actions) {
                    $.each(node.post_job_actions, function(i, act) {
                        var pja = {
                            action_type: act.action_type,
                            output_name: act.output_name,
                            action_arguments: act.action_arguments
                        };
                        post_job_actions[
                            act.action_type + act.output_name
                        ] = null;
                        post_job_actions[
                            act.action_type + act.output_name
                        ] = pja;
                    });
                }
                if (!node.workflow_outputs) {
                    node.workflow_outputs = [];
                    // Just in case.
                }
                var node_data = {
<<<<<<< HEAD
                    id : node.id,
                    type : node.type,
                    content_id : node.content_id,
                    tool_version : node.config_form.version,
                    tool_state : node.tool_state,
                    errors : node.errors,
                    input_connections : input_connections,
                    position : $(node.element).position(),
                    annotation : node.annotation,
                    post_job_actions : node.post_job_actions,
                    uuid : node.uuid,
                    label : node.label,
                    workflow_outputs : node.workflow_outputs
=======
                    id: node.id,
                    type: node.type,
                    content_id: node.content_id,
                    tool_version: node.config_form.version,
                    tool_state: node.tool_state,
                    errors: node.errors,
                    input_connections: input_connections,
                    position: $(node.element).position(),
                    annotation: node.annotation,
                    post_job_actions: node.post_job_actions,
                    uuid: node.uuid,
                    label: node.label,
                    workflow_outputs: node.workflow_outputs
>>>>>>> 2f2acb98
                };
                nodes[node.id] = node_data;
            });
            return { steps: nodes };
        },
<<<<<<< HEAD
        from_simple : function ( data, initialImport_ ) {
            var initialImport = (initialImport_ === undefined) ? true : initialImport_;
=======
        from_simple: function(data, initialImport_) {
            var initialImport =
                initialImport_ === undefined ? true : initialImport_;
>>>>>>> 2f2acb98
            var wf = this;
            var offset = 0;
            if (initialImport) {
                wf.name = data.name;
            } else {
                offset = Object.keys(wf.nodes).length;
            }
            var max_id = offset;
            // First pass, nodes
            var using_workflow_outputs = false;
            $.each(data.steps, function(id, step) {
                var node = wf.app.prebuildNode(
                    step.type,
                    step.name,
                    step.content_id
                );
                // If workflow being copied into another, wipe UUID and let
                // Galaxy assign new ones.
                if (!initialImport) {
                    step.uuid = null;
                    $.each(step.workflow_outputs, function(
                        name,
                        workflow_output
                    ) {
                        workflow_output.uuid = null;
                    });
                }
                node.init_field_data(step);
                if (step.position) {
                    node.element.css({
                        top: step.position.top,
                        left: step.position.left
                    });
                }
                node.id = parseInt(step.id) + offset;
                wf.nodes[node.id] = node;
                max_id = Math.max(max_id, parseInt(id) + offset);
                // For older workflows, it's possible to have HideDataset PJAs, but not WorkflowOutputs.
                // Check for either, and then add outputs in the next pass.
                if (!using_workflow_outputs) {
                    if (node.workflow_outputs.length > 0) {
                        using_workflow_outputs = true;
                    } else {
                        $.each(node.post_job_actions || [], function(
                            pja_id,
                            pja
                        ) {
                            if (pja.action_type === "HideDatasetAction") {
                                using_workflow_outputs = true;
                            }
                        });
                    }
                }
            });
            wf.id_counter = max_id + 1;
            // Second pass, connections
            $.each(data.steps, function(id, step) {
                var node = wf.nodes[parseInt(id) + offset];
                $.each(step.input_connections, function(k, v) {
                    if (v) {
                        if (!$.isArray(v)) {
                            v = [v];
                        }
                        $.each(v, function(l, x) {
                            var other_node = wf.nodes[parseInt(x.id) + offset];
                            var c = new Connector();
                            c.connect(
                                other_node.output_terminals[x.output_name],
                                node.input_terminals[k]
                            );
                            c.redraw();
                        });
                    }
                });
                if (using_workflow_outputs) {
                    // Ensure that every output terminal has a WorkflowOutput or HideDatasetAction.
                    $.each(node.output_terminals, function(ot_id, ot) {
                        if (
                            node.post_job_actions[
                                "HideDatasetAction" + ot.name
                            ] === undefined
                        ) {
                            node.addWorkflowOutput(ot.name);
<<<<<<< HEAD
                            var callout = $(node.element).find('.callout.'+ot.name);
                            callout.find('img').attr('src', Galaxy.root + 'static/images/fugue/asterisk-small.png');
=======
                            var callout = $(node.element).find(
                                ".callout." + ot.name
                            );
                            callout
                                .find("img")
                                .attr(
                                    "src",
                                    Galaxy.root +
                                        "static/images/fugue/asterisk-small.png"
                                );
>>>>>>> 2f2acb98
                            wf.has_changes = true;
                        }
                    });
                }
            });
        },
        check_changes_in_active_form: function() {
            // If active form has changed, save it
            if (this.active_form_has_changes) {
                this.has_changes = true;
                // Submit form.
                $("#right-content")
                    .find("form")
                    .submit();
                this.active_form_has_changes = false;
            }
        },
        reload_active_node: function() {
            if (this.active_node) {
                var node = this.active_node;
                this.clear_active_node();
                this.activate_node(node);
            }
        },
        clear_active_node: function() {
            if (this.active_node) {
                this.active_node.make_inactive();
                this.active_node = null;
            }
            this.app.showAttributes();
        },
        activate_node: function(node) {
            if (this.active_node != node) {
                this.check_changes_in_active_form();
                this.clear_active_node();
                this.app.showForm(node.config_form, node);
                node.make_active();
                this.active_node = node;
            }
        },
        node_changed: function(node, force) {
            this.has_changes = true;
            if (this.active_node == node && force) {
                // Force changes to be saved even on new connection (previously dumped)
                this.check_changes_in_active_form();
                this.app.showForm(node.config_form, node);
            }
            this.app.showWorkflowParameters();
        },
        layout: function() {
            this.check_changes_in_active_form();
            this.has_changes = true;
            // Prepare predecessor / successor tracking
            var n_pred = {};
            var successors = {};
            // First pass to initialize arrays even for nodes with no connections
            $.each(this.nodes, function(id, node) {
                if (n_pred[id] === undefined) {
                    n_pred[id] = 0;
                }
                if (successors[id] === undefined) {
                    successors[id] = [];
                }
            });
            // Second pass to count predecessors and successors
            $.each(this.nodes, function(id, node) {
                $.each(node.input_terminals, function(j, t) {
                    $.each(t.connectors, function(k, c) {
                        // A connection exists from `other` to `node`
                        var other = c.handle1.node;
                        // node gains a predecessor
                        n_pred[node.id] += 1;
                        // other gains a successor
                        successors[other.id].push(node.id);
                    });
                });
            });
            // Assemble order, tracking levels
            var node_ids_by_level = [];
<<<<<<< HEAD
            while ( true ) {
                // Everything without a predecessor
                var level_parents = [];
                for ( var pred_k in n_pred ) {
                    if ( n_pred[ pred_k ] == 0 ) {
                        level_parents.push( pred_k );
=======
            while (true) {
                // Everything without a predecessor
                var level_parents = [];
                for (var pred_k in n_pred) {
                    if (n_pred[pred_k] === 0) {
                        level_parents.push(pred_k);
>>>>>>> 2f2acb98
                    }
                }
                if (level_parents.length === 0) {
                    break;
                }
                node_ids_by_level.push(level_parents);
                // Remove the parents from this level, and decrement the number
                // of predecessors for each successor
                for (var k in level_parents) {
                    var v = level_parents[k];
                    delete n_pred[v];
                    for (var sk in successors[v]) {
                        n_pred[successors[v][sk]] -= 1;
                    }
                }
            }
            if (n_pred.length) {
                // ERROR: CYCLE! Currently we do nothing
                return;
            }
            // Layout each level
            var all_nodes = this.nodes;
            var h_pad = 80;
            var v_pad = 30;
            var left = h_pad;
            $.each(node_ids_by_level, function(i, ids) {
                // We keep nodes in the same order in a level to give the user
                // some control over ordering
                ids.sort(function(a, b) {
                    return (
                        $(all_nodes[a].element).position().top -
                        $(all_nodes[b].element).position().top
                    );
                });
                // Position each node
                var max_width = 0;
                var top = v_pad;
                $.each(ids, function(j, id) {
                    var node = all_nodes[id];
                    var element = $(node.element);
                    $(element).css({ top: top, left: left });
                    max_width = Math.max(max_width, $(element).width());
                    top += $(element).height() + v_pad;
                });
                left += max_width + h_pad;
            });
            // Need to redraw all connectors
            $.each(all_nodes, function(_, node) {
                node.redraw();
            });
        },
        bounds_for_all_nodes: function() {
            var xmin = Infinity,
                xmax = -Infinity,
                ymin = Infinity,
                ymax = -Infinity,
                p;
<<<<<<< HEAD
            $.each( this.nodes, function( id, node ) {
=======
            $.each(this.nodes, function(id, node) {
>>>>>>> 2f2acb98
                var e = $(node.element);
                p = e.position();
                xmin = Math.min(xmin, p.left);
                xmax = Math.max(xmax, p.left + e.width());
                ymin = Math.min(ymin, p.top);
                ymax = Math.max(ymax, p.top + e.width());
            });
            return { xmin: xmin, xmax: xmax, ymin: ymin, ymax: ymax };
        },
        fit_canvas_to_nodes: function() {
            // Math utils
            function round_up(x, n) {
                return Math.ceil(x / n) * n;
            }
<<<<<<< HEAD
            function fix_delta( x, n ) {
                if ( x < n|| x > 3*n ) {
                    var new_pos = ( Math.ceil( ( ( x % n ) ) / n ) + 1 ) * n;
                    return ( - ( x - new_pos ) );
=======
            function fix_delta(x, n) {
                if (x < n || x > 3 * n) {
                    var new_pos = (Math.ceil((x % n) / n) + 1) * n;
                    return -(x - new_pos);
>>>>>>> 2f2acb98
                }
                return 0;
            }
            // Span of all elements
            var bounds = this.bounds_for_all_nodes();
            var position = this.canvas_container.position();
            var parent = this.canvas_container.parent();
            // Determine amount we need to expand on top/left
            var xmin_delta = fix_delta(bounds.xmin, 100);
            var ymin_delta = fix_delta(bounds.ymin, 100);
            // May need to expand farther to fill viewport
            xmin_delta = Math.max(xmin_delta, position.left);
            ymin_delta = Math.max(ymin_delta, position.top);
            var left = position.left - xmin_delta;
            var top = position.top - ymin_delta;
            // Same for width/height
            var width = round_up(bounds.xmax + 100, 100) + xmin_delta;
            var height = round_up(bounds.ymax + 100, 100) + ymin_delta;
            width = Math.max(width, -left + parent.width());
            height = Math.max(height, -top + parent.height());
            // Grow the canvas container
            this.canvas_container.css({
                left: left,
                top: top,
                width: width,
                height: height
            });
            // Move elements back if needed
            this.canvas_container.children().each(function() {
                var p = $(this).position();
                $(this).css("left", p.left + xmin_delta);
                $(this).css("top", p.top + ymin_delta);
            });
        }
    });
    return Workflow;
});<|MERGE_RESOLUTION|>--- conflicted
+++ resolved
@@ -201,21 +201,6 @@
                     // Just in case.
                 }
                 var node_data = {
-<<<<<<< HEAD
-                    id : node.id,
-                    type : node.type,
-                    content_id : node.content_id,
-                    tool_version : node.config_form.version,
-                    tool_state : node.tool_state,
-                    errors : node.errors,
-                    input_connections : input_connections,
-                    position : $(node.element).position(),
-                    annotation : node.annotation,
-                    post_job_actions : node.post_job_actions,
-                    uuid : node.uuid,
-                    label : node.label,
-                    workflow_outputs : node.workflow_outputs
-=======
                     id: node.id,
                     type: node.type,
                     content_id: node.content_id,
@@ -229,20 +214,14 @@
                     uuid: node.uuid,
                     label: node.label,
                     workflow_outputs: node.workflow_outputs
->>>>>>> 2f2acb98
                 };
                 nodes[node.id] = node_data;
             });
             return { steps: nodes };
         },
-<<<<<<< HEAD
-        from_simple : function ( data, initialImport_ ) {
-            var initialImport = (initialImport_ === undefined) ? true : initialImport_;
-=======
         from_simple: function(data, initialImport_) {
             var initialImport =
                 initialImport_ === undefined ? true : initialImport_;
->>>>>>> 2f2acb98
             var wf = this;
             var offset = 0;
             if (initialImport) {
@@ -326,10 +305,6 @@
                             ] === undefined
                         ) {
                             node.addWorkflowOutput(ot.name);
-<<<<<<< HEAD
-                            var callout = $(node.element).find('.callout.'+ot.name);
-                            callout.find('img').attr('src', Galaxy.root + 'static/images/fugue/asterisk-small.png');
-=======
                             var callout = $(node.element).find(
                                 ".callout." + ot.name
                             );
@@ -340,7 +315,6 @@
                                     Galaxy.root +
                                         "static/images/fugue/asterisk-small.png"
                                 );
->>>>>>> 2f2acb98
                             wf.has_changes = true;
                         }
                     });
@@ -420,21 +394,12 @@
             });
             // Assemble order, tracking levels
             var node_ids_by_level = [];
-<<<<<<< HEAD
-            while ( true ) {
-                // Everything without a predecessor
-                var level_parents = [];
-                for ( var pred_k in n_pred ) {
-                    if ( n_pred[ pred_k ] == 0 ) {
-                        level_parents.push( pred_k );
-=======
             while (true) {
                 // Everything without a predecessor
                 var level_parents = [];
                 for (var pred_k in n_pred) {
                     if (n_pred[pred_k] === 0) {
                         level_parents.push(pred_k);
->>>>>>> 2f2acb98
                     }
                 }
                 if (level_parents.length === 0) {
@@ -492,11 +457,7 @@
                 ymin = Infinity,
                 ymax = -Infinity,
                 p;
-<<<<<<< HEAD
-            $.each( this.nodes, function( id, node ) {
-=======
             $.each(this.nodes, function(id, node) {
->>>>>>> 2f2acb98
                 var e = $(node.element);
                 p = e.position();
                 xmin = Math.min(xmin, p.left);
@@ -511,17 +472,10 @@
             function round_up(x, n) {
                 return Math.ceil(x / n) * n;
             }
-<<<<<<< HEAD
-            function fix_delta( x, n ) {
-                if ( x < n|| x > 3*n ) {
-                    var new_pos = ( Math.ceil( ( ( x % n ) ) / n ) + 1 ) * n;
-                    return ( - ( x - new_pos ) );
-=======
             function fix_delta(x, n) {
                 if (x < n || x > 3 * n) {
                     var new_pos = (Math.ceil((x % n) / n) + 1) * n;
                     return -(x - new_pos);
->>>>>>> 2f2acb98
                 }
                 return 0;
             }
