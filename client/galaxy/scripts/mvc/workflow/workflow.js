/** Workflow view */
import _ from "underscore";
import $ from "jquery";
import Backbone from "backbone";
import { getAppRoot } from "onload/loadConfig";
import { getGalaxyInstance } from "app";
import * as mod_toastr from "libs/toastr";
<<<<<<< HEAD
import * as Backbone from "backbone";
import * as _ from "underscore";
import axios from "axios";
=======
>>>>>>> 1fd3fccb
import TAGS from "mvc/tag";
import WORKFLOWS from "mvc/workflow/workflow-model";
import QueryStringParsing from "utils/query-string-parsing";
import _l from "utils/localization";
import LoadingIndicator from "ui/loading-indicator";

/** View of the individual workflows */
const WorkflowItemView = Backbone.View.extend({
    tagName: "tr", // name of (orphan) root tag in this.el
    initialize: function() {
        _.bindAll(
            this,
            "render",
            "_rowTemplate",
            "renderTagEditor",
            "_templateActions",
            "removeWorkflow",
            "copyWorkflow"
        ); // every function that uses 'this' as the current object should be in here
        mod_toastr.options.timeOut = 1500;
    },

    events: {
        "click #show-in-tool-panel": "showInToolPanel",
        "click #delete-workflow": "removeWorkflow",
        "click #rename-workflow": "renameWorkflow",
        "click #copy-workflow": "copyWorkflow"
    },

    render: function() {
        $(this.el).html(this._rowTemplate());
        return this;
    },

    showInToolPanel: function() {
        // This reloads the whole page, so that the workflow appears in the tool panel.
        // Ideally we would notify only the tool panel of a change
        this.model.save(
            { show_in_tool_panel: !this.model.get("show_in_tool_panel") },
            {
                success: function() {
                    window.location = `${getAppRoot()}workflows/list`;
                }
            }
        );
    },

    removeWorkflow: function() {
        const wfName = this.model.get("name");
        if (window.confirm(`Are you sure you want to delete workflow '${wfName}'?`)) {
            this.model.destroy({
                success: function() {
                    mod_toastr.success(`Successfully deleted workflow '${wfName}'`);
                }
            });
            this.remove();
        }
    },

    renameWorkflow: function() {
        const oldName = this.model.get("name");
        const newName = window.prompt(`Enter a new Name for workflow '${oldName}'`, oldName);
        if (newName) {
            this.model.save(
                { name: newName },
                {
                    success: function() {
                        mod_toastr.success(`Successfully renamed workflow '${oldName}' to '${newName}'`);
                    }
                }
            );
            this.render();
        }
    },

    copyWorkflow: function() {
        let Galaxy = getGalaxyInstance();
        const oldName = this.model.get("name");
        $.getJSON(`${this.model.urlRoot}/${this.model.id}/download`, wfJson => {
            let newName = `Copy of ${oldName}`;
            const currentOwner = this.model.get("owner");
            if (currentOwner != Galaxy.user.attributes.username) {
                newName += ` shared by user ${currentOwner}`;
            }
            wfJson.name = newName;
            this.collection.create(wfJson, {
                at: 0,
                wait: true,
                success: function() {
                    mod_toastr.success(`Successfully copied workflow '${oldName}' to '${newName}'`);
                },
                error: function(model, resp, options) {
                    // signature seems to have changed over the course of backbone dev
                    // see https://github.com/jashkenas/backbone/issues/2606#issuecomment-19289483
                    mod_toastr.error(options.errorThrown);
                }
            });
        }).error((jqXHR, textStatus, errorThrown) => {
            mod_toastr.error(jqXHR.responseJSON.err_msg);
        });
    },

    _rowTemplate: function() {
        let Galaxy = getGalaxyInstance();
        let show = this.model.get("show_in_tool_panel");
        let wfId = this.model.id;
        const checkboxHtml = `<input id="show-in-tool-panel" type="checkbox" class="show-in-tool-panel" ${
            show ? `checked="${show}"` : ""
        } value="${wfId}">`;
        return `
            <td>
                <div class="btn-group">
                    <a href="${getAppRoot()}workflow/editor?id=${this.model.id}" class="btn btn-secondary">
                        ${_.escape(this.model.get("name"))}
                    </a>
                    <button type="button" class="btn btn-secondary dropdown-toggle dropdown-toggle-split" data-toggle="dropdown" aria-haspopup="true" aria-expanded="false">
                      <span class="sr-only">Toggle Dropdown</span>
                    </button>
                    ${this._templateActions()}
                </div>
            </td>
            <td>
                <div class="${wfId} tags-display">
                </div>
            </td>
            <td>
                ${this.model.get("owner") === Galaxy.user.attributes.username ? "You" : this.model.get("owner")}
            </td>
            <td>${this.model.get("number_of_steps")}</td>
            <td>${this.model.get("published") ? "Yes" : "No"}</td>
            <td>${checkboxHtml}</td>`;
    },

    renderTagEditor: function() {
        const TagEditor = new TAGS.TagsEditor({
            model: this.model,
            el: $.find(`.${this.model.id}.tags-display`),
            workflow_mode: true
        });
        TagEditor.toggle(true);
        TagEditor.render();
    },

    /** Template for user actions for workflows */
    _templateActions: function() {
        let Galaxy = getGalaxyInstance();
        if (this.model.get("owner") === Galaxy.user.attributes.username) {
            return `<div class="dropdown-menu">
<<<<<<< HEAD
                        <a class="dropdown-item" href="${Galaxy.root}workflow/editor?id=${this.model.id}">Edit</a>
                        <a class="dropdown-item" href="${Galaxy.root}workflows/run?id=${this.model.id}">Run</a>
                        <a class="dropdown-item" href="${Galaxy.root}workflows/sharing?id=${this.model.id}">Share</a>
                        <a class="dropdown-item" href="${Galaxy.root}api/workflows/${
=======
                        <a class="dropdown-item" href="${getAppRoot()}workflow/editor?id=${this.model.id}">Edit</a>
                        <a class="dropdown-item" href="${getAppRoot()}workflows/run?id=${this.model.id}">Run</a>
                        <a class="dropdown-item" href="${getAppRoot()}workflow/sharing?id=${this.model.id}">Share</a>
                        <a class="dropdown-item" href="${getAppRoot()}api/workflows/${
>>>>>>> 1fd3fccb
                this.model.id
            }/download?format=json-download">Download</a>
                        <a class="dropdown-item" id="copy-workflow" style="cursor: pointer;">Copy</a>
                        <a class="dropdown-item" id="rename-workflow" style="cursor: pointer;">Rename</a>
                        <a class="dropdown-item" href="${getAppRoot()}workflow/display_by_id?id=${
                this.model.id
            }">View</a>
                        <a class="dropdown-item" id="delete-workflow" style="cursor: pointer;">Delete</a>
                    </div>`;
        } else {
            return `<ul class="dropdown-menu">
                        <li><a href="${getAppRoot()}workflow/display_by_username_and_slug?username=${this.model.get(
                "owner"
            )}&slug=${this.model.get("slug")}">View</a></li>
                        <li><a href="${getAppRoot()}workflows/run?id=${this.model.id}">Run</a></li>
                        <li><a id="copy-workflow" style="cursor: pointer;">Copy</a></li>
<<<<<<< HEAD
                        <li><a class="link-confirm-shared-${this.model.id}" href="">Remove myself</a></li>
=======
                        <li><a class="link-confirm-shared-${
                            this.model.id
                        }" href="${getAppRoot()}workflow/sharing?unshare_me=True&id=${this.model.id}">Remove</a></li>
>>>>>>> 1fd3fccb
                    </ul>`;
        }
    }
});

/** View of the main workflow list page */
const WorkflowListView = Backbone.View.extend({
    title: _l("Workflows"),
    active_tab: "workflow",
    initialize: function() {
        LoadingIndicator.markViewAsLoading(this);
        _.bindAll(this, "adjustActiondropdown");
        this.collection = new WORKFLOWS.WorkflowCollection();
        this.collection.fetch().done(this.render());
        this.collection.bind("add", this.appendItem);
        this.collection.on("sync", this.render, this);
    },

    events: {
        dragleave: "unhighlightDropZone",
        drop: "drop",
        dragover: function(ev) {
            $(".hidden_description_layer").addClass("dragover");
            $(".menubutton").addClass("background-none");
            ev.preventDefault();
        }
    },

    unhighlightDropZone: function() {
        $(".hidden_description_layer").removeClass("dragover");
        $(".menubutton").removeClass("background-none");
    },

    drop: function(e) {
        // TODO: check that file is valid galaxy workflow
        this.unhighlightDropZone();
        e.preventDefault();
        const files = e.dataTransfer.files;
        for (let i = 0, f; (f = files[i]); i++) {
            this.readWorkflowFiles(f);
        }
    },

    readWorkflowFiles: function(f) {
        const reader = new FileReader();
        reader.onload = theFile => {
            let wf_json;
            try {
                wf_json = JSON.parse(reader.result);
            } catch (e) {
                mod_toastr.error(`Could not read file '${f.name}'. Verify it is a valid Galaxy workflow`);
                wf_json = null;
            }
            if (wf_json) {
                this.collection.create(wf_json, {
                    at: 0,
                    wait: true,
                    success: function() {
                        mod_toastr.success(`Successfully imported workflow '${wf_json.name}'`);
                    },
                    error: function(model, resp, options) {
                        mod_toastr.error(options.errorThrown);
                    }
                });
            }
        };
        reader.readAsText(f, "utf-8");
    },

    _showArgErrors: _.once(() => {
        // Parse args out of params, display if there's a message.
        const msg_text = QueryStringParsing.get("message");
        const msg_status = QueryStringParsing.get("status");
        if (msg_status === "error") {
            mod_toastr.error(_.escape(msg_text || "Unknown Error, please report this to an administrator."));
        } else if (msg_text) {
            mod_toastr.info(_.escape(msg_text));
        }
    }),

    render: function() {
        // Add workflow header
        const header = this._templateHeader();
        // Add the actions buttons
        const templateActions = this._templateActionButtons();
        const tableTemplate = this._templateWorkflowTable();
        this.$el.html(header + templateActions + tableTemplate);
        _.each(this.collection.models, item => {
            // in case collection is not empty
            this.appendItem(item);
            this.confirmDelete(item);
        });
        const minQueryLength = 3;
        this.searchWorkflow(this.$(".search-wf"), this.$(".workflow-search tr"), minQueryLength);
        this.adjustActiondropdown();
        this._showArgErrors();
        return this;
    },

    appendItem: function(item) {
        const workflowItemView = new WorkflowItemView({
            model: item,
            collection: this.collection
        });
        $(".workflow-search").append(workflowItemView.render().el);
        workflowItemView.renderTagEditor();
    },

    removeItem: function(id) {
        this.collection.remove(id);
        $(`.${id}`)
            .closest("tr")
            .remove();
    },

    /** Add confirm box before removing/unsharing workflow */
    confirmDelete: function(workflow) {
        const $el_shared_wf_link = this.$(`.link-confirm-shared-${workflow.id}`);
        $el_shared_wf_link.click(e => {
            if (window.confirm(`Are you sure you want to remove the shared workflow '${workflow.attributes.name}'?`)) {
                e.preventDefault();
                axios
                    .post(`${Galaxy.root}api/workflows/unshare_me?id=${workflow.id}`)
                    .then(response => {
                        this.removeItem(workflow.id);
                        mod_toastr.success(`You removed yourself from the shared workflow.`);
                    })
                    .catch(error => {
                        mod_toastr.error(`Couldn't unshare the workflow.`);
                    });
            }
        });
    },

    /** Implement client side workflow search/filtering */
    searchWorkflow: function($el_searchinput, $el_tabletr, min_querylen) {
        $el_searchinput.on("keyup", function() {
            const query = $(this).val();
            // Filter when query is at least 3 characters
            // otherwise show all rows
            if (query.length >= min_querylen) {
                // Ignore the query's case using 'i'
                const regular_expression = new RegExp(query, "i");
                $el_tabletr.hide();
                $el_tabletr
                    .filter(function() {
                        // Apply regular expression on each row's text
                        // and show when there is a match
                        return regular_expression.test($(this).text());
                    })
                    .show();
            } else {
                $el_tabletr.show();
            }
        });
    },

    /** Ajust the position of dropdown with respect to table */
    adjustActiondropdown: function() {
        $(this.el).on("show.bs.dropdown", function() {
            $(this.el).css("overflow", "inherit");
        });
        $(this.el).on("hide.bs.dropdown", function() {
            $(this.el).css("overflow", "auto");
        });
    },

    /** Template for no workflow */
    _templateNoWorkflow: function() {
        return '<div class="wf-nodata"> You have no workflows. </div>';
    },

    /** Template for actions buttons */
    _templateActionButtons: function() {
        return `<ul class="manage-table-actions"><li><input class="search-wf form-control" type="text" autocomplete="off" placeholder="search for workflow..."></li><li><a class="action-button fa fa-plus wf-action" id="new-workflow" title="Create new workflow" href="${getAppRoot()}workflows/create"></a></li><li><a class="action-button fa fa-upload wf-action" id="import-workflow" title="Upload or import workflow" href="${getAppRoot()}workflows/import"></a></li></ul>`;
    },

    /** Template for workflow table */
    _templateWorkflowTable: function() {
        const tableHtml =
            '<table class="table colored"><thead>' +
            '<tr class="header">' +
            "<th>Name</th>" +
            "<th>Tags</th>" +
            "<th>Owner</th>" +
            "<th># of Steps</th>" +
            "<th>Published</th>" +
            "<th>Show in tools panel</th>" +
            "</tr></thead>";
        return `${tableHtml}<tbody class="workflow-search "><div class="hidden_description_layer"><p>Drop workflow files here to import</p></tbody></table></div>`;
    },

    /** Main template */
    _templateHeader: function() {
        return (
            '<div class="page-container">' +
            '<div class="user-workflows wf">' +
            '<div class="response-message"></div>' +
            "<h2>" +
            _l("Your workflows") +
            "</h2>" +
            "</div>" +
            "</div>"
        );
    }
});

export default {
    View: WorkflowListView
};<|MERGE_RESOLUTION|>--- conflicted
+++ resolved
@@ -5,12 +5,6 @@
 import { getAppRoot } from "onload/loadConfig";
 import { getGalaxyInstance } from "app";
 import * as mod_toastr from "libs/toastr";
-<<<<<<< HEAD
-import * as Backbone from "backbone";
-import * as _ from "underscore";
-import axios from "axios";
-=======
->>>>>>> 1fd3fccb
 import TAGS from "mvc/tag";
 import WORKFLOWS from "mvc/workflow/workflow-model";
 import QueryStringParsing from "utils/query-string-parsing";
@@ -159,17 +153,10 @@
         let Galaxy = getGalaxyInstance();
         if (this.model.get("owner") === Galaxy.user.attributes.username) {
             return `<div class="dropdown-menu">
-<<<<<<< HEAD
-                        <a class="dropdown-item" href="${Galaxy.root}workflow/editor?id=${this.model.id}">Edit</a>
-                        <a class="dropdown-item" href="${Galaxy.root}workflows/run?id=${this.model.id}">Run</a>
-                        <a class="dropdown-item" href="${Galaxy.root}workflows/sharing?id=${this.model.id}">Share</a>
-                        <a class="dropdown-item" href="${Galaxy.root}api/workflows/${
-=======
                         <a class="dropdown-item" href="${getAppRoot()}workflow/editor?id=${this.model.id}">Edit</a>
                         <a class="dropdown-item" href="${getAppRoot()}workflows/run?id=${this.model.id}">Run</a>
-                        <a class="dropdown-item" href="${getAppRoot()}workflow/sharing?id=${this.model.id}">Share</a>
+                        <a class="dropdown-item" href="${getAppRoot()}workflows/sharing?id=${this.model.id}">Share</a>
                         <a class="dropdown-item" href="${getAppRoot()}api/workflows/${
->>>>>>> 1fd3fccb
                 this.model.id
             }/download?format=json-download">Download</a>
                         <a class="dropdown-item" id="copy-workflow" style="cursor: pointer;">Copy</a>
@@ -186,13 +173,9 @@
             )}&slug=${this.model.get("slug")}">View</a></li>
                         <li><a href="${getAppRoot()}workflows/run?id=${this.model.id}">Run</a></li>
                         <li><a id="copy-workflow" style="cursor: pointer;">Copy</a></li>
-<<<<<<< HEAD
-                        <li><a class="link-confirm-shared-${this.model.id}" href="">Remove myself</a></li>
-=======
                         <li><a class="link-confirm-shared-${
                             this.model.id
-                        }" href="${getAppRoot()}workflow/sharing?unshare_me=True&id=${this.model.id}">Remove</a></li>
->>>>>>> 1fd3fccb
+                        }" href="${getAppRoot()}workflows/sharing?unshare_me=True&id=${this.model.id}">Remove</a></li>
                     </ul>`;
         }
     }
