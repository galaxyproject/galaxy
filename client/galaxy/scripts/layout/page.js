--- conflicted
+++ resolved
@@ -1,137 +1,3 @@
-<<<<<<< HEAD
-define( [ 'layout/masthead', 'layout/panel', 'mvc/ui/ui-modal', 'utils/utils' ], function( Masthead, Panel, Modal, Utils) {
-    var View = Backbone.View.extend({
-        el : 'body',
-        className : 'full-content',
-        _panelids : [ 'left', 'right' ],
-
-        initialize : function( options ) {
-            var self = this;
-            this.config = _.defaults( options.config || {}, {
-                message_box_visible     : false,
-                message_box_content     : '',
-                message_box_class       : 'info',
-                show_inactivity_warning : false,
-                inactivity_box_content  : ''
-            });
-
-            // attach global objects, build mastheads
-            Galaxy.modal = this.modal = new Modal.View();
-            Galaxy.display = this.display = function( view ) {
-                if ( view.title ){
-                    Utils.setWindowTitle( view.title );
-                    view.allow_title_display = false;
-                } else {
-                    Utils.setWindowTitle();
-                    view.allow_title_display = true;
-                }
-                self.center.display( view );
-            };
-            Galaxy.router = this.router = options.Router && new options.Router( self, options );
-            this.masthead = new Masthead.View( this.config );
-            this.center = new Panel.CenterPanel();
-
-            // build page template
-            this.$el.attr( 'scroll', 'no' );
-            this.$el.html( this._template() );
-            this.$( '#masthead' ).replaceWith( this.masthead.$el );
-            this.$( '#center' ).append( this.center.$el );
-            this.$el.append( this.masthead.frame.$el );
-            this.$el.append( this.modal.$el );
-            this.$messagebox = this.$( '#messagebox' );
-            this.$inactivebox = this.$( '#inactivebox' );
-
-            // build panels
-            this.panels = {};
-            _.each( this._panelids, function( panel_id ) {
-                var panel_class_name = panel_id.charAt( 0 ).toUpperCase() + panel_id.slice( 1 );
-                var panel_class = options[ panel_class_name ];
-                if ( panel_class ) {
-                    var panel_instance = new panel_class( self, options );
-                    self[ panel_instance.toString() ] = panel_instance;
-                    self.panels[ panel_id ] = new Panel.SidePanel({
-                        id      : panel_id,
-                        el      : self.$( '#' + panel_id ),
-                        view    : panel_instance
-                    });
-                }
-            });
-            this.render();
-
-            // start the router
-            this.router && Backbone.history.start({
-                root        : Galaxy.root,
-                pushState   : true,
-            });
-        },
-
-        render : function() {
-            // TODO: Remove this line after select2 update
-            $( '.select2-hidden-accessible' ).remove();
-            this.masthead.render();
-            this.renderMessageBox();
-            this.renderInactivityBox();
-            this.renderPanels();
-            this._checkCommunicationServerOnline();
-            return this;
-        },
-
-        /** Render message box */
-        renderMessageBox : function() {
-            if ( this.config.message_box_visible ){
-                var content = this.config.message_box_content || '';
-                var level = this.config.message_box_class || 'info';
-                this.$el.addClass( 'has-message-box' );
-                this.$messagebox
-                    .attr( 'class', 'panel-' + level + '-message' )
-                    .html( content )
-                    .toggle( !!content )
-                    .show();
-            } else {
-                this.$el.removeClass( 'has-message-box' );
-                this.$messagebox.hide();
-            }
-            return this;
-        },
-
-        /** Render inactivity warning */
-        renderInactivityBox : function() {
-            if( this.config.show_inactivity_warning ){
-                var content = this.config.inactivity_box_content || '';
-                var verificationLink = $( '<a/>' ).attr( 'href', Galaxy.root + 'user/resend_verification' ).text( 'Resend verification' );
-                this.$el.addClass( 'has-inactivity-box' );
-                this.$inactivebox
-                    .html( content + ' ' )
-                    .append( verificationLink )
-                    .toggle( !!content )
-                    .show();
-            } else {
-                this.$el.removeClass( 'has-inactivity-box' );
-                this.$inactivebox.hide();
-            }
-            return this;
-        },
-
-        /** Render panels */
-        renderPanels : function() {
-            var self = this;
-            _.each( this._panelids, function( panel_id ) {
-                var panel = self.panels[ panel_id ];
-                if ( panel ) {
-                    panel.render();
-                } else {
-                    self.$( '#center' ).css( panel_id, 0 );
-                    self.$( '#' + panel_id ).hide();
-                }
-            });
-            return this;
-        },
-
-        /** body template */
-        _template: function() {
-            return [
-                '<div id="everything">',
-=======
 define(
     ["layout/masthead", "layout/panel", "mvc/ui/ui-modal", "utils/utils"],
     function(Masthead, Panel, Modal, Utils) {
@@ -271,55 +137,11 @@
             _template: function() {
                 return [
                     '<div id="everything">',
->>>>>>> 2f2acb98
                     '<div id="background"/>',
                     '<div id="masthead"/>',
                     '<div id="messagebox"/>',
                     '<div id="inactivebox" class="panel-warning-message" />',
                     '<div id="left" />',
-<<<<<<< HEAD
-                    '<div id="center" class="inbound" />',
-                    '<div id="right" />',
-                '</div>',
-                '<div id="dd-helper" />',
-            ].join('');
-        },
-
-        toString : function() { return 'PageLayoutView' },
-
-        /** Check if the communication server is online and show the icon otherwise hide the icon */
-        _checkCommunicationServerOnline: function(){
-            var host = window.Galaxy.config.communication_server_host,
-                port = window.Galaxy.config.communication_server_port,
-                preferences = window.Galaxy.user.attributes.preferences,
-                $chat_icon_element = $( "#show-chat-online" );
-            /** Check if the user has deactivated the communication in it's personal settings */
-            if ( preferences && [ '1', 'true' ].indexOf( preferences.communication_server ) != -1 ) {
-                // See if the configured communication server is available
-                $.ajax({
-                    url: host + ":" + port,
-                })
-                .success( function( data ) {
-                        // enable communication only when a user is logged in
-                        if( window.Galaxy.user.id !== null ) {
-                            if( $chat_icon_element.css( "visibility")  === "hidden" ) {
-                                $chat_icon_element.css( "visibility", "visible" ); 
-                            }
-                        }
-                })
-                .error( function( data ) {
-                    // hide the communication icon if the communication server is not available
-                    $chat_icon_element.css( "visibility", "hidden" ); 
-                });
-            } else {
-                $chat_icon_element.css( "visibility", "hidden" ); 
-            }
-        },
-    });
-
-    return { View: View }
-});
-=======
                     '<div id="center" />',
                     '<div id="right" />',
                     "</div>",
@@ -373,5 +195,4 @@
 
         return { View: View };
     }
-);
->>>>>>> 2f2acb98
+);