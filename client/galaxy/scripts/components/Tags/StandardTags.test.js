--- conflicted
+++ resolved
@@ -1,9 +1,5 @@
 import sinon from "sinon";
-<<<<<<< HEAD
-import { mount, createLocalVue} from "@vue/test-utils";
-=======
 import { mount, createLocalVue } from "@vue/test-utils";
->>>>>>> 4e2de8fa
 import StandardTags from "./StandardTags";
 import store from "../../store";
 import _l from "utils/localization";
@@ -13,10 +9,7 @@
 
 
 describe("Tags/StandardTags.vue", () => {
-<<<<<<< HEAD
     
-=======
->>>>>>> 4e2de8fa
     let localVue = createLocalVue();
     localVue.filter("localize", value => _l(value));
 
@@ -42,15 +35,9 @@
             itemClass: "fakeItemClass"
         };
 
-<<<<<<< HEAD
         beforeEach(function () {
             wrapper = mount(StandardTags, { 
                 store, 
-=======
-        beforeEach(function() {
-            wrapper = mount(StandardTags, {
-                store,
->>>>>>> 4e2de8fa
                 propsData,
                 localVue
             });
