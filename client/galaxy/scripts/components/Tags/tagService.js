--- conflicted
+++ resolved
@@ -14,10 +14,7 @@
 import { filter, debounceTime, switchMap, distinctUntilChanged } from "rxjs/operators";
 
 export function buildTagService({ id, itemClass, context, debounceInterval = 150 }) {
-<<<<<<< HEAD
 
-=======
->>>>>>> 4e2de8fa
     /**
      * Save tag, input can be text string or tag model
      * @param {string|Tag} tag
