--- conflicted
+++ resolved
@@ -1,12 +1,6 @@
 import { mount, createLocalVue } from "@vue/test-utils";
 import GalaxyTags from "./GalaxyTags";
 import _l from "utils/localization";
-<<<<<<< HEAD
-
-let localVue = createLocalVue();
-localVue.filter("localize", value => _l(value));
-=======
->>>>>>> 4e2de8fa
 
 let localVue = createLocalVue();
 localVue.filter("localize", value => _l(value));
@@ -16,12 +10,7 @@
 
     let wrapper, emitted;
 
-<<<<<<< HEAD
     beforeEach(function () {
-        
-=======
-    beforeEach(function() {
->>>>>>> 4e2de8fa
         wrapper = mount(GalaxyTags, { localVue });
         wrapper.setProps({
             value: testTags
