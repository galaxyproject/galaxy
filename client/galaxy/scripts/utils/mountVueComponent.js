// Generic Vue component mount for use in transitional
// mount functions

import Vue from "vue";
<<<<<<< HEAD
import store from "../store"; 
import _l from "utils/localization";

// make localization filter available to all components
Vue.filter("localize", value => _l(value));

export const mountVueComponent = (ComponentDefinition) => (propsData, el) => {
=======
import store from "../store";
import _l from "utils/localization";

// make localization filter available to all components
Vue.filter("localize", value => _l(value));

export const mountVueComponent = ComponentDefinition => (propsData, el) => {
    // console.log("mount function", propsData);
>>>>>>> 4e2de8fa
    let component = Vue.extend(ComponentDefinition);
    return new component({ store, propsData, el });
};<|MERGE_RESOLUTION|>--- conflicted
+++ resolved
@@ -2,15 +2,6 @@
 // mount functions
 
 import Vue from "vue";
-<<<<<<< HEAD
-import store from "../store"; 
-import _l from "utils/localization";
-
-// make localization filter available to all components
-Vue.filter("localize", value => _l(value));
-
-export const mountVueComponent = (ComponentDefinition) => (propsData, el) => {
-=======
 import store from "../store";
 import _l from "utils/localization";
 
@@ -18,8 +9,6 @@
 Vue.filter("localize", value => _l(value));
 
 export const mountVueComponent = ComponentDefinition => (propsData, el) => {
-    // console.log("mount function", propsData);
->>>>>>> 4e2de8fa
     let component = Vue.extend(ComponentDefinition);
     return new component({ store, propsData, el });
 };