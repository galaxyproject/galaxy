--- conflicted
+++ resolved
@@ -36,18 +36,6 @@
 $luma: luma($base-color);
 $tone: desaturate($base-color, 100%);
 
-<<<<<<< HEAD
-=======
-// Standard boostrap variables begin here
-
-//
-// Variables
-// --------------------------------------------------
-
-// Global values
-// --------------------------------------------------
-
->>>>>>> bbabf30b
 // Grays
 
 // These are from Boostrap 2/3 but are used in Galaxy styles
@@ -104,18 +92,6 @@
 // they use a map called $theme-colors, so here we override that
 
 $theme-colors: ();
-<<<<<<< HEAD
-$theme-colors: map-merge((
-    "primary":    $brand-primary,
-    "secondary":  $gray-300,
-    "success":    $brand-success,
-    "info":       $brand-info,
-    "warning":    $brand-warning,
-    "danger":     $brand-danger,
-    "light":      $gray-100,
-    "dark":       $gray-800
-  ), $theme-colors);
-=======
 $theme-colors: map-merge(
     (
         "primary": $brand-primary,
@@ -129,7 +105,6 @@
     ),
     $theme-colors
 );
->>>>>>> bbabf30b
 
 // This is the default but we need to use it here.
 $theme-color-interval: 5% !default;
