<<<<<<< HEAD
import { ref } from "vue";
=======
import { useWorkflowStore } from "@/stores/workflowStore";
import { computed, ref } from "vue";
>>>>>>> 5de8eca5

import { useWorkflowStore } from "@/stores/workflowStore";

export function useWorkflowInstance(workflowId: string) {
    const workflowStore = useWorkflowStore();
    const workflow = computed(() => workflowStore.getStoredWorkflowByInstanceId(workflowId));
    const loading = ref(false);

    async function getWorkflowInstance() {
        if (!workflow.value) {
            loading.value = true;
            try {
                await workflowStore.fetchWorkflowForInstanceId(workflowId);
            } catch (e) {
                console.error("unable to fetch workflow \n", e);
            } finally {
                loading.value = false;
            }
        }
    }
    getWorkflowInstance();

    return { workflow, loading };
}<|MERGE_RESOLUTION|>--- conflicted
+++ resolved
@@ -1,9 +1,4 @@
-<<<<<<< HEAD
-import { ref } from "vue";
-=======
-import { useWorkflowStore } from "@/stores/workflowStore";
 import { computed, ref } from "vue";
->>>>>>> 5de8eca5
 
 import { useWorkflowStore } from "@/stores/workflowStore";
 
