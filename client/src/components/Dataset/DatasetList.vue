--- conflicted
+++ resolved
@@ -1,4 +1,3 @@
-<<<<<<< HEAD
 <script setup lang="ts">
 import { BAlert, BTable } from "bootstrap-vue";
 import { storeToRefs } from "pinia";
@@ -9,9 +8,9 @@
 import { useHistoryStore } from "@/stores/historyStore";
 
 import DelayedInput from "@/components/Common/DelayedInput.vue";
-import DatasetHistory from "@/components/Dataset/DatasetHistory.vue";
 import DatasetName from "@/components/Dataset/DatasetName.vue";
 import LoadingSpan from "@/components/LoadingSpan.vue";
+import SwitchToHistoryLink from "@/components/History/SwitchToHistoryLink.vue";
 import StatelessTags from "@/components/TagsMultiselect/StatelessTags.vue";
 import UtcDate from "@/components/UtcDate.vue";
 
@@ -35,72 +34,6 @@
     {
         key: "tags",
         sortable: false,
-=======
-<template>
-    <div class="overflow-auto h-100" @scroll="onScroll">
-        <div v-if="error" class="alert alert-danger" show>{{ error }}</div>
-        <div v-else>
-            <b-alert :variant="messageVariant" :show="showMessage">{{ message }}</b-alert>
-            <DelayedInput class="m-1 mb-3" placeholder="Search Datasets" @change="onQuery" />
-            <b-table
-                id="dataset-table"
-                striped
-                no-sort-reset
-                no-local-sorting
-                :fields="fields"
-                :items="rows"
-                @sort-changed="onSort">
-                <template v-slot:cell(name)="row">
-                    <DatasetName :item="row.item" @showDataset="onShowDataset" @copyDataset="onCopyDataset" />
-                </template>
-                <template v-slot:cell(history_id)="row">
-                    <SwitchToHistoryLink
-                        :history-id="row.item.history_id"
-                        :filters="{ deleted: row.item.deleted, visible: row.item.visible, hid: row.item.hid }" />
-                </template>
-                <template v-slot:cell(tags)="row">
-                    <StatelessTags
-                        :value="row.item.tags"
-                        :disabled="row.item.deleted"
-                        @input="(tags) => onTags(tags, row.index)" />
-                </template>
-                <template v-slot:cell(update_time)="data">
-                    <UtcDate :date="data.value" mode="elapsed" />
-                </template>
-            </b-table>
-            <LoadingSpan v-if="loading" message="Loading datasets" />
-            <div v-if="showNotFound">
-                No matching entries found for: <span class="font-weight-bold">{{ query }}</span
-                >.
-            </div>
-            <div v-if="showNotAvailable">No datasets found.</div>
-        </div>
-    </div>
-</template>
-<script>
-import { getGalaxyInstance } from "app";
-import DelayedInput from "components/Common/DelayedInput";
-import LoadingSpan from "components/LoadingSpan";
-import StatelessTags from "components/TagsMultiselect/StatelessTags";
-import UtcDate from "components/UtcDate";
-import { mapActions } from "pinia";
-
-import { copyDataset, getDatasets } from "@/api/datasets";
-import { updateTags } from "@/api/tags";
-import { useHistoryStore } from "@/stores/historyStore";
-
-import DatasetName from "./DatasetName.vue";
-import SwitchToHistoryLink from "@/components/History/SwitchToHistoryLink.vue";
-
-export default {
-    components: {
-        DatasetName,
-        LoadingSpan,
-        DelayedInput,
-        UtcDate,
-        StatelessTags,
-        SwitchToHistoryLink,
->>>>>>> 96fbfce7
     },
     {
         label: "History",
@@ -252,7 +185,9 @@
             </template>
 
             <template v-slot:cell(history_id)="row">
-                <DatasetHistory :item="row.item" />
+                <SwitchToHistoryLink
+                    :history-id="row.item.history_id"
+                    :filters="{ deleted: row.item.deleted, visible: row.item.visible, hid: row.item.hid }" />
             </template>
 
             <template v-slot:cell(tags)="row">
