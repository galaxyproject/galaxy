--- conflicted
+++ resolved
@@ -21,16 +21,8 @@
     beforeEach(() => {
         axiosMock = new MockAdapter(axios);
         axiosMock.onGet(new RegExp(`api/configuration/decode/*`)).reply(200, { decoded_id: 123 });
-<<<<<<< HEAD
-        axiosMock
-            .onGet(
-                "/api/jobs/test_id?full=True"
-            )
-            .reply(200, jobResponse);
-=======
         axiosMock.onGet("/api/jobs/test_id?full=True").reply(200, jobResponse);
         axiosMock.onGet("/api/invocations?job_id=test_id").reply(200, []);
->>>>>>> bc0d075d
     });
 
     afterEach(() => {
