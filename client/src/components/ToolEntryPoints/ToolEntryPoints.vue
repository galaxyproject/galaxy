<template>
    <div class="infomessagelarge">
        <p v-if="entryPoints.length == 0">Waiting for InteractiveTool result view(s) to become available.</p>
        <p v-else-if="entryPoints.length == 1">
            <span v-if="entryPoints[0].active">
                There is an InteractiveTool result view available,
                <a :href="entryPoints[0].target">click here to display</a>.
            </span>
            <span v-else>
                There is an InteractiveTool result view available, waiting for view to become active...
            </span>
        </p>
        <div v-else>
            There are multiple InteractiveTool result views available:
            <ul>
                <li v-for="entryPoint of entryPoints" :key="entryPoint.id">
                    {{ entryPoint.name }}
<<<<<<< HEAD
                    <span v-if="entryPoint.active"> (<a :href="entryPoints[0].target">click here to display</a>) </span>
                    <span v-else> (waiting to become active...) </span>
=======
                    <span v-if="entryPoint.active"> (<a :href="entryPoint.target">click here to display</a>) </span>
                    <span v-else>
                        (waiting to become active...)
                    </span>
>>>>>>> 4f1a593e
                </li>
            </ul>
        </div>

        You may also access all active InteractiveTools from the
        <a :href="interactiveToolsLink">User menu</a>.
    </div>
</template>

<script>
import { clearPolling, pollUntilActive } from "mvc/entrypoints/poll";
import { getAppRoot } from "onload/loadConfig";

export default {
    props: {
        jobId: {
            type: String,
            required: true,
        },
    },
    data() {
        return {
            entryPoints: [],
        };
    },
    created: function () {
        this.pollEntryPoints();
    },
    beforeDestroy: function () {
        clearPolling();
    },
    computed: {
        interactiveToolsLink: function () {
            return getAppRoot() + "interactivetool_entry_points/list";
        },
    },
    methods: {
        pollEntryPoints: function () {
            const onUpdate = (entryPoints) => {
                this.entryPoints = entryPoints;
            };
            const onError = (e) => {
                console.error(e);
            };
            pollUntilActive(onUpdate, onError, { job_id: this.jobId });
        },
    },
};
</script><|MERGE_RESOLUTION|>--- conflicted
+++ resolved
@@ -15,15 +15,10 @@
             <ul>
                 <li v-for="entryPoint of entryPoints" :key="entryPoint.id">
                     {{ entryPoint.name }}
-<<<<<<< HEAD
-                    <span v-if="entryPoint.active"> (<a :href="entryPoints[0].target">click here to display</a>) </span>
-                    <span v-else> (waiting to become active...) </span>
-=======
                     <span v-if="entryPoint.active"> (<a :href="entryPoint.target">click here to display</a>) </span>
                     <span v-else>
                         (waiting to become active...)
                     </span>
->>>>>>> 4f1a593e
                 </li>
             </ul>
         </div>
