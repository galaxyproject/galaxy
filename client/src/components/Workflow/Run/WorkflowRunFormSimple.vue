<template>
    <div>
<<<<<<< HEAD
        <div class="h4 clearfix mb-3">
            <b>Workflow: {{ model.name }}</b>
            <ButtonSpinner id="run-workflow" class="float-right" title="Run Workflow" @onClick="onExecute" />
=======
        <div v-if="configIsLoaded" class="h4 clearfix mb-3">
            <b>Workflow: {{ model.name }}</b>
            <ButtonSpinner
                id="run-workflow"
                :wait="waitingForRequest"
                :disabled="hasValidationErrors"
                class="float-right"
                title="Run Workflow"
                @onClick="onExecute" />
>>>>>>> 46595468
            <b-dropdown
                v-if="showRuntimeSettings(currentUser)"
                id="dropdown-form"
                ref="dropdown"
                class="workflow-run-settings float-right"
                style="margin-right: 10px"
                title="Workflow Run Settings"
                no-caret>
                <template v-slot:button-content>
                    <span class="fa fa-cog" />
                </template>
                <b-dropdown-form>
<<<<<<< HEAD
                    <b-form-checkbox v-model="sendToNewHistory" class="workflow-run-settings-target">
                        Send results to a new history
                    </b-form-checkbox>
                    <b-form-checkbox
                        v-if="reuseAllowed(currentUser)"
                        v-model="useCachedJobs"
                        title="This may skip executing jobs that you have already run.">
                        Attempt to re-use jobs with identical parameters?
                    </b-form-checkbox>
                    <b-form-checkbox
                        v-if="isConfigLoaded && config.object_store_allows_id_selection"
                        v-model="splitObjectStore">
                        Send outputs and intermediate to different object stores?
                    </b-form-checkbox>
                    <WorkflowStorageConfiguration
                        v-if="isConfigLoaded && config.object_store_allows_id_selection"
=======
                    <b-form-checkbox v-model="sendToNewHistory" class="workflow-run-settings-target"
                        >Send results to a new history</b-form-checkbox
                    >
                    <b-form-checkbox
                        v-if="reuseAllowed(currentUser)"
                        v-model="useCachedJobs"
                        title="This may skip executing jobs that you have already run."
                        >Attempt to re-use jobs with identical parameters?</b-form-checkbox
                    >
                    <b-form-checkbox v-if="config.object_store_allows_id_selection" v-model="splitObjectStore"
                        >Send outputs and intermediate to different object stores?</b-form-checkbox
                    >
                    <WorkflowStorageConfiguration
                        v-if="config.object_store_allows_id_selection"
>>>>>>> 46595468
                        :split-object-store="splitObjectStore"
                        :invocation-preferred-object-store-id="preferredObjectStoreId"
                        :invocation-intermediate-preferred-object-store-id="preferredIntermediateObjectStoreId"
                        @updated="onStorageUpdate">
                    </WorkflowStorageConfiguration>
                </b-dropdown-form>
            </b-dropdown>
        </div>
<<<<<<< HEAD
        <FormDisplay :inputs="formInputs" @onChange="onChange" />
=======
        <FormDisplay
            :inputs="formInputs"
            :allowEmptyValueOnRequiredInput="true"
            @onChange="onChange"
            @onValidation="onValidation" />
>>>>>>> 46595468
        <!-- Options to default one way or the other, disable if admins want, etc.. -->
        <a href="#" class="workflow-expand-form-link" @click="$emit('showAdvanced')">Expand to full workflow form.</a>
    </div>
</template>

<script>
<<<<<<< HEAD
=======
import { useConfig } from "@/composables/config";
import { useUserStore } from "@/stores/userStore";
import { storeToRefs } from "pinia";
import FormDisplay from "components/Form/FormDisplay";
>>>>>>> 46595468
import ButtonSpinner from "components/Common/ButtonSpinner";
import FormDisplay from "components/Form/FormDisplay";
import { allowCachedJobs } from "components/Tool/utilities";
import { isWorkflowInput } from "components/Workflow/constants";
import { mapState } from "pinia";
import { errorMessageAsString } from "utils/simple-error";

import { useConfig } from "@/composables/config";
import { useUserStore } from "@/stores/userStore";

import { invokeWorkflow } from "./services";
import WorkflowStorageConfiguration from "./WorkflowStorageConfiguration";
import Vue from "vue";

export default {
    components: {
        ButtonSpinner,
        FormDisplay,
        WorkflowStorageConfiguration,
    },
    props: {
        model: {
            type: Object,
            required: true,
        },
        targetHistory: {
            type: String,
            default: "current",
        },
        useJobCache: {
            type: Boolean,
            default: false,
        },
    },
    setup() {
<<<<<<< HEAD
        const { config, isConfigLoaded } = useConfig(true);
        return { config, isConfigLoaded };
=======
        const { config, isLoaded: configIsLoaded } = useConfig(true);
        const { currentUser } = storeToRefs(useUserStore());
        return { config, configIsLoaded, currentUser };
>>>>>>> 46595468
    },
    data() {
        const newHistory = this.targetHistory == "new" || this.targetHistory == "prefer_new";
        return {
            formData: {},
            inputTypes: {},
            stepValidations: {},
            sendToNewHistory: newHistory,
            useCachedJobs: this.useJobCache, // TODO:
            splitObjectStore: false,
            preferredObjectStoreId: null,
            preferredIntermediateObjectStoreId: null,
            waitingForRequest: false,
        };
    },
    computed: {
        formInputs() {
            const inputs = [];
            // Add workflow parameters.
            Object.values(this.model.wpInputs).forEach((input) => {
                const inputCopy = Object.assign({}, input);
                // do we want to keep the color if we're not showing steps?
                inputCopy.color = undefined;
                inputs.push(inputCopy);
                this.inputTypes[inputCopy.name] = "replacement_parameter";
            });
            // Add actual input modules.
            this.model.steps.forEach((step, i) => {
                if (isWorkflowInput(step.step_type)) {
                    const stepName = new String(step.step_index);
                    const stepLabel = step.step_label || new String(step.step_index + 1);
                    const help = step.annotation;
                    const longFormInput = step.inputs[0];
                    const stepAsInput = Object.assign({}, longFormInput, {
                        name: stepName,
                        help: help,
                        label: stepLabel,
                    });
                    // disable collection mapping...
                    stepAsInput.flavor = "module";
                    inputs.push(stepAsInput);
                    this.inputTypes[stepName] = step.step_type;
                }
            });
            return inputs;
        },
        hasValidationErrors() {
            return Boolean(Object.values(this.stepValidations).find((value) => value !== null && value !== undefined));
        },
    },
    methods: {
        onValidation(validation) {
            if (validation) {
                Vue.set(this.stepValidations, validation[0], validation[1]);
            } else {
                this.stepValidations = {};
            }
        },
        reuseAllowed(user) {
            return user && allowCachedJobs(user.preferences);
        },
        showRuntimeSettings(user) {
            return this.targetHistory.indexOf("prefer") >= 0 || (user && this.reuseAllowed(user));
        },
        onChange(data) {
            this.formData = data;
        },
        onStorageUpdate: function (objectStoreId, intermediate) {
            if (intermediate) {
                this.preferredIntermediateObjectStoreId = objectStoreId;
            } else {
                this.preferredObjectStoreId = objectStoreId;
            }
        },
        onExecute() {
            const replacementParams = {};
            const inputs = {};
            for (const inputName in this.formData) {
                const value = this.formData[inputName];
                const inputType = this.inputTypes[inputName];
                if (inputType == "replacement_parameter") {
                    replacementParams[inputName] = value;
                } else if (isWorkflowInput(inputType)) {
                    inputs[inputName] = value;
                }
            }
            const data = {
                replacement_dict: replacementParams,
                inputs: inputs,
                inputs_by: "step_index",
                batch: true,
                use_cached_job: this.useCachedJobs,
                require_exact_tool_versions: false,
            };
            if (this.sendToNewHistory) {
                data.new_history_name = this.model.name;
            } else {
                data.history_id = this.model.historyId;
            }
            if (this.splitObjectStore) {
                if (this.preferredObjectStoreId != null) {
                    data.preferred_outputs_object_store_id = this.preferredObjectStoreId;
                }
                if (this.preferredIntermediateObjectStoreId != null && this.splitObjectStore) {
                    data.preferred_intermediate_object_store_id = this.preferredIntermediateObjectStoreId;
                }
            } else {
                if (this.preferredObjectStoreId != null) {
                    data.preferred_object_store_id = this.preferredObjectStoreId;
                }
            }
            this.waitingForRequest = true;
            invokeWorkflow(this.model.workflowId, data)
                .then((invocations) => {
                    this.$emit("submissionSuccess", invocations);
                })
                .catch((error) => {
                    this.$emit("submissionError", errorMessageAsString(error));
                })
                .finally(() => (this.waitingForRequest = false));
        },
    },
};
</script><|MERGE_RESOLUTION|>--- conflicted
+++ resolved
@@ -1,11 +1,6 @@
 <template>
     <div>
-<<<<<<< HEAD
-        <div class="h4 clearfix mb-3">
-            <b>Workflow: {{ model.name }}</b>
-            <ButtonSpinner id="run-workflow" class="float-right" title="Run Workflow" @onClick="onExecute" />
-=======
-        <div v-if="configIsLoaded" class="h4 clearfix mb-3">
+        <div v-if="isConfigLoaded" class="h4 clearfix mb-3">
             <b>Workflow: {{ model.name }}</b>
             <ButtonSpinner
                 id="run-workflow"
@@ -14,7 +9,6 @@
                 class="float-right"
                 title="Run Workflow"
                 @onClick="onExecute" />
->>>>>>> 46595468
             <b-dropdown
                 v-if="showRuntimeSettings(currentUser)"
                 id="dropdown-form"
@@ -27,7 +21,6 @@
                     <span class="fa fa-cog" />
                 </template>
                 <b-dropdown-form>
-<<<<<<< HEAD
                     <b-form-checkbox v-model="sendToNewHistory" class="workflow-run-settings-target">
                         Send results to a new history
                     </b-form-checkbox>
@@ -44,22 +37,6 @@
                     </b-form-checkbox>
                     <WorkflowStorageConfiguration
                         v-if="isConfigLoaded && config.object_store_allows_id_selection"
-=======
-                    <b-form-checkbox v-model="sendToNewHistory" class="workflow-run-settings-target"
-                        >Send results to a new history</b-form-checkbox
-                    >
-                    <b-form-checkbox
-                        v-if="reuseAllowed(currentUser)"
-                        v-model="useCachedJobs"
-                        title="This may skip executing jobs that you have already run."
-                        >Attempt to re-use jobs with identical parameters?</b-form-checkbox
-                    >
-                    <b-form-checkbox v-if="config.object_store_allows_id_selection" v-model="splitObjectStore"
-                        >Send outputs and intermediate to different object stores?</b-form-checkbox
-                    >
-                    <WorkflowStorageConfiguration
-                        v-if="config.object_store_allows_id_selection"
->>>>>>> 46595468
                         :split-object-store="splitObjectStore"
                         :invocation-preferred-object-store-id="preferredObjectStoreId"
                         :invocation-intermediate-preferred-object-store-id="preferredIntermediateObjectStoreId"
@@ -68,41 +45,30 @@
                 </b-dropdown-form>
             </b-dropdown>
         </div>
-<<<<<<< HEAD
-        <FormDisplay :inputs="formInputs" @onChange="onChange" />
-=======
         <FormDisplay
             :inputs="formInputs"
-            :allowEmptyValueOnRequiredInput="true"
+            :allow-empty-value-on-required-input="true"
             @onChange="onChange"
             @onValidation="onValidation" />
->>>>>>> 46595468
         <!-- Options to default one way or the other, disable if admins want, etc.. -->
         <a href="#" class="workflow-expand-form-link" @click="$emit('showAdvanced')">Expand to full workflow form.</a>
     </div>
 </template>
 
 <script>
-<<<<<<< HEAD
-=======
-import { useConfig } from "@/composables/config";
-import { useUserStore } from "@/stores/userStore";
-import { storeToRefs } from "pinia";
-import FormDisplay from "components/Form/FormDisplay";
->>>>>>> 46595468
 import ButtonSpinner from "components/Common/ButtonSpinner";
 import FormDisplay from "components/Form/FormDisplay";
 import { allowCachedJobs } from "components/Tool/utilities";
 import { isWorkflowInput } from "components/Workflow/constants";
-import { mapState } from "pinia";
+import { storeToRefs } from "pinia";
 import { errorMessageAsString } from "utils/simple-error";
+import Vue from "vue";
 
 import { useConfig } from "@/composables/config";
 import { useUserStore } from "@/stores/userStore";
 
 import { invokeWorkflow } from "./services";
 import WorkflowStorageConfiguration from "./WorkflowStorageConfiguration";
-import Vue from "vue";
 
 export default {
     components: {
@@ -125,14 +91,9 @@
         },
     },
     setup() {
-<<<<<<< HEAD
         const { config, isConfigLoaded } = useConfig(true);
-        return { config, isConfigLoaded };
-=======
-        const { config, isLoaded: configIsLoaded } = useConfig(true);
         const { currentUser } = storeToRefs(useUserStore());
-        return { config, configIsLoaded, currentUser };
->>>>>>> 46595468
+        return { config, isConfigLoaded, currentUser };
     },
     data() {
         const newHistory = this.targetHistory == "new" || this.targetHistory == "prefer_new";
