--- conflicted
+++ resolved
@@ -270,18 +270,9 @@
                             <BFormCheckbox
                                 v-model="useCachedJobs"
                                 title="This may skip executing jobs that you have already run.">
-<<<<<<< HEAD
-                                Attempt to re-use jobs with identical parameters?
-                            </BFormCheckbox>
-                            <BFormCheckbox
-                                v-if="isConfigLoaded && config.object_store_allows_id_selection"
-                                v-model="splitObjectStore">
-                                Send outputs and intermediate to different Galaxy storage?
-=======
                                 <HelpText
                                     uri="galaxy.workflows.runtimeSettings.useCachedJobs"
                                     text="Attempt to re-use jobs with identical parameters?" />
->>>>>>> 9be07363
                             </BFormCheckbox>
                         </div>
 
@@ -290,7 +281,7 @@
                                 <BFormCheckbox v-model="splitObjectStore">
                                     <HelpText
                                         uri="galaxy.workflows.runtimeSettings.splitObjectStore"
-                                        text="Send outputs and intermediate to different storage locations?" />
+                                        text="Send outputs and intermediate to different Galaxy storage?" />
                                 </BFormCheckbox>
                             </div>
                             <div class="mr-4">
