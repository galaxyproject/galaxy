--- conflicted
+++ resolved
@@ -2,11 +2,6 @@
 import { onMounted } from "vue";
 
 import type { WorkflowInvocation } from "@/api/invocations";
-<<<<<<< HEAD
-import { useHistoryStore } from "@/stores/historyStore";
-=======
-import { refreshContentsWrapper } from "@/utils/data";
->>>>>>> 0579f326
 import Webhooks from "@/utils/webhooks";
 import { startWatchingHistory } from "@/watch/watchHistoryProvided";
 
