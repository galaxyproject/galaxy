<template>
    <div id="columns" class="workflow-client">
        <StateUpgradeModal :state-messages="stateMessages" />
        <StateUpgradeModal
            :state-messages="insertedStateMessages"
            title="Subworkflow embedded with changes"
            message="Problems were encountered loading this workflow (possibly a result of tool upgrades). Please review the following parameters and then save."
        />
        <RefactorConfirmationModal
            :workflow-id="id"
            :refactor-actions="refactorActions"
            @onWorkflowError="onWorkflowError"
            @onWorkflowMessage="onWorkflowMessage"
            @onRefactor="onRefactor"
            @onShow="hideModal"
        />
        <MessagesModal :title="messageTitle" :message="messageBody" :error="messageIsError" @onHidden="resetMessage" />
        <MarkdownEditor
            v-if="!isCanvas"
            :markdown-text="markdownText"
            :markdown-config="markdownConfig"
            :title="'Workflow Report: ' + name"
            :get-manager="getManager"
            @onUpdate="onReportUpdate"
        >
            <template v-slot:buttons>
                <b-button
                    id="workflow-canvas-button"
                    title="Return to Workflow"
                    variant="link"
                    role="button"
                    v-b-tooltip.hover.bottom
                    @click="onEdit"
                >
                    <span class="fa fa-times" />
                </b-button>
            </template>
        </MarkdownEditor>
        <div v-show="isCanvas">
            <SidePanel id="left" side="left">
                <template v-slot:panel>
                    <ProviderAwareToolBoxWorkflow
                        :module-sections="moduleSections"
                        :data-managers="dataManagers"
                        :workflows="workflows"
                        @onInsertTool="onInsertTool"
                        @onInsertModule="onInsertModule"
                        @onInsertWorkflow="onInsertWorkflow"
                        @onInsertWorkflowSteps="onInsertWorkflowSteps"
                    />
                </template>
            </SidePanel>
            <div id="center" class="workflow-center">
                <div class="unified-panel-header" unselectable="on">
                    <div class="unified-panel-header-inner">
                        <span class="sr-only">Workflow Editor</span>
                        {{ name }}
                    </div>
                </div>
                <div id="workflow-canvas" class="unified-panel-body workflow-canvas">
                    <ZoomControl :zoom-level="zoomLevel" @onZoom="onZoom" />
                    <div id="canvas-viewport">
                        <div ref="canvas" id="canvas-container">
                            <WorkflowNode
                                v-for="(step, key) in steps"
                                :id="key"
                                :name="step.name"
                                :type="step.type"
                                :content-id="step.content_id"
                                :step="step"
                                :key="key"
                                :datatypes-mapper="datatypesMapper"
                                :get-manager="getManager"
                                :get-canvas-manager="getCanvasManager"
                                @onAdd="onAdd"
                                @onUpdate="onUpdate"
                                @onClone="onClone"
                                @onCreate="onInsertTool"
                                @onChange="onChange"
                                @onActivate="onActivate"
                                @onRemove="onRemove"
                            />
                        </div>
                    </div>
                    <div class="workflow-overview" aria-hidden="true">
                        <div class="workflow-overview-body">
                            <div id="overview-container">
                                <canvas width="0" height="0" id="overview-canvas" />
                                <div id="overview-viewport" />
                            </div>
                        </div>
                    </div>
                </div>
            </div>
            <SidePanel id="right" side="right">
                <template v-slot:panel>
                    <div class="unified-panel workflow-panel">
                        <div class="unified-panel-header" unselectable="on">
                            <div class="unified-panel-header-inner">
                                <WorkflowOptions
                                    :has-changes="hasChanges"
                                    @onSave="onSave"
                                    @onSaveAs="onSaveAs"
                                    @onRun="onRun"
                                    @onDownload="onDownload"
                                    @onReport="onReport"
                                    @onLayout="onLayout"
                                    @onEdit="onEdit"
                                    @onAttributes="onAttributes"
                                    @onLint="onLint"
                                    @onUpgrade="onUpgrade"
                                />
                            </div>
                        </div>
                        <div class="unified-panel-body workflow-right" ref="right-panel">
                            <div class="m-1">
                                <FormTool
                                    v-if="hasActiveNodeTool"
                                    :get-manager="getManager"
                                    :get-node="getNode"
                                    :datatypes="datatypes"
                                    @onAnnotation="onAnnotation"
                                    @onLabel="onLabel"
                                    @onChangeOutputDatatype="onChangeOutputDatatype"
                                    @onSetData="onSetData"
                                />
                                <FormDefault
                                    v-else-if="hasActiveNodeDefault"
                                    :get-manager="getManager"
                                    :get-node="getNode"
                                    :datatypes="datatypes"
                                    @onAnnotation="onAnnotation"
                                    @onLabel="onLabel"
                                    @onEditSubworkflow="onEditSubworkflow"
                                    @onAttemptRefactor="onAttemptRefactor"
                                    @onSetData="onSetData"
                                />
                                <WorkflowAttributes
                                    v-else-if="showAttributes"
                                    :id="id"
                                    :tags="tags"
                                    :parameters="parameters"
                                    :annotation-current.sync="annotation"
                                    :annotation="annotation"
                                    :name-current.sync="name"
                                    :name="name"
                                    :version="version"
                                    :versions="versions"
                                    :license="license"
                                    :creator="creator"
                                    @onVersion="onVersion"
                                    @onLicense="onLicense"
                                    @onCreator="onCreator"
                                />
                                <WorkflowLint
                                    v-else-if="showLint"
                                    :untyped-parameters="parameters"
                                    :annotation="annotation"
                                    :creator="creator"
                                    :license="license"
                                    :get-manager="getManager"
                                    @onAttributes="onAttributes"
                                    @onHighlight="onHighlight"
                                    @onUnhighlight="onUnhighlight"
                                    @onRefactor="onAttemptRefactor"
                                    @onScrollTo="onScrollTo"
                                />
                            </div>
                        </div>
                    </div>
                </template>
            </SidePanel>
        </div>
    </div>
</template>

<script>
import { getDatatypesMapper } from "components/Datatypes";
import { fromSimple } from "./modules/model";
import { getModule, getVersions, saveWorkflow, loadWorkflow } from "./modules/services";
import { getUntypedWorkflowParameters } from "./modules/parameters";
import { getStateUpgradeMessages, copyIntoWorkflow, saveAs } from "./modules/utilities";
import WorkflowCanvas from "./modules/canvas";
import WorkflowOptions from "./Options";
import FormDefault from "./Forms/FormDefault";
import FormTool from "./Forms/FormTool";
import MarkdownEditor from "components/Markdown/MarkdownEditor";
import ProviderAwareToolBoxWorkflow from "components/Panels/ProviderAwareToolBoxWorkflow";
import SidePanel from "components/Panels/SidePanel";
import { getAppRoot } from "onload/loadConfig";
import reportDefault from "./reportDefault";
import WorkflowLint from "./Lint";
import StateUpgradeModal from "./StateUpgradeModal";
import RefactorConfirmationModal from "./RefactorConfirmationModal";
import MessagesModal from "./MessagesModal";
import { hide_modal } from "layout/modal";
import WorkflowAttributes from "./Attributes";
import ZoomControl from "./ZoomControl";
import WorkflowNode from "./Node";
import Vue from "vue";

export default {
    components: {
        MarkdownEditor,
        SidePanel,
        StateUpgradeModal,
        ProviderAwareToolBoxWorkflow,
        FormDefault,
        FormTool,
        WorkflowOptions,
        WorkflowAttributes,
        ZoomControl,
        WorkflowNode,
        WorkflowLint,
        RefactorConfirmationModal,
        MessagesModal,
    },
    props: {
        id: {
            type: String,
            required: true,
        },
        initialVersion: {
            type: Number,
            required: true,
        },
        tags: {
            type: Array,
            required: true,
        },
        moduleSections: {
            type: Array,
            required: true,
        },
        dataManagers: {
            type: Array,
            required: true,
        },
        workflows: {
            type: Array,
            required: true,
        },
    },
    data() {
        return {
            isCanvas: true,
            markdownConfig: null,
            markdownText: null,
            versions: [],
            parameters: null,
            zoomLevel: 7,
            steps: {},
            hasChanges: false,
            nodeIndex: 0,
            nodes: {},
            datatypesMapper: null,
            datatypes: [],
            report: {},
            activeNode: null,
            labels: {},
            license: null,
            creator: null,
            annotation: null,
            name: null,
            stateMessages: [],
            insertedStateMessages: [],
            refactorActions: [],
            messageTitle: null,
            messageBody: null,
            messageIsError: false,
            version: this.initialVersion,
            showInPanel: "attributes",
        };
    },
    computed: {
        showAttributes() {
            return this.showInPanel == "attributes";
        },
        showLint() {
            return this.showInPanel == "lint";
        },
        hasActiveNodeDefault() {
            return this.activeNode && this.activeNode.type != "tool";
        },
        hasActiveNodeTool() {
            return this.activeNode && this.activeNode.type == "tool";
        },
    },
    created() {
        getDatatypesMapper().then((mapper) => {
            this.datatypesMapper = mapper;
            this.datatypes = mapper.datatypes;

            // canvas overview management
            this.canvasManager = new WorkflowCanvas(this, this.$refs.canvas);
            this._loadCurrent(this.id, this.version);
        });

        // Notify user if workflow has not been saved yet
        window.onbeforeunload = () => {
            if (this.hasChanges) {
                return "There are unsaved changes to your workflow which will be lost.";
            }
        };
        hide_modal();
    },
    watch: {
        annotation: function (newAnnotation, oldAnnotation) {
            if (newAnnotation != oldAnnotation) {
                this.hasChanges = true;
            }
        },
        name: function (newName, oldName) {
            if (newName != oldName) {
                this.hasChanges = true;
            }
        },
        steps: function (newSteps, oldSteps) {
            this.hasChanges = true;
        },
        nodes: function (newNodes, oldNodes) {
            this.hasChanges = true;
        },
    },
    methods: {
        onActivate(node) {
            if (this.activeNode != node) {
                this.onDeactivate();
<<<<<<< HEAD
                document.activeElement.blur();
=======
>>>>>>> 7d89a7fb
                node.makeActive();
                this.activeNode = node;
                this.canvasManager.drawOverview();
                this.$refs["right-panel"].scrollTop = 0;
            }
        },
        onDeactivate() {
            if (this.activeNode) {
                this.activeNode.makeInactive();
                this.activeNode = null;
            }
        },
        onAttemptRefactor(actions) {
            if (this.hasChanges) {
                const r = window.confirm(
                    "You've made changes to your workflow that need to be saved before attempting the requested action. Save those changes and continue?"
                );
                if (r == false) {
                    return;
                }
                this.onWorkflowMessage("Saving workflow...", "progress");
                return saveWorkflow(this)
                    .then((data) => {
                        this.refactorActions = actions;
                    })
                    .catch((response) => {
                        this.onWorkflowError("Saving workflow failed, cannot apply requested changes...", response, {
                            Ok: () => {
                                this.hideModal();
                            },
                        });
                    });
            } else {
                this.refactorActions = actions;
            }
        },
        // synchronize modal handling through this object so we can convert it to be
        // be reactive at some point.
        onWorkflowError(message, response) {
            this.messageTitle = message;
            this.messageBody = response.toString();
            this.messageIsError = true;
        },
        onWorkflowMessage(title, body) {
            this.messageTitle = title;
            this.messageBody = body;
            this.messageIsError = false;
        },
        hideModal() {
            this.messageTitle = null;
            this.messageBody = null;
            this.messageIsError = false;
            hide_modal(); // hide other modals created in utilities also...
        },
        async onRefactor(response) {
            await fromSimple(this, response.workflow);
            this._loadEditorData(response.workflow);
        },
        onAdd(node) {
            this.nodes[node.id] = node;
        },
        onUpdate(node) {
            getModule({
                type: node.type,
                content_id: node.contentId,
                _: "true",
            }).then((response) => {
                const newData = Object.assign({}, response, node.step);
                node.setNode(newData);
            });
        },
        onChange() {
            this.hasChanges = true;
        },
        onRemove(node) {
            delete this.nodes[node.id];
            Vue.delete(this.steps, node.id);
            this.canvasManager.drawOverview();
            this.onDeactivate();
            this.showInPanel = "attributes";
        },
        onEditSubworkflow(contentId) {
            const editUrl = `${getAppRoot()}workflow/editor?workflow_id=${contentId}`;
            this.onNavigate(editUrl);
        },
        onClone(node) {
            const newId = this.nodeIndex++;
            const stepCopy = JSON.parse(JSON.stringify(node.step));
            Vue.set(this.steps, newId, {
                ...stepCopy,
                id: newId,
                uuid: null,
                label: null,
                config_form: JSON.parse(JSON.stringify(node.config_form)),
                annotation: JSON.parse(JSON.stringify(node.annotation)),
                tool_state: JSON.parse(JSON.stringify(node.tool_state)),
                post_job_actions: JSON.parse(JSON.stringify(node.postJobActions)),
            });
            Vue.nextTick().then(() => {
                this.canvasManager.drawOverview();
                node = this.nodes[newId];
                this.onActivate(node);
            });
        },
        onInsertTool(tool_id, tool_name) {
            this._insertStep(tool_id, tool_name, "tool");
        },
        onInsertModule(module_id, module_name) {
            this._insertStep(null, module_name, module_id);
        },
        onInsertWorkflow(workflow_id, workflow_name) {
            this._insertStep(workflow_id, workflow_name, "subworkflow");
        },
        onInsertWorkflowSteps(workflow_id, step_count) {
            if (!this.isCanvas) {
                this.isCanvas = true;
                return;
            }
            copyIntoWorkflow(this, workflow_id, step_count);
        },
        onDownload() {
            window.location = `${getAppRoot()}api/workflows/${this.id}/download?format=json-download`;
        },
        onSaveAs() {
            saveAs(this);
        },
        onLayout() {
            this.canvasManager.drawOverview();
            this.canvasManager.scrollToNodes();
            return import(/* webpackChunkName: "workflowLayout" */ "./modules/layout.js").then((layout) => {
                layout.autoLayout(this);
            });
        },
        onAttributes() {
            this._ensureParametersSet();
            this.onDeactivate();
            this.showInPanel = "attributes";
        },
        onAnnotation(nodeId, newAnnotation) {
            const node = this.nodes[nodeId];
            node.setAnnotation(newAnnotation);
        },
        onSetData(nodeId, newData) {
            const node = this.nodes[nodeId];
<<<<<<< HEAD
            node.setData(newData);
=======
            getModule(newData).then((data) => {
                node.setData(data);
            });
>>>>>>> 7d89a7fb
        },
        onChangeOutputDatatype(nodeId, outputName, newDatatype) {
            const node = this.nodes[nodeId];
            node.changeOutputDatatype(outputName, newDatatype);
        },
        onLabel(nodeId, newLabel) {
            const node = this.nodes[nodeId];
            node.setLabel(newLabel);
        },
        onScrollTo(nodeId) {
            const node = this.nodes[nodeId];
            this.canvasManager.scrollToNode(node);
            node.onScrollTo();
        },
        onHighlight(nodeId) {
            const node = this.nodes[nodeId];
            node.onHighlight();
        },
        onUnhighlight(nodeId) {
            const node = this.nodes[nodeId];
            node.onUnhighlight();
        },
        onLint() {
            this._ensureParametersSet();
            this.onDeactivate();
            this.showInPanel = "lint";
        },
        onUpgrade() {
            this.onAttemptRefactor([{ action_type: "upgrade_all_steps" }]);
        },
        onEdit() {
            this.isCanvas = true;
        },
        onReport() {
            this.isCanvas = false;
        },
        onReportUpdate(markdown) {
            this.hasChanges = true;
            this.report.markdown = markdown;
            this.markdownText = markdown;
        },
        onRun() {
            const runUrl = `${getAppRoot()}workflows/run?id=${this.id}`;
            this.onNavigate(runUrl);
        },
        onNavigate(url, force = false) {
            if (!force && this.hasChanges) {
                this.onSave(true).then(() => {
                    window.location = url;
                });
            } else {
                if (this.hasChanges) {
                    window.onbeforeunload = false;
                    this.hideModal();
                }
                window.location = url;
            }
        },
        onZoom(zoomLevel) {
            this.zoomLevel = this.canvasManager.setZoom(zoomLevel);
        },
        onSave(hideProgress = false) {
            !hideProgress && this.onWorkflowMessage("Saving workflow...", "progress");
            return saveWorkflow(this)
                .then((data) => {
                    getVersions(this.id).then((versions) => {
                        this.versions = versions;
                        this.hideModal();
                    });
                })
                .catch((response) => {
                    this.onWorkflowError("Saving workflow failed...", response, {
                        Ok: () => {
                            this.hideModal();
                        },
                    });
                });
        },
        onVersion(version) {
            if (version != this.version) {
                if (this.hasChanges) {
                    const r = window.confirm(
                        "There are unsaved changes to your workflow which will be lost. Continue ?"
                    );
                    if (r == false) {
                        return;
                    }
                }
                this.version = version;
                this._loadCurrent(this.id, version);
            }
        },
        _ensureParametersSet() {
            this.parameters = getUntypedWorkflowParameters(this.nodes);
        },
        _insertStep(contentId, name, type) {
            if (!this.isCanvas) {
                this.isCanvas = true;
                return;
            }
            Vue.set(this.steps, this.nodeIndex++, {
                name: name,
                content_id: contentId,
                type: type,
            });
        },
        _loadEditorData(data) {
            const report = data.report || {};
            const markdown = report.markdown || reportDefault;
            this.markdownText = markdown;
            this.markdownConfig = report;
            this.hideModal();
            this.stateMessages = getStateUpgradeMessages(data);
            const has_changes = this.stateMessages.length > 0;
            this.license = data.license;
            this.creator = data.creator;
            getVersions(this.id).then((versions) => {
                this.versions = versions;
            });
            Vue.nextTick(() => {
                this.canvasManager.drawOverview();
                this.canvasManager.scrollToNodes();
                this.hasChanges = has_changes;
            });
        },
        _loadCurrent(id, version) {
            this.onWorkflowMessage("Loading workflow...", "progress");
            loadWorkflow(this, id, version)
                .then((data) => {
                    this._loadEditorData(data);
                })
                .catch((response) => {
                    this.onWorkflowError("Loading workflow failed...", response);
                });
        },
        onLicense(license) {
            if (this.license != license) {
                this.hasChanges = true;
                this.license = license;
            }
        },
        onCreator(creator) {
            if (this.creator != creator) {
                this.hasChanges = true;
                this.creator = creator;
            }
        },
        getManager() {
            return this;
        },
        getCanvasManager() {
            return this.canvasManager;
        },
        getNode() {
            return this.activeNode;
        },
        onInsertedStateMessages(insertedStateMessages) {
            this.insertedStateMessages = insertedStateMessages;
            this.hideModal();
        },
        resetMessage() {
            this.messageTitle = null;
            this.messageBody = null;
            this.messageError = false;
        },
    },
};
</script>
<style scoped>
.workflow-markdown-editor {
    right: 0px !important;
}
</style><|MERGE_RESOLUTION|>--- conflicted
+++ resolved
@@ -326,10 +326,6 @@
         onActivate(node) {
             if (this.activeNode != node) {
                 this.onDeactivate();
-<<<<<<< HEAD
-                document.activeElement.blur();
-=======
->>>>>>> 7d89a7fb
                 node.makeActive();
                 this.activeNode = node;
                 this.canvasManager.drawOverview();
@@ -474,13 +470,9 @@
         },
         onSetData(nodeId, newData) {
             const node = this.nodes[nodeId];
-<<<<<<< HEAD
-            node.setData(newData);
-=======
             getModule(newData).then((data) => {
                 node.setData(data);
             });
->>>>>>> 7d89a7fb
         },
         onChangeOutputDatatype(nodeId, outputName, newDatatype) {
             const node = this.nodes[nodeId];
