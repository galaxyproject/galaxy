--- conflicted
+++ resolved
@@ -1,254 +1,4 @@
 <template>
-<<<<<<< HEAD
-    <b-container>
-        <b-row>
-            <b-col>
-                <h4>Workflow Best Practices</h4>
-            </b-col>
-        </b-row>
-        <b-row>
-            <b-col>
-                <div v-if="showFixAll">
-                    <a href="#" @click="autoFixAll">Attempt to fix any issue that can be automatically fixed.</a>
-                </div>
-                <LintSection :okay="parametersOkay" title="Parameters" collapse-id="c-parameters">
-                    <span>
-                        <div v-if="parametersOkay">
-                            <p>All workflow parameters (if any are defined) are using formal inputs.{{ whyInputs }}</p>
-                        </div>
-                        <div else>
-                            <ul>
-                                <li v-for="(item, idx) in legacyParametersArray" :key="idx">
-                                    {{ item.name }}
-                                    <font-awesome-icon
-                                        v-if="item.canExtract"
-                                        icon="cog"
-                                        v-b-tooltip.hover
-                                        title="Attempt to create a workflow input connected to this legacy parameter."
-                                        @click="extractLegacyParameter(item)"
-                                    />
-                                </li>
-                            </ul>
-                            <em class="small">
-                                <p>
-                                    This workflow uses older-style implicit Galaxy workflow parameters (e.g. defining
-                                    <tt>${parameter}</tt> on tool steps in the workflows). These should be replaced with
-                                    formal workflow inputs. {{ whyInputs }}
-                                </p>
-                                <p>
-                                    Many such legacy workflow parameters can be automatically converted to formal input
-                                    steps by Galaxy, click the <font-awesome-icon icon="cog" /> to have Galaxy attempt
-                                    this.
-                                </p>
-                            </em>
-                        </div>
-                    </span>
-                </LintSection>
-                <LintSection
-                    :okay="disconnectInputsOkay"
-                    title="Disconnected Inputs"
-                    collapse-id="c-disconnected-inputs"
-                >
-                    <span>
-                        <div v-if="disconnectInputsOkay">
-                            All non-optional inputs to workflow steps are connected to formal workflow inputs.
-                            {{ whyInputs }}
-                        </div>
-                        <div else>
-                            <ul>
-                                <li
-                                    v-for="(input, idx) in disconnectedInputs"
-                                    :key="idx"
-                                    @mouseover="highlight(input.stepId)"
-                                    @mouseleave="unhighlight(input.stepId)"
-                                >
-                                    <b @click="scrollTo(input.stepId)" class="scrolls"
-                                        ><i :class="input.stepIconClass" />{{ input.stepLabel }}</b
-                                    >
-                                    <span class="disconnected-input-name">
-                                        {{ input.inputLabel }}
-                                        <font-awesome-icon
-                                            v-if="input.canExtract"
-                                            icon="cog"
-                                            v-b-tooltip.hover
-                                            title="Attempt to create a workflow input connected to this step input."
-                                            @click="extractWorkflowInput(input)"
-                                        />
-                                    </span>
-                                </li>
-                            </ul>
-                            <em class="small">
-                                <p>
-                                    Inputs to tool and subworkflow steps should be connected to formal workflow inputs.
-                                    {{ whyInputs }}
-                                </p>
-                                <p>
-                                    Most such step inputs can be automatically connected via Galaxy, click the
-                                    <font-awesome-icon icon="cog" /> for inputs to have Galaxy attempt this.
-                                </p>
-                            </em>
-                        </div>
-                    </span>
-                </LintSection>
-                <LintSection :okay="inputsMetadataOkay" title="Input Metadata" collapse-id="c-input-metadata">
-                    <span>
-                        <div v-if="inputsMetadataOkay">All workflow inputs have labels and annotations.</div>
-                        <div v-else>
-                            <p>Some workflow inputs are missing labels and/or annotations.</p>
-                            <ul>
-                                <li
-                                    v-for="(input, idx) in inputsMissingMetadata"
-                                    :key="idx"
-                                    @mouseover="highlight(input.stepId)"
-                                    @mouseleave="unhighlight(input.stepId)"
-                                >
-                                    <b @click="scrollTo(input.stepId)" class="scrolls"
-                                        ><i :class="input.stepIconClass" />{{ input.stepLabel }}</b
-                                    >
-                                    <em class="small">
-                                        <span class="input-missing-metadata-summary">
-                                            This input is {{ missingSummary(input) }}.
-                                        </span>
-                                    </em>
-                                </li>
-                            </ul>
-                        </div>
-                    </span>
-                </LintSection>
-                <LintSection :okay="outputsOkay" title="Outputs" collapse-id="c-outputs">
-                    <span>
-                        <div v-if="outputsOkay">This workflow has outputs and they all have valid labels.</div>
-                        <div v-else-if="outputs.length == 0">
-                            This workflow has no labeled outputs, please select and label at least one output.
-
-                            <em class="small">
-                                <p>
-                                    Formal, labeled outputs make tracking workflow provenance, usage within
-                                    subworkflows, and executing the workflow via the Galaxy API all more robust.
-                                </p>
-                            </em>
-                        </div>
-                        <div v-else>
-                            <p>
-                                The following workflow outputs have no labels, they should be assigned a useful label or
-                                unchecked in the workflow editor to mark them as no longer being a workflow output.
-                                Alternatively,
-                                <a href="#" @click="removeUnlabeledWorkflowOutputs"
-                                    >click here <font-awesome-icon icon="cog"
-                                /></a>
-                                to remove these all as workflow outputs.
-                            </p>
-                            <ul>
-                                <li
-                                    v-for="(output, idx) in unlabeledOutputs"
-                                    :key="idx"
-                                    @mouseover="highlight(output.stepId)"
-                                    @mouseleave="unhighlight(output.stepId)"
-                                >
-                                    <b @click="scrollTo(output.stepId)" class="scrolls"
-                                        ><i :class="output.stepIconClass" />{{ output.stepLabel }}</b
-                                    >
-                                    <span class="unlabeled-output-name">
-                                        {{ output.outputName }}
-                                        <!--
-                                    <font-awesome-icon icon="cog"
-                                                        v-b-tooltip.hover
-                                                        title="Unmark this output as a workflow output."
-                                                        @click="extractWorkflowInput(output)"
-                                    />
-                                    -->
-                                    </span>
-                                </li>
-                            </ul>
-                        </div>
-                    </span>
-                </LintSection>
-                <LintSection :okay="annotationOkay" title="Metadata - Annotation" collapse-id="c-annotation">
-                    <span>
-                        <div v-if="annotationOkay">
-                            <p>
-                                This workflow defines an annotation. Ideally, this helps the executors of the workflow
-                                understand the purpose and usage of the workflow.
-                            </p>
-                        </div>
-                        <div v-else>
-                            <p>
-                                <a href="#" @click="onAttributes"
-                                    ><font-awesome-icon icon="pencil-alt" />Edit workflow attributes</a
-                                >
-                                to add an annotation.
-                            </p>
-                            <em class="small">
-                                <p>
-                                    This workflow does not define an annotation. This should provided to help the
-                                    executors of the workflow understand the purpose and usage of the workflow.
-                                </p>
-                            </em>
-                        </div>
-                    </span>
-                </LintSection>
-                <LintSection :okay="licenseOkay" title="Metadata - License" collapse-id="c-license">
-                    <span>
-                        <div v-if="licenseOkay">
-                            <p>This workflow defines a license.</p>
-                        </div>
-                        <div v-else>
-                            <p>
-                                <a href="#" @click="onAttributes"
-                                    ><font-awesome-icon icon="pencil-alt" />Edit workflow attributes</a
-                                >
-                                to specify a license.
-                            </p>
-                            <em class="small">
-                                <p>
-                                    This workflow does not specify a license. This is important metadata for workflows
-                                    that will be published and/or shared to help workflow executors understand how it
-                                    may be used.
-                                </p>
-                            </em>
-                        </div>
-                    </span>
-                </LintSection>
-                <LintSection :okay="creatorOkay" title="Metadata - Creator" collapse-id="c-creator">
-                    <span>
-                        <div v-if="creatorOkay">
-                            <p>This workflow defines creator information.</p>
-                        </div>
-                        <div v-else>
-                            <p>
-                                <a href="#" @click="onAttributes"
-                                    ><font-awesome-icon icon="pencil-alt" />Edit workflow attributes</a
-                                >
-                                to specify creator(s).
-                            </p>
-                            <em class="small">
-                                <p>
-                                    This workflow does not specify creator(s). This is important metadata for workflows
-                                    that will be published and/or shared to help workflow executors know how to cite the
-                                    workflow authors.
-                                </p>
-                            </em>
-                        </div>
-                    </span>
-                </LintSection>
-                <!--
-                Had tried to make this a middle panel thing, but it breaks the workflow
-                to modify it while the canvas is not displayed.
-                <b-button
-                    id="done"
-                    type="submit"
-                    variant="primary"
-                    v-b-tooltip.bottom.hover
-                    title="Return to the workflow editor"
-                    @click="doReturn"
-                >
-                    <i class="icon fa fa-edit" /> Return to Editor
-                </b-button>
-                -->
-            </b-col>
-        </b-row>
-    </b-container>
-=======
     <b-card header-tag="header" body-class="p-0">
         <template v-slot:header>
             <div class="mb-1 font-weight-bold">
@@ -331,7 +81,6 @@
             </div>
         </b-card-body>
     </b-card>
->>>>>>> 4f1a593e
 </template>
 
 <script>
