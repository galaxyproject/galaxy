--- conflicted
+++ resolved
@@ -179,16 +179,16 @@
             const id = this.item.id;
             if (this.isCollection) {
                 return {
-                    edit: `collection/edit/${id}`,
+                    edit: `/collection/edit/${id}`,
                 };
             }
             return {
-                display: `datasets/${id}/display/?preview=True`,
-                edit: `datasets/edit?dataset_id=${id}`,
-                showDetails: `datasets/${id}/details`,
-                reportError: `datasets/error?dataset_id=${id}`,
-                rerun: `tool_runner/rerun?id=${id}`,
-                visualize: `visualizations?dataset_id=${id}`,
+                display: `/datasets/${id}/display/?preview=True`,
+                edit: `/datasets/edit/${id}`,
+                showDetails: `/datasets/${id}/details`,
+                reportError: `/datasets/error?dataset_id=${id}`,
+                rerun: `/tool_runner/rerun?id=${id}`,
+                visualize: `/visualizations?dataset_id=${id}`,
             };
         },
     },
@@ -209,15 +209,7 @@
             evt.dataTransfer.setData("text", JSON.stringify([this.item]));
         },
         onEdit() {
-<<<<<<< HEAD
-            if (this.item.collection_type) {
-                this.$router.push(`/collection/edit/${this.item.id}`);
-            } else {
-                this.$router.push(`/datasets/edit/${this.item.id}`);
-            }
-=======
-            backboneRoute(this.itemUrls.edit);
->>>>>>> e6b64e88
+            this.$router.push(this.itemUrls.edit);
         },
         onTags(newTags) {
             this.$emit("tag-change", this.item, newTags);
