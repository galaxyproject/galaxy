--- conflicted
+++ resolved
@@ -182,15 +182,11 @@
             const id = this.item.id;
             if (this.isCollection) {
                 return {
-<<<<<<< HEAD
                     edit: `/collection/${id}/edit`,
-=======
-                    edit: `collection/edit/${id}`,
                     showDetails:
                         this.item.job_source_id && this.item.job_source_type === "Job"
                             ? `jobs/${this.item.job_source_id}/view`
                             : null,
->>>>>>> bc962ad9
                 };
             }
             return {
