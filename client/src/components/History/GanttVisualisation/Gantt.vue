<template>
    <div>
        <svg id="gantt"></svg>
        <button id="view" @click="changeQDayView">Quarter Day View</button>
        <button id="view" @click="changeHDayView">Half Day View</button>
        <button id="view" @click="changeDayView">Day View</button>
        <button id="view" @click="changeWeekView">Week View</button>
        <button id="view" @click="changeMonthView">Month View</button>
        <button id="view" @click="changeHourView">Hour View</button>
        <button id="view" @click="changeMinuteView">Minute View</button>
    </div>
</template>

<script>
import Gantt from "../../../../node_modules/frappe-gantt";
import store from "../../../store";
import { mapCacheActions } from "vuex-cache";
import { mapGetters } from "vuex";

export default {
<<<<<<< HEAD
    name: "Gantt",
    computed: {
        ...mapGetters({
            currentHistory: "history/currentHistoryId",
        }),
    },
=======
    name: "App",
>>>>>>> ace5d9c7
    data() {
        return {
            tasks: [],
            historyId: null,
            accountingArray: [],
            colors: ['one', 'two', 'three', 'four']
        };
    },
    computed: {
        ...mapGetters({
            currentHistory: "history/currentHistoryId",
        }),
    },
    watch: {
        accountingArray(newArray, oldArray) {
            if (newArray.length > 0) {
                var entries = [];
                newArray.map((row, idx) => {
                    entries.push({
                        id: idx.toString(),
                        name: row["label"],
                        start: row["startTime"],
                        end: row["endTime"],
                        progress: 100,
                        custom_class: this.colors[idx%4]
                    });
                });
                this.gantt = new Gantt("#gantt", entries, {
                    view_mode: "Day",
                    view_modes: ["Quarter Day", "Half Day", "Day", "Week", "Month", "Hour", "Minute"],
                    arrow_curve: 14,
                    date_format: "YYYY-MM-DD",
                    popup_trigger:"mouseover",
                    custom_popup_html: function (task) {
                        return `
          <div class="details-container">
            <h5>${task.name}</h5>
            <p>Started At: ${task.start}</p>
            <p>Finished At: ${task.end}</p>
            <p>100% completed!</p>
          </div>
        `;
                    },
                });
            }
        },
    },
    mounted() {
        this.historyId = this.currentHistory;
        this.getData();
    },

    methods: {
        ...mapCacheActions(["fetchJobMetricsForJobId", "storeIntoAccountingArray"]),
        getData: function () {
            const historyItems = store.getters.getHistoryItems({ historyId: this.historyId, filterText: "" });
            historyItems
                ? historyItems.forEach(async (job) => {
                      var Accounting = {};
                      // console.log('Job is ', job)
                      if (job.id) {
                          await this.fetchJobMetricsForJobId(job.id);
                          const metrics = await this.$store.state?.jobMetrics?.jobMetricsByJobId[`${job.id}`];
                          if (metrics && metrics[1] && metrics[2]) {
                              Accounting = {
                                  label: job.name,
                                  id: job.hid,
                                  jobid: job.id,
                                  startTime: metrics[1].value,
                                  endTime: metrics[2].value,
                              };
                              this.accountingArray.push(Accounting);
                          }
                          // console.log('Accounting and array ', Accounting, this.accountingArray)
                      }
                  })
                : null;
            // console.log('Accounting Items from Gantt.vue are ', this.accountingArray)
        },
        changeQDayView: function () {
            this.gantt.change_view_mode("Quarter Day");
        },
        changeHDayView: function () {
            this.gantt.change_view_mode("Half Day");
        },
        changeDayView: function () {
            this.gantt.change_view_mode("Day");
        },
        changeWeekView: function () {
            this.gantt.change_view_mode("Week");
        },
        changeMonthView: function () {
            this.gantt.change_view_mode("Month");
        },
        changeHourView: function () {
            this.gantt.change_view_mode("Hour");
        },
        changeMinuteView: function () {
            this.gantt.change_view_mode("Minute");
        },
    },
};
</script>

<style>
.gantt .tick {
    stroke: #666;
}

.one .bar {
    fill: #ff8e76 !important;
}

.one .bar-progress {
    fill: #d95b43 !important;
}

.two .bar {
    fill: #87576a !important;
}

.two .bar-progress {
    fill: #542437 !important;
}

.three .bar {
    fill: #86aaad !important;
}

.three .bar-progress {
    fill: #53777a !important;
}

.four .bar {
    fill: #f35c75 !important;
}

.four .bar-progress {
    fill: #c02942 !important;
}
</style><|MERGE_RESOLUTION|>--- conflicted
+++ resolved
@@ -18,16 +18,12 @@
 import { mapGetters } from "vuex";
 
 export default {
-<<<<<<< HEAD
     name: "Gantt",
     computed: {
         ...mapGetters({
             currentHistory: "history/currentHistoryId",
         }),
     },
-=======
-    name: "App",
->>>>>>> ace5d9c7
     data() {
         return {
             tasks: [],
