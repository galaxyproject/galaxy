--- conflicted
+++ resolved
@@ -10,15 +10,7 @@
             <button id="monthView" @click="changeMonthView">Month View</button>
             <button id="hourView" @click="changeHourView">Hour View</button>
             <button id="minuteView" @click="changeMinuteView">Minute View</button>
-<<<<<<< HEAD
             <DateTimeModal v-if="openModal" @closeModal="closeModal" :openModal="openModal" :dateTimeVal="dateTimeVal" @changeDate="changeDate" />
-=======
-            <button class="btn btn-info" @click="showModal">show modlaiiiiii</button>
-            </div>
-            <div v-if="openModal">
-                <DateTimeModal :openModal="openModal" @closeModal="closeModal"></DateTimeModal>
-            </div>
->>>>>>> 16674def
         </div>
     </div>
 </template>
@@ -29,12 +21,7 @@
 import { mapCacheActions } from "vuex-cache";
 import { mapGetters } from "vuex";
 import { keyedColorScheme } from "utils/color";
-<<<<<<< HEAD
 import DateTimeModal from './DateTimeModal.vue'
-=======
-import DateTimeModal from "./DateTimeModal.vue";
-//import exampleModal from "./exampleModal";
->>>>>>> 16674def
 
 export default {
     name: "Gantt",
@@ -47,18 +34,10 @@
             historyItems: [],
             currentlyProcessing: false,
             openModal: false,
-<<<<<<< HEAD
             dateTimeVal: new Date().toLocaleString('en-GB'),
         };
     },
     components : { DateTimeModal },
-=======
-            date: null,
-            dateTime: false,
-            dateTimeVal: new Date().toLocaleString(),
-        };
-    },
->>>>>>> 16674def
     computed: {
         ...mapGetters({ currentHistoryId: "history/currentHistoryId" }),
         history() {
@@ -174,21 +153,8 @@
                     }
             }
         },
-<<<<<<< HEAD
         closeModal() {
             this.openModal = false
-=======
-        closeModal : function(){
-            this.openModal = false;
-            console.log(this.openModal);
-        },
-        alertVal() {
-            console.log("The dateTime Value is : ", this.dateTimeVal);
-        },
-        showModal() {
-            this.openModal = true;
-            console.log(this.openModal);
->>>>>>> 16674def
         },
         changeQDayView: function () {
             this.gantt.change_view_mode("Quarter Day");
@@ -363,10 +329,6 @@
 .sticky {
     position: fixed;
 }
-<<<<<<< HEAD
-
-=======
->>>>>>> 16674def
 .gantt-container{
     position: inherit !important;
 }
