--- conflicted
+++ resolved
@@ -4,10 +4,7 @@
 import { FontAwesomeIcon } from "@fortawesome/vue-fontawesome";
 import { BButton } from "bootstrap-vue";
 import { storeToRefs } from "pinia";
-<<<<<<< HEAD
-=======
 import { computed } from "vue";
->>>>>>> 9e97643d
 import { useRouter } from "vue-router/composables";
 
 import { useMarkdown } from "@/composables/markdown";
