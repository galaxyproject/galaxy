<template>
    <div class="unified-panel" aria-labelledby="toolbox-heading">
        <div unselectable="on">
            <div class="unified-panel-header-inner">
                <nav class="d-flex justify-content-between mx-3 my-2">
                    <h2 v-if="!showAdvanced" id="toolbox-heading" v-localize class="m-1 h-sm">Tools</h2>
                    <h2 v-else id="toolbox-heading" v-localize class="m-1 h-sm">Advanced Tool Search</h2>

                    <div class="panel-header-buttons">
                        <b-button-group>
<<<<<<< HEAD
                            <filters-button />
                            <favorites-button :query="query" @onFavorites="onQuery" />
=======
                            <favorites-button v-if="!showAdvanced" :query="query" @onFavorites="onQuery" />
>>>>>>> be46794a
                            <panel-view-button
                                v-if="panelViews && Object.keys(panelViews).length > 1"
                                :panel-views="panelViews"
                                :current-panel-view="currentPanelView"
                                @updatePanelView="updatePanelView" />
                        </b-button-group>
                    </div>
                </nav>
            </div>
        </div>
        <div class="unified-panel-controls">
            <tool-search
                enable-advanced
                :current-panel-view="currentPanelView"
                :placeholder="titleSearchTools"
                :show-advanced.sync="showAdvanced"
                :toolbox="toolbox"
                :query="query"
                @onQuery="onQuery"
                @onResults="onResults" />
            <section v-if="!showAdvanced">
                <upload-button />
                <div v-if="hasResults" class="pb-2">
                    <b-button size="sm" class="w-100" @click="onToggle">
                        <span :class="buttonIcon" />
                        <span class="mr-1">{{ buttonText }}</span>
                    </b-button>
                </div>
                <div v-else-if="queryTooShort" class="pb-2">
                    <b-badge class="alert-danger w-100">Search string too short!</b-badge>
                </div>
                <div v-else-if="queryFinished" class="pb-2">
                    <b-badge class="alert-danger w-100">No results found!</b-badge>
                </div>
            </section>
        </div>
        <div v-if="!showAdvanced" class="unified-panel-body">
            <div class="toolMenuContainer">
                <div class="toolMenu">
                    <tool-section
                        v-for="(section, key) in sections"
                        :key="key"
                        :category="section"
                        :query-filter="queryFilter"
                        @onClick="onOpen" />
                </div>
                <tool-section :category="{ text: workflowTitle }" />
                <div id="internal-workflows" class="toolSectionBody">
                    <div class="toolSectionBg" />
                    <div v-for="wf in workflows" :key="wf.id" class="toolTitle">
                        <a class="title-link" :href="wf.href">{{ wf.title }}</a>
                    </div>
                </div>
            </div>
        </div>
    </div>
</template>

<script>
import ToolSection from "./Common/ToolSection";
import ToolSearch from "./Common/ToolSearch";
import { UploadButton, openGlobalUploadModal } from "components/Upload";
import FavoritesButton from "./Buttons/FavoritesButton";
import FiltersButton from "./Buttons/FiltersButton";
import PanelViewButton from "./Buttons/PanelViewButton";
import { filterToolSections, filterTools, hasResults } from "./utilities";
import { getGalaxyInstance } from "app";
import { getAppRoot } from "onload";
import _l from "utils/localization";

export default {
    components: {
        UploadButton,
        FavoritesButton,
        FiltersButton,
        PanelViewButton,
        ToolSection,
        ToolSearch,
    },
    props: {
        toolbox: {
            type: Array,
            required: true,
        },
        panelViews: {
            type: Object,
        },
        currentPanelView: {
            type: String,
        },
        storedWorkflowMenuEntries: {
            type: Array,
            required: true,
        },
        workflowTitle: {
            type: String,
            default: _l("Workflows"),
        },
    },
    data() {
        return {
            query: null,
            results: null,
            queryFilter: null,
            queryPending: false,
            showSections: false,
            showAdvanced: false,
            buttonText: "",
            buttonIcon: "",
            titleSearchTools: _l("search tools"),
        };
    },
    computed: {
        queryTooShort() {
            return this.query && this.query.length < 3;
        },
        queryFinished() {
            return this.query && this.queryPending != true;
        },
        sections() {
            if (this.showSections) {
                return filterToolSections(this.toolbox, this.results);
            } else {
                return hasResults(this.results) ? filterTools(this.toolbox, this.results) : this.toolbox;
            }
        },
        workflows() {
            return [
                {
                    title: _l("All workflows"),
                    href: `${getAppRoot()}workflows/list`,
                    id: "list",
                },
                ...this.storedWorkflowMenuEntries.map((menuEntry) => {
                    return {
                        id: menuEntry.id,
                        title: menuEntry.name,
                        href: `${getAppRoot()}workflows/run?id=${menuEntry.id}`,
                    };
                }),
            ];
        },
        hasResults() {
            return this.results && this.results.length > 0;
        },
    },
    methods: {
        onQuery(q) {
            this.query = q;
            this.queryPending = true;
        },
        onResults(results) {
            this.results = results;
            this.queryFilter = this.hasResults ? this.query : null;
            this.setButtonText();
            this.queryPending = false;
        },
        onOpen(tool, evt) {
            if (tool.id === "upload1") {
                evt.preventDefault();
                openGlobalUploadModal();
            } else if (tool.form_style === "regular") {
                evt.preventDefault();
                // encode spaces in tool.id
                const toolId = tool.id;
                const toolVersion = tool.version;
                this.$router.push(`/?tool_id=${encodeURIComponent(toolId)}&version=${toolVersion}`);
            }
        },
        onToggle() {
            this.showSections = !this.showSections;
            this.setButtonText();
        },
        setButtonText() {
            this.buttonText = this.showSections ? _l("Hide Sections") : _l("Show Sections");
            this.buttonIcon = this.showSections ? "fa fa-eye-slash" : "fa fa-eye";
        },
        updatePanelView(panelView) {
            this.$emit("updatePanelView", panelView);
        },
    },
};
</script><|MERGE_RESOLUTION|>--- conflicted
+++ resolved
@@ -8,12 +8,8 @@
 
                     <div class="panel-header-buttons">
                         <b-button-group>
-<<<<<<< HEAD
                             <filters-button />
-                            <favorites-button :query="query" @onFavorites="onQuery" />
-=======
                             <favorites-button v-if="!showAdvanced" :query="query" @onFavorites="onQuery" />
->>>>>>> be46794a
                             <panel-view-button
                                 v-if="panelViews && Object.keys(panelViews).length > 1"
                                 :panel-views="panelViews"
