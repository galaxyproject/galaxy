--- conflicted
+++ resolved
@@ -35,11 +35,8 @@
 import BootstrapVue from "bootstrap-vue";
 import Vue from "vue";
 
-<<<<<<< HEAD
+import { useToolStore } from "@/stores/toolStore";
 import ariaAlert from "@/utils/ariaAlert";
-=======
-import { useToolStore } from "@/stores/toolStore";
->>>>>>> 04c8242c
 
 Vue.use(BootstrapVue);
 
