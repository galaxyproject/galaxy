<script setup lang="ts">
import { computed } from "vue";

import { type ObjectStoreTemplateType } from "@/api/objectStores";

const MESSAGES = {
    aws_s3: "This is a Galaxy storage based on the Amazon Simple Storage Service (S3). Data here is hosted by Amazon.",
    azure_blob:
        "This is a Microsoft Azure Blob based Galaxy storage. More information on Microsoft's Azure Blob Storage can be found at https://azure.microsoft.com/en-us/products/storage/blobs/.",
    disk: "This is a simple path based Galaxy storage that assumes the all the relevant paths are already mounted on the Galaxy server and target worker nodes.",
    boto3: "This is a Galaxy storage based on the Amazon Simple Storage Service (S3) interface, but likely not stored by Amazon. The AWS interface has become an industry standard and many storage vendors support it and use it to expose object based storage.",
    generic_s3:
<<<<<<< HEAD
        "This is a Galaxy storage based on the Amazon Simple Storage Service (S3) interface, but likely not stored by Amazon. The AWS interface has become an industry standard and many storage vendors support it and use it to expose object based storage.",
    onedata: "This is a Galaxy storage based on the Onedata system.",
=======
        "This is a storage location based on the Amazon Simple Storage Service (S3) interface, but likely not stored by Amazon. The AWS interface has become an industry standard and many storage vendors support it and use it to expose object based storage.",
    onedata: "This is a storage location based on the Onedata system.",
    rucio: "This is a storage location based on the RUCIO system https://rucio.cern.ch/.",
    irods: "This is a storage location based on the iRODS system.",
>>>>>>> 2eac17db
};

interface Props {
    type: ObjectStoreTemplateType;
}

const props = defineProps<Props>();
const title = computed<string>(() => MESSAGES[props.type] ?? "");
</script>

<template>
    <span v-b-tooltip.hover class="object-store-type object-store-help-on-hover" :title="title">{{ type }}</span>
</template>

<style scoped>
@import "./style.css";
</style><|MERGE_RESOLUTION|>--- conflicted
+++ resolved
@@ -10,15 +10,10 @@
     disk: "This is a simple path based Galaxy storage that assumes the all the relevant paths are already mounted on the Galaxy server and target worker nodes.",
     boto3: "This is a Galaxy storage based on the Amazon Simple Storage Service (S3) interface, but likely not stored by Amazon. The AWS interface has become an industry standard and many storage vendors support it and use it to expose object based storage.",
     generic_s3:
-<<<<<<< HEAD
         "This is a Galaxy storage based on the Amazon Simple Storage Service (S3) interface, but likely not stored by Amazon. The AWS interface has become an industry standard and many storage vendors support it and use it to expose object based storage.",
     onedata: "This is a Galaxy storage based on the Onedata system.",
-=======
-        "This is a storage location based on the Amazon Simple Storage Service (S3) interface, but likely not stored by Amazon. The AWS interface has become an industry standard and many storage vendors support it and use it to expose object based storage.",
-    onedata: "This is a storage location based on the Onedata system.",
-    rucio: "This is a storage location based on the RUCIO system https://rucio.cern.ch/.",
-    irods: "This is a storage location based on the iRODS system.",
->>>>>>> 2eac17db
+    rucio: "This is a Galaxy storage based on the RUCIO system https://rucio.cern.ch/.",
+    irods: "This is a Galaxy storage based on the iRODS system.",
 };
 
 interface Props {
