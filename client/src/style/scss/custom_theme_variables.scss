// todo remove import once all color is ported to css
@import "theme/blue.scss";

html,
.reset-theme-variables {
<<<<<<< HEAD
    --masthead-height: #{$masthead-height};
    --masthead-logo-height: calc(var(--masthead-height) * 0.6);
=======
    --background-color: #ffffff;

    // main colors
    --color-blue-900: #040b21;
    --color-blue-800: #191f33;
    --color-blue-700: #2c3143;
    --color-blue-600: #25537b;
    --color-blue-500: #197cd2;
    --color-blue-400: #48a1dd;
    --color-blue-300: #80c3ea;
    --color-blue-200: #daecf8;
    --color-blue-100: #f1f9fe;

    --color-grey-900: #191919;
    --color-grey-800: #23262f;
    --color-grey-700: #35373f;
    --color-grey-600: #484a52;
    --color-grey-500: #63656d;
    --color-grey-400: #8f9199;
    --color-grey-300: #aab0b4;
    --color-grey-200: #dee2e6;
    --color-grey-100: #f8f9fa;

    --color-green-900: #002a1f;
    --color-green-800: #003f2e;
    --color-green-700: #006f50;
    --color-green-600: #25a35b;
    --color-green-500: #66cc66;
    --color-green-400: #98e192;
    --color-green-300: #c8edc8;
    --color-green-200: #e0f7df;
    --color-green-100: #f3fbf2;

    --color-yellow-900: #362100;
    --color-yellow-800: #462b00;
    --color-yellow-700: #7f5102;
    --color-yellow-600: #f0aa02;
    --color-yellow-500: #ffd700;
    --color-yellow-400: #ffe848;
    --color-yellow-300: #fff489;
    --color-yellow-200: #fefbc5;
    --color-yellow-100: #fefeea;

    --color-orange-900: #391100;
    --color-orange-800: #461500;
    --color-orange-700: #9b3a00;
    --color-orange-600: #fe7e03;
    --color-orange-500: #ff9b2f;
    --color-orange-400: #ffae52;
    --color-orange-300: #ffc985;
    --color-orange-200: #ffedd5;
    --color-orange-100: #fffaf1;

    --color-red-900: #430111;
    --color-red-800: #63021a;
    --color-red-700: #91081b;
    --color-red-600: #e31a1e;
    --color-red-500: #f33b36;
    --color-red-400: #ff817b;
    --color-red-300: #f4a3a5;
    --color-red-200: #fdd4d5;
    --color-red-100: #fff3f3;

    // sizes
    --spacing: 0.25rem;
    --spacing-1: var(--spacing);
    --spacing-2: calc(var(--spacing) * 2);
    --spacing-3: calc(var(--spacing) * 3);
    --spacing-4: calc(var(--spacing) * 4);
    --spacing-5: calc(var(--spacing) * 5);
    --spacing-6: calc(var(--spacing) * 6);
    --spacing-7: calc(var(--spacing) * 7);
    --spacing-8: calc(var(--spacing) * 8);

    --font-size-small: 0.75rem;
    --font-size-medium: 0.85rem;
    --font-size-large: 1rem;

    // masthead specific
>>>>>>> da98c8b8
    --masthead-color: #{$masthead-color};
    --masthead-text-color: #{$masthead-text-color};
    --masthead-text-hover: #{$masthead-text-hover};
    --masthead-text-active: #{$masthead-text-active};
    --masthead-link-color: #{$masthead-link-color};
    --masthead-link-hover: #{$masthead-link-hover};
    --masthead-link-active: #{$masthead-link-active};
}<|MERGE_RESOLUTION|>--- conflicted
+++ resolved
@@ -3,10 +3,6 @@
 
 html,
 .reset-theme-variables {
-<<<<<<< HEAD
-    --masthead-height: #{$masthead-height};
-    --masthead-logo-height: calc(var(--masthead-height) * 0.6);
-=======
     --background-color: #ffffff;
 
     // main colors
@@ -86,7 +82,9 @@
     --font-size-large: 1rem;
 
     // masthead specific
->>>>>>> da98c8b8
+    --masthead-height: #{$masthead-height};
+    --masthead-logo-height: calc(var(--masthead-height) * 0.6);
+
     --masthead-color: #{$masthead-color};
     --masthead-text-color: #{$masthead-text-color};
     --masthead-text-hover: #{$masthead-text-hover};
