<<<<<<< HEAD
import { useGlobalUploadModal } from "@/composables/globalUploadModal";
import { useHistoryStore } from "@/stores/historyStore";
import { appendVueComponent } from "@/utils/mountVueComponent";
=======
import { useGlobalUploadModal } from "composables/globalUploadModal";

import { useHistoryStore } from "@/stores/historyStore";
>>>>>>> 3ef66cf6
import { uploadPayload } from "@/utils/upload-payload.js";
import { uploadSubmit } from "@/utils/upload-submit.js";

import DataDialog from "@/components/DataDialog/DataDialog.vue";

/**
 * Opens a modal dialog for data selection
 * @param {function} callback - Result function called with selection
 */
export async function dialog(galaxy, callback, options = {}) {
    const { loadCurrentHistoryId } = useHistoryStore();
    const historyId = await loadCurrentHistoryId();
    Object.assign(options, {
        callback: callback,
        history: historyId,
    });
    if (options.new) {
        const { openGlobalUploadModal } = useGlobalUploadModal();
        openGlobalUploadModal(options);
    } else {
        appendVueComponent(DataDialog, options);
    }
}

/**
 * Creates a history dataset by submitting an upload request
 * TODO: This should live somewhere else.
 */
<<<<<<< HEAD
export async function create(galaxy, options) {
    const { loadCurrentHistoryId } = useHistoryStore();
    const historyId = await loadCurrentHistoryId();
    uploadSubmit({
        success: (response) => {
            startWatchingHistory(galaxy);
            if (options.success) {
                options.success(response);
            }
        },
        error: options.error,
        data: {
            payload: uploadPayload([options], historyId),
        },
=======
export function create(galaxy, options) {
    async function getHistory() {
        if (!options.history_id) {
            return getCurrentGalaxyHistory();
        }
        return options.history_id;
    }
    getHistory().then((history_id) => {
        uploadSubmit({
            success: (response) => {
                const historyStore = useHistoryStore();
                historyStore.startWatchingHistory();
                if (options.success) {
                    options.success(response);
                }
            },
            error: options.error,
            data: {
                payload: uploadPayload([options], history_id),
            },
        });
>>>>>>> 3ef66cf6
    });
}<|MERGE_RESOLUTION|>--- conflicted
+++ resolved
@@ -1,12 +1,6 @@
-<<<<<<< HEAD
 import { useGlobalUploadModal } from "@/composables/globalUploadModal";
 import { useHistoryStore } from "@/stores/historyStore";
 import { appendVueComponent } from "@/utils/mountVueComponent";
-=======
-import { useGlobalUploadModal } from "composables/globalUploadModal";
-
-import { useHistoryStore } from "@/stores/historyStore";
->>>>>>> 3ef66cf6
 import { uploadPayload } from "@/utils/upload-payload.js";
 import { uploadSubmit } from "@/utils/upload-submit.js";
 
@@ -35,13 +29,13 @@
  * Creates a history dataset by submitting an upload request
  * TODO: This should live somewhere else.
  */
-<<<<<<< HEAD
 export async function create(galaxy, options) {
     const { loadCurrentHistoryId } = useHistoryStore();
     const historyId = await loadCurrentHistoryId();
     uploadSubmit({
         success: (response) => {
-            startWatchingHistory(galaxy);
+            const historyStore = useHistoryStore();
+            historyStore.startWatchingHistory();
             if (options.success) {
                 options.success(response);
             }
@@ -50,28 +44,5 @@
         data: {
             payload: uploadPayload([options], historyId),
         },
-=======
-export function create(galaxy, options) {
-    async function getHistory() {
-        if (!options.history_id) {
-            return getCurrentGalaxyHistory();
-        }
-        return options.history_id;
-    }
-    getHistory().then((history_id) => {
-        uploadSubmit({
-            success: (response) => {
-                const historyStore = useHistoryStore();
-                historyStore.startWatchingHistory();
-                if (options.success) {
-                    options.success(response);
-                }
-            },
-            error: options.error,
-            data: {
-                payload: uploadPayload([options], history_id),
-            },
-        });
->>>>>>> 3ef66cf6
     });
 }