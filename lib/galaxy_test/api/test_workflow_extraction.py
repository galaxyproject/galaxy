--- conflicted
+++ resolved
@@ -507,10 +507,6 @@
                 history_name,
                 wait_on_history_length=history_length,
                 export_kwds={},
-<<<<<<< HEAD
-                api_key=self.galaxy_interactor.api_key,
-=======
->>>>>>> eb420329
             )
             # wait a little more for those jobs, todo fix to wait for history imported false or
             # for a specific number of jobs...
