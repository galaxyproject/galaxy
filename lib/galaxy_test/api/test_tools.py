# Test tools API.
import contextlib
import json
import os
import tarfile

import pytest
from requests import get
from six import BytesIO

from galaxy.util import galaxy_root_path
from galaxy_test.base import rules_test_data
from galaxy_test.base.populators import (
    DatasetCollectionPopulator,
    DatasetPopulator,
    LibraryPopulator,
    skip_without_tool,
    stage_rules_example,
    uses_test_history,
)
from ._framework import ApiTestCase


MINIMAL_TOOL = {
    'id': "minimal_tool",
    'name': "Minimal Tool",
    'class': "GalaxyTool",
    'version': "1.0.0",
    'command': "echo 'Hello World' > $output1",
    'inputs': [],
    'outputs': dict(
        output1=dict(format='txt'),
    )
}
MINIMAL_TOOL_NO_ID = {
    'name': "Minimal Tool",
    'class': "GalaxyTool",
    'version': "1.0.0",
    'command': "echo 'Hello World 2' > $output1",
    'inputs': [],
    'outputs': dict(
        output1=dict(format='txt'),
    )
}


class TestsTools:

    def _build_pair(self, history_id, contents):
        create_response = self.dataset_collection_populator.create_pair_in_history(history_id, contents=contents, direct_upload=True)
        hdca_id = create_response.json()["outputs"][0]["id"]
        return hdca_id

    def _run_and_check_simple_collection_mapping(self, history_id, inputs):
        create = self._run_cat(history_id, inputs=inputs, assert_ok=True)
        outputs = create['outputs']
        jobs = create['jobs']
        implicit_collections = create['implicit_collections']
        self.assertEqual(len(jobs), 2)
        self.assertEqual(len(outputs), 2)
        self.assertEqual(len(implicit_collections), 1)
        output1 = outputs[0]
        output2 = outputs[1]
        output1_content = self.dataset_populator.get_history_dataset_content(history_id, dataset=output1)
        output2_content = self.dataset_populator.get_history_dataset_content(history_id, dataset=output2)
        self.assertEqual(output1_content.strip(), "123")
        self.assertEqual(output2_content.strip(), "456")

    def _run_cat(self, history_id, inputs, assert_ok=False, **kwargs):
        return self._run('cat', history_id, inputs, assert_ok=assert_ok, **kwargs)

    def _run(self, tool_id=None, history_id=None, inputs=None, tool_uuid=None, assert_ok=False, tool_version=None, use_cached_job=False, wait_for_job=False):
        if inputs is None:
            inputs = {}
        if tool_id is None:
            assert tool_uuid is not None
        payload = self.dataset_populator.run_tool_payload(
            tool_id=tool_id,
            inputs=inputs,
            history_id=history_id,
        )
        if tool_uuid:
            payload['tool_uuid'] = tool_uuid
        if tool_version is not None:
            payload["tool_version"] = tool_version
        if use_cached_job:
            payload['use_cached_job'] = True
        create_response = self._post("tools", data=payload)
        if wait_for_job:
            self.dataset_populator.wait_for_job(job_id=create_response.json()['jobs'][0]['id'])
        if assert_ok:
            self._assert_status_code_is(create_response, 200)
            create = create_response.json()
            self._assert_has_keys(create, 'outputs')
            return create
        else:
            return create_response


class ToolsTestCase(ApiTestCase, TestsTools):

    def setUp(self):
        super().setUp()
        self.dataset_populator = DatasetPopulator(self.galaxy_interactor)
        self.dataset_collection_populator = DatasetCollectionPopulator(self.galaxy_interactor)

    def test_index(self):
        tool_ids = self.__tool_ids()
        assert "upload1" in tool_ids

    @skip_without_tool("cat1")
    def test_search_cat(self):
        url = self._api_url("tools")
        payload = dict(q="concat")
        get_response = get(url, payload).json()
        assert "cat1" in get_response

    @skip_without_tool("trimmer")
    def test_search_trimmer(self):
        url = self._api_url("tools")
        payload = dict(q="leading or trailing characters")
        get_response = get(url, payload).json()
        assert "trimmer" in get_response

    @skip_without_tool("Grep1")
    def test_search_grep(self):
        url = self._api_url("tools")
        payload = dict(q="Select lines that match an expression")
        get_response = get(url, payload).json()
        assert "Grep1" in get_response

    def test_no_panel_index(self):
        index = self._get("tools", data=dict(in_panel=False))
        tools_index = index.json()
        # No need to flatten out sections, with in_panel=False, only tools are
        # returned.
        tool_ids = [_["id"] for _ in tools_index]
        assert "upload1" in tool_ids

    @skip_without_tool("test_sam_to_bam_conversions")
    def test_requirements(self):
        requirements_response = self._get("tools/%s/requirements" % "test_sam_to_bam_conversions", admin=True)
        self._assert_status_code_is_ok(requirements_response)
        requirements = requirements_response.json()
        assert len(requirements) == 1, requirements
        requirement = requirements[0]
        assert requirement['name'] == 'samtools', requirement

    @skip_without_tool("cat1")
    def test_show_repeat(self):
        tool_info = self._show_valid_tool("cat1")
        parameters = tool_info["inputs"]
        assert len(parameters) == 2, "Expected two inputs - got [%s]" % parameters
        assert parameters[0]["name"] == "input1"
        assert parameters[1]["name"] == "queries"

        repeat_info = parameters[1]
        self._assert_has_keys(repeat_info, "min", "max", "title", "help")
        repeat_params = repeat_info["inputs"]
        assert len(repeat_params) == 1
        assert repeat_params[0]["name"] == "input2"

    @skip_without_tool("random_lines1")
    def test_show_conditional(self):
        tool_info = self._show_valid_tool("random_lines1")

        cond_info = tool_info["inputs"][2]
        self._assert_has_keys(cond_info, "cases", "test_param")
        self._assert_has_keys(cond_info["test_param"], 'name', 'type', 'label', 'help')

        cases = cond_info["cases"]
        assert len(cases) == 2
        case1 = cases[0]
        self._assert_has_keys(case1, "value", "inputs")
        assert case1["value"] == "no_seed"
        assert len(case1["inputs"]) == 0

        case2 = cases[1]
        self._assert_has_keys(case2, "value", "inputs")
        case2_inputs = case2["inputs"]
        assert len(case2_inputs) == 1
        self._assert_has_keys(case2_inputs[0], 'name', 'type', 'label', 'help', 'argument')
        assert case2_inputs[0]["name"] == "seed"

    @skip_without_tool("multi_data_param")
    def test_show_multi_data(self):
        tool_info = self._show_valid_tool("multi_data_param")

        f1_info, f2_info = tool_info["inputs"][0], tool_info["inputs"][1]
        self._assert_has_keys(f1_info, "min", "max")
        assert f1_info["min"] == 1
        assert f1_info["max"] == 1235

        self._assert_has_keys(f2_info, "min", "max")
        assert f2_info["min"] is None
        assert f2_info["max"] is None

    @skip_without_tool("collection_creates_list")
    def test_show_output_collection(self):
        tool_info = self._show_valid_tool("collection_creates_list")

        outputs = tool_info["outputs"]
        assert len(outputs) == 1
        output = outputs[0]
        assert output["label"] == "Duplicate List"
        assert output["inherit_format"] is True

    @skip_without_tool("test_data_source")
    def test_data_source_ok_request(self):
        with self.dataset_populator.test_history() as history_id:
            payload = self.dataset_populator.run_tool_payload(
                tool_id="test_data_source",
                inputs={
                    "URL": "https://raw.githubusercontent.com/galaxyproject/galaxy/dev/test-data/1.bed",
                    "URL_method": "get",
                    "data_type": "bed",
                },
                history_id=history_id,
            )
            create_response = self._post("tools", data=payload)
            self._assert_status_code_is(create_response, 200)
            create_object = create_response.json()
            self._assert_has_keys(create_object, "outputs")
            assert len(create_object["outputs"]) == 1
            output = create_object["outputs"][0]
            self.dataset_populator.wait_for_history(history_id, assert_ok=True)
            output_content = self.dataset_populator.get_history_dataset_content(history_id, dataset=output)
            assert output_content.startswith("chr1\t147962192\t147962580")

            output_details = self.dataset_populator.get_history_dataset_details(history_id, dataset=output)
            assert output_details["file_ext"] == "bed"

    @skip_without_tool("test_data_source")
    def test_data_source_sniff_fastqsanger(self):
        with self.dataset_populator.test_history() as history_id:
            payload = self.dataset_populator.run_tool_payload(
                tool_id="test_data_source",
                inputs={
                    "URL": "https://raw.githubusercontent.com/galaxyproject/galaxy/dev/test-data/1.fastqsanger.gz",
                    "URL_method": "get",
                },
                history_id=history_id,
            )
            create_response = self._post("tools", data=payload)
            self._assert_status_code_is(create_response, 200)
            create_object = create_response.json()
            self._assert_has_keys(create_object, "outputs")
            assert len(create_object["outputs"]) == 1
            output = create_object["outputs"][0]
            self.dataset_populator.wait_for_history(history_id, assert_ok=True)
            output_details = self.dataset_populator.get_history_dataset_details(history_id, dataset=output)
            assert output_details["file_ext"] == "fastqsanger.gz", output_details

    @skip_without_tool("test_data_source")
    def test_data_sources_block_file_parameters(self):
        with self.dataset_populator.test_history() as history_id:
            payload = self.dataset_populator.run_tool_payload(
                tool_id="test_data_source",
                inputs={
                    "URL": "file://%s" % os.path.join(os.getcwd(), "README.rst"),
                    "URL_method": "get",
                    "data_type": "bed",
                },
                history_id=history_id,
            )
            create_response = self._post("tools", data=payload)
            self._assert_status_code_is(create_response, 200)
            create_object = create_response.json()
            self._assert_has_keys(create_object, "outputs")
            assert len(create_object["outputs"]) == 1
            output = create_object["outputs"][0]
            self.dataset_populator.wait_for_history(history_id, assert_ok=False)

            output_details = self.dataset_populator.get_history_dataset_details(history_id, dataset=output, wait=False)
            assert output_details["state"] == "error", output_details
            assert "has not sent back a URL parameter" in output_details["misc_info"], output_details

    def _show_valid_tool(self, tool_id, tool_version=None):
        data = dict(io_details=True)
        if tool_version:
            data['tool_version'] = tool_version
        tool_show_response = self._get("tools/%s" % tool_id, data=data)
        self._assert_status_code_is(tool_show_response, 200)
        tool_info = tool_show_response.json()
        self._assert_has_keys(tool_info, "inputs", "outputs", "panel_section_id")
        return tool_info

    @skip_without_tool("composite_output")
    def test_test_data_filepath_security(self):
        test_data_response = self._get("tools/%s/test_data_path?filename=../CONTRIBUTORS.md" % "composite_output", admin=True)
        assert test_data_response.status_code == 404, test_data_response.text

    @skip_without_tool("composite_output")
    def test_test_data_admin_security(self):
        test_data_response = self._get("tools/%s/test_data_path?filename=../CONTRIBUTORS.md" % "composite_output")
        assert test_data_response.status_code == 403, test_data_response.text

    @skip_without_tool("composite_output")
    def test_test_data_composite_output(self):
        test_data_response = self._get("tools/%s/test_data" % "composite_output")
        assert test_data_response.status_code == 200
        test_data = test_data_response.json()
        assert len(test_data) == 1
        test_case = test_data[0]
        self._assert_has_keys(test_case, "inputs", "outputs", "output_collections", "required_files")
        assert len(test_case["inputs"]) == 1, test_case
        # input0 = next(iter(test_case["inputs"].values()))

    @skip_without_tool("collection_two_paired")
    def test_test_data_collection_two_paired(self):
        test_data_response = self._get("tools/%s/test_data" % "collection_two_paired")
        assert test_data_response.status_code == 200
        test_data = test_data_response.json()
        assert len(test_data) == 2
        test_case = test_data[0]
        self._assert_has_keys(test_case, "inputs", "outputs", "output_collections", "required_files")
        assert len(test_case["inputs"]) == 3, test_case

    @skip_without_tool("collection_nested_test")
    def test_test_data_collection_nested(self):
        test_data_response = self._get("tools/%s/test_data" % "collection_nested_test")
        assert test_data_response.status_code == 200
        test_data = test_data_response.json()
        assert len(test_data) == 2
        test_case = test_data[0]
        self._assert_has_keys(test_case, "inputs", "outputs", "output_collections", "required_files")
        assert len(test_case["inputs"]) == 1, test_case

    @skip_without_tool("simple_constructs_y")
    def test_test_data_yaml_tools(self):
        test_data_response = self._get("tools/%s/test_data" % "simple_constructs_y")
        assert test_data_response.status_code == 200
        test_data = test_data_response.json()
        assert len(test_data) == 3

    @skip_without_tool("cat1")
    def test_test_data_download(self):
        test_data_response = self._get("tools/%s/test_data_download?filename=1.bed" % "cat1")
        assert test_data_response.status_code == 200, test_data_response.text.startswith('chr')

    @skip_without_tool("composite_output")
    def test_test_data_downloads_security(self):
        test_data_response = self._get("tools/%s/test_data_download?filename=../CONTRIBUTORS.md" % "composite_output")
        assert test_data_response.status_code == 404, test_data_response.text

    @skip_without_tool("composite_output")
    def test_test_data_download_composite(self):
        test_data_response = self._get("tools/%s/test_data_download?filename=velveth_test1" % "composite_output")
        assert test_data_response.status_code == 200
        with tarfile.open(fileobj=BytesIO(test_data_response.content)) as tar_contents:
            namelist = tar_contents.getnames()
            assert len(namelist) == 5

<<<<<<< HEAD
    @uses_test_history(require_new=False)
    def test_upload_composite_as_tar(self, history_id):
        tar_path = self.test_data_resolver.get_filename("testdir.tar")
        with open(tar_path, "rb") as tar_f:
            payload = self.dataset_populator.upload_payload(history_id, "Test123",
                extra_inputs={
                    "files_1|file_data": tar_f,
                    "files_1|NAME": "composite",
                    "file_count": "2",
                    "force_composite": "True",
                }
            )
            run_response = self.dataset_populator.tools_post(payload)
            self.dataset_populator.wait_for_tool_run(history_id, run_response)
            dataset = run_response.json()["outputs"][0]
            self._check_testdir_composite(dataset, history_id)

    @uses_test_history(require_new=False)
    def test_upload_composite_as_tar_fetch(self, history_id):
        tar_path = self.test_data_resolver.get_filename("testdir.tar")
        with open(tar_path, "rb") as tar_f:
            destination = {"type": "hdas"}
            targets = [{
                "destination": destination,
                "items": [{
                    "src": "pasted",
                    "paste_content": "Test123\n",
                    "ext": "txt",
                    "extra_files": {
                        "items_from": "archive",
                        "src": "files",
                        # Prevent Galaxy from checking for a single file in
                        # a directory and re-interpreting the archive
                        "fuzzy_root": False,
                    }
                }],
            }]
            payload = {
                "history_id": history_id,
                "targets": json.dumps(targets),
            }
            payload["__files"] = {"files_0|file_data": tar_f}
            fetch_response = self.dataset_populator.fetch(payload)
            self._assert_status_code_is(fetch_response, 200)
            outputs = fetch_response.json()["outputs"]
            assert len(outputs) == 1
            output = outputs[0]
            self._check_testdir_composite(output, history_id)

    def _check_testdir_composite(self, dataset, history_id):
        content = self.dataset_populator.get_history_dataset_content(history_id, dataset=dataset)
        assert content.strip() == "Test123"
        extra_files = self.dataset_populator.get_history_dataset_extra_files(history_id, dataset_id=dataset["id"])
        assert len(extra_files) == 5, extra_files
        expected_contents = {
            "testdir": "Directory",
            "testdir/c": "Directory",
            "testdir/a": "File",
            "testdir/b": "File",
            "testdir/c/d": "File",
        }
        found_files = set()
        for extra_file in extra_files:
            path = extra_file["path"]
            assert path in expected_contents
            assert extra_file["class"] == expected_contents[path]
            found_files.add(path)

        assert len(found_files) == 5, found_files

    @uses_test_history(require_new=False)
    def test_upload_composite_from_bad_tar(self, history_id):
        tar_path = self.test_data_resolver.get_filename("unsafe.tar")
        with open(tar_path, "rb") as tar_f:
            payload = self.dataset_populator.upload_payload(history_id, "Test123",
                extra_inputs={
                    "files_1|file_data": tar_f,
                    "files_1|NAME": "composite",
                    "file_count": "2",
                    "force_composite": "True",
                }
            )
            run_response = self.dataset_populator.tools_post(payload)
            self.dataset_populator.wait_for_tool_run(history_id, run_response, assert_ok=False)
            dataset = run_response.json()["outputs"][0]
            details = self.dataset_populator.get_history_dataset_details(history_id, dataset=dataset, assert_ok=False)
            assert details["state"] == "error"

=======
>>>>>>> 02cc0541
    def test_unzip_collection(self):
        with self.dataset_populator.test_history() as history_id:
            hdca_id = self._build_pair(history_id, ["123", "456"])
            inputs = {
                "input": {"src": "hdca", "id": hdca_id},
            }
            self.dataset_populator.wait_for_history(history_id, assert_ok=True)
            response = self._run("__UNZIP_COLLECTION__", history_id, inputs, assert_ok=True)
            outputs = response["outputs"]
            self.assertEqual(len(outputs), 2)
            output_forward = outputs[0]
            output_reverse = outputs[1]
            output_forward_content = self.dataset_populator.get_history_dataset_content(history_id, dataset=output_forward)
            output_reverse_content = self.dataset_populator.get_history_dataset_content(history_id, dataset=output_reverse)
            assert output_forward_content.strip() == "123"
            assert output_reverse_content.strip() == "456"

            output_forward = self.dataset_populator.get_history_dataset_details(history_id, dataset=output_forward)
            output_reverse = self.dataset_populator.get_history_dataset_details(history_id, dataset=output_reverse)

            assert output_forward["history_id"] == history_id
            assert output_reverse["history_id"] == history_id

    def test_unzip_nested(self):
        with self.dataset_populator.test_history() as history_id:
            hdca_list_id = self.__build_nested_list(history_id)
            inputs = {
                "input": {
                    'batch': True,
                    'values': [{'src': 'hdca', 'map_over_type': 'paired', 'id': hdca_list_id}],
                }
            }
            self.dataset_populator.wait_for_history(history_id, assert_ok=True)
            response = self._run("__UNZIP_COLLECTION__", history_id, inputs, assert_ok=True)
            implicit_collections = response["implicit_collections"]
            self.assertEqual(len(implicit_collections), 2)
            unzipped_hdca = self.dataset_populator.get_history_collection_details(history_id, hid=implicit_collections[0]["hid"])
            assert unzipped_hdca["elements"][0]["element_type"] == "hda", unzipped_hdca

    def test_zip_inputs(self):
        with self.dataset_populator.test_history() as history_id:
            hda1 = dataset_to_param(self.dataset_populator.new_dataset(history_id, content='1\t2\t3'))
            hda2 = dataset_to_param(self.dataset_populator.new_dataset(history_id, content='4\t5\t6'))
            inputs = {
                "input_forward": hda1,
                "input_reverse": hda2,
            }
            self.dataset_populator.wait_for_history(history_id, assert_ok=True)
            response = self._run("__ZIP_COLLECTION__", history_id, inputs, assert_ok=True)
            output_collections = response["output_collections"]
            self.assertEqual(len(output_collections), 1)
            self.dataset_populator.wait_for_job(response["jobs"][0]["id"], assert_ok=True)
            zipped_hdca = self.dataset_populator.get_history_collection_details(history_id, hid=output_collections[0]["hid"])
            assert zipped_hdca["collection_type"] == "paired"

    @skip_without_tool("__ZIP_COLLECTION__")
    @uses_test_history(require_new=False)
    def test_collection_operation_dataset_input_permissions(self, history_id):
        hda1 = dataset_to_param(self.dataset_populator.new_dataset(history_id, content='1\t2\t3'))
        self.dataset_populator.wait_for_history(history_id, assert_ok=True)
        self.dataset_populator.make_private(history_id, hda1["id"])
        inputs = {
            "input_forward": hda1,
            "input_reverse": hda1,
        }
        with self._different_user_and_history() as other_history_id:
            response = self._run("__ZIP_COLLECTION__", other_history_id, inputs, assert_ok=False)
            self._assert_dataset_permission_denied_response(response)

    @skip_without_tool("__UNZIP_COLLECTION__")
    @uses_test_history(require_new=False)
    def test_collection_operation_collection_input_permissions(self, history_id):
        create_response = self.dataset_collection_populator.create_pair_in_history(history_id, direct_upload=True)
        self._assert_status_code_is(create_response, 200)
        collection = create_response.json()["outputs"][0]
        self.dataset_populator.wait_for_history(history_id, assert_ok=True)
        collection = self.dataset_populator.get_history_collection_details(history_id, hid=collection["hid"])
        element_id = collection["elements"][0]["object"]["id"]
        self.dataset_populator.make_private(history_id, element_id)
        inputs = {
            "input": {"src": "hdca", "id": collection["id"]},
        }
        with self._different_user_and_history() as other_history_id:
            response = self._run("__UNZIP_COLLECTION__", other_history_id, inputs, assert_ok=False)
            self._assert_dataset_permission_denied_response(response)

    def test_zip_list_inputs(self):
        with self.dataset_populator.test_history() as history_id:
            hdca1_id = self.dataset_collection_populator.create_list_in_history(history_id, contents=["a\nb\nc\nd", "e\nf\ng\nh"]).json()["id"]
            hdca2_id = self.dataset_collection_populator.create_list_in_history(history_id, contents=["1\n2\n3\n4", "5\n6\n7\n8"]).json()["id"]
            inputs = {
                "input_forward": {'batch': True, 'values': [{"src": "hdca", "id": hdca1_id}]},
                "input_reverse": {'batch': True, 'values': [{"src": "hdca", "id": hdca2_id}]},
            }
            self.dataset_populator.wait_for_history(history_id, assert_ok=True)
            response = self._run("__ZIP_COLLECTION__", history_id, inputs, assert_ok=True)
            implicit_collections = response["implicit_collections"]
            self.assertEqual(len(implicit_collections), 1)
            self.dataset_populator.wait_for_job(response["jobs"][0]["id"], assert_ok=True)
            zipped_hdca = self.dataset_populator.get_history_collection_details(history_id, hid=implicit_collections[0]["hid"])
            assert zipped_hdca["collection_type"] == "list:paired"

    @skip_without_tool('__FILTER_FAILED_DATASETS__')
    def test_filter_failed_list(self):
        with self.dataset_populator.test_history() as history_id:
            ok_hdca_id = self.dataset_collection_populator.create_list_in_history(history_id, contents=["0", "1", "0", "1"]).json()["id"]
            response = self.dataset_populator.run_exit_code_from_file(history_id, ok_hdca_id)

            mixed_implicit_collections = response["implicit_collections"]
            self.assertEqual(len(mixed_implicit_collections), 1)
            mixed_hdca_hid = mixed_implicit_collections[0]["hid"]
            mixed_hdca = self.dataset_populator.get_history_collection_details(history_id, hid=mixed_hdca_hid, wait=False)

            def get_state(dce):
                return dce["object"]["state"]

            mixed_states = [get_state(_) for _ in mixed_hdca["elements"]]
            assert mixed_states == ["ok", "error", "ok", "error"], mixed_states

            filtered_hdca = self._run_filter(history_id=history_id, failed_hdca_id=mixed_hdca['id'])
            filtered_states = [get_state(_) for _ in filtered_hdca["elements"]]
            assert filtered_states == ["ok", "ok"], filtered_states

    @skip_without_tool('__FILTER_FAILED_DATASETS__')
    def test_filter_failed_list_paired(self):
        with self.dataset_populator.test_history() as history_id:
            pair1 = self.dataset_collection_populator.create_pair_in_history(history_id, contents=["0", "0"]).json()["id"]
            pair2 = self.dataset_collection_populator.create_pair_in_history(history_id, contents=["0", "1"]).json()["id"]
            ok_hdca_id = self.dataset_collection_populator.create_list_from_pairs(history_id, [pair1, pair2]).json()['id']
            response = self.dataset_populator.run_exit_code_from_file(history_id, ok_hdca_id)

            mixed_implicit_collections = response["implicit_collections"]
            self.assertEqual(len(mixed_implicit_collections), 1)
            mixed_hdca_hid = mixed_implicit_collections[0]["hid"]
            mixed_hdca = self.dataset_populator.get_history_collection_details(history_id, hid=mixed_hdca_hid, wait=False)

            def get_state(dce):
                return dce["object"]["state"]

            mixed_states = [get_state(element) for _ in mixed_hdca["elements"] for element in _['object']['elements']]
            assert mixed_states == ["ok", "ok", "ok", "error"], mixed_states

            filtered_hdca = self._run_filter(history_id=history_id, failed_hdca_id=mixed_hdca['id'])
            filtered_states = [get_state(element) for _ in filtered_hdca["elements"] for element in _['object']['elements']]
            assert filtered_states == ["ok", "ok"], filtered_states

            # Also try list:list:paired
            llp = self.dataset_collection_populator.create_nested_collection(history_id=history_id,
                                                                  collection_type="list:list:paired",
                                                                  collection=[mixed_hdca['id']]).json()

            filtered_nested_hdca = self._run_filter(history_id=history_id, failed_hdca_id=llp['id'], batch=True)
            filtered_states = [get_state(element) for _ in filtered_nested_hdca["elements"] for parent_element in _['object']['elements'] for element in parent_element['object']['elements']]
            assert filtered_states == ["ok", "ok"], filtered_states

    def _run_filter(self, history_id, failed_hdca_id, batch=False):
        if batch:
            inputs = {
                "input": {"batch": batch, "values": [{"map_over_type": "list:paired", "src": "hdca", "id": failed_hdca_id}]},
            }
        else:
            inputs = {
                "input": {"batch": batch, "src": "hdca", "id": failed_hdca_id},
            }
        response = self._run("__FILTER_FAILED_DATASETS__", history_id, inputs, assert_ok=False).json()
        self.dataset_populator.wait_for_history(history_id, assert_ok=False)
        filter_output_collections = response["output_collections"]
        if batch:
            return response['implicit_collections'][0]
        self.assertEqual(len(filter_output_collections), 1)
        filtered_hid = filter_output_collections[0]["hid"]
        filtered_hdca = self.dataset_populator.get_history_collection_details(history_id, hid=filtered_hid, wait=False)
        return filtered_hdca

    def _apply_rules_and_check(self, example):
        with self.dataset_populator.test_history() as history_id:
            inputs = stage_rules_example(self.galaxy_interactor, history_id, example)
            hdca = inputs["input"]
            inputs = {
                "input": {"src": "hdca", "id": hdca["id"]},
                "rules": example["rules"]
            }
            self.dataset_populator.wait_for_history(history_id)
            response = self._run("__APPLY_RULES__", history_id, inputs, assert_ok=True)
            output_collections = response["output_collections"]
            self.assertEqual(len(output_collections), 1)
            output_hid = output_collections[0]["hid"]
            output_hdca = self.dataset_populator.get_history_collection_details(history_id, hid=output_hid, wait=False)
            example["check"](output_hdca, self.dataset_populator)

    def test_apply_rules_1(self):
        self._apply_rules_and_check(rules_test_data.EXAMPLE_1)

    def test_apply_rules_2(self):
        self._apply_rules_and_check(rules_test_data.EXAMPLE_2)

    def test_apply_rules_3(self):
        self._apply_rules_and_check(rules_test_data.EXAMPLE_3)

    def test_apply_rules_4(self):
        self._apply_rules_and_check(rules_test_data.EXAMPLE_4)

    @skip_without_tool("multi_select")
    def test_multi_select_as_list(self):
        with self.dataset_populator.test_history() as history_id:
            inputs = {
                "select_ex": ["--ex1", "ex2"],
            }
            response = self._run("multi_select", history_id, inputs, assert_ok=True)
            output = response["outputs"][0]
            output1_content = self.dataset_populator.get_history_dataset_content(history_id, dataset=output)

            assert output1_content == "--ex1,ex2"

    @skip_without_tool("multi_select")
    def test_multi_select_optional(self):
        with self.dataset_populator.test_history() as history_id:
            inputs = {
                "select_ex": ["--ex1"],
                "select_optional": None,
            }
            response = self._run("multi_select", history_id, inputs, assert_ok=True)
            output = response["outputs"]
            output1_content = self.dataset_populator.get_history_dataset_content(history_id, dataset=output[0])
            output2_content = self.dataset_populator.get_history_dataset_content(history_id, dataset=output[1])
            assert output1_content.strip() == "--ex1"
            assert output2_content.strip() == "None", output2_content

    @skip_without_tool("library_data")
    def test_library_data_param(self):
        with self.dataset_populator.test_history() as history_id:
            ld = LibraryPopulator(self.galaxy_interactor).new_library_dataset("lda_test_library")
            inputs = {
                "library_dataset": ld["ldda_id"],
                "library_dataset_multiple": [ld["ldda_id"], ld["ldda_id"]]
            }
            response = self._run("library_data", history_id, inputs, assert_ok=True)
            output = response["outputs"]
            output_content = self.dataset_populator.get_history_dataset_content(history_id, dataset=output[0])
            assert output_content == "TestData\n", output_content
            output_multiple_content = self.dataset_populator.get_history_dataset_content(history_id, dataset=output[1])
            assert output_multiple_content == "TestData\nTestData\n", output_multiple_content

    @skip_without_tool("multi_data_param")
    def test_multidata_param(self):
        with self.dataset_populator.test_history() as history_id:
            hda1 = dataset_to_param(self.dataset_populator.new_dataset(history_id, content='1\t2\t3'))
            hda2 = dataset_to_param(self.dataset_populator.new_dataset(history_id, content='4\t5\t6'))
            inputs = {
                "f1": {'batch': False, 'values': [hda1, hda2]},
                "f2": {'batch': False, 'values': [hda2, hda1]},
            }
            response = self._run("multi_data_param", history_id, inputs, assert_ok=True)
            output1 = response["outputs"][0]
            output2 = response["outputs"][1]
            output1_content = self.dataset_populator.get_history_dataset_content(history_id, dataset=output1)
            output2_content = self.dataset_populator.get_history_dataset_content(history_id, dataset=output2)
            assert output1_content == "1\t2\t3\n4\t5\t6\n", output1_content
            assert output2_content == "4\t5\t6\n1\t2\t3\n", output2_content

    @skip_without_tool("cat1")
    @uses_test_history(require_new=False)
    def test_run_cat1(self, history_id):
        # Run simple non-upload tool with an input data parameter.
        new_dataset = self.dataset_populator.new_dataset(history_id, content='Cat1Test')
        inputs = dict(
            input1=dataset_to_param(new_dataset),
        )
        outputs = self._cat1_outputs(history_id, inputs=inputs)
        self.assertEqual(len(outputs), 1)
        output1 = outputs[0]
        output1_content = self.dataset_populator.get_history_dataset_content(history_id, dataset=output1)
        self.assertEqual(output1_content.strip(), "Cat1Test")

    @skip_without_tool("cat1")
    @uses_test_history(require_new=True)
    def test_run_cat1_use_cached_job(self, history_id):
        # Run simple non-upload tool with an input data parameter.
        new_dataset = self.dataset_populator.new_dataset(history_id, content='Cat1Test')
        inputs = dict(
            input1=dataset_to_param(new_dataset),
        )
        outputs_one = self._run_cat1(history_id, inputs=inputs, assert_ok=True, wait_for_job=True)
        outputs_two = self._run_cat1(history_id, inputs=inputs, use_cached_job=False, assert_ok=True, wait_for_job=True)
        outputs_three = self._run_cat1(history_id, inputs=inputs, use_cached_job=True, assert_ok=True, wait_for_job=True)
        dataset_details = []
        for output in [outputs_one, outputs_two, outputs_three]:
            output_id = output['outputs'][0]['id']
            dataset_details.append(self._get("datasets/%s" % output_id).json())
        filenames = [dd['file_name'] for dd in dataset_details]
        assert len(filenames) == 3, filenames
        assert len(set(filenames)) <= 2, filenames

    @skip_without_tool("cat1")
    @uses_test_history(require_new=False)
    def test_run_cat1_listified_param(self, history_id):
        # Run simple non-upload tool with an input data parameter.
        new_dataset = self.dataset_populator.new_dataset(history_id, content='Cat1Testlistified')
        inputs = dict(
            input1=[dataset_to_param(new_dataset)],
        )
        outputs = self._cat1_outputs(history_id, inputs=inputs)
        self.assertEqual(len(outputs), 1)
        output1 = outputs[0]
        output1_content = self.dataset_populator.get_history_dataset_content(history_id, dataset=output1)
        self.assertEqual(output1_content.strip(), "Cat1Testlistified")

    @skip_without_tool("multiple_versions")
    @uses_test_history(require_new=False)
    def test_run_by_versions(self, history_id):
        for version in ["0.1", "0.2"]:
            # Run simple non-upload tool with an input data parameter.
            inputs = dict()
            outputs = self._run_and_get_outputs(tool_id="multiple_versions", history_id=history_id, inputs=inputs, tool_version=version)
            self.assertEqual(len(outputs), 1)
            output1 = outputs[0]
            output1_content = self.dataset_populator.get_history_dataset_content(history_id, dataset=output1)
            self.assertEqual(output1_content.strip(), "Version " + version)

    @skip_without_tool("multiple_versions")
    @uses_test_history(require_new=False)
    def test_show_with_wrong_tool_version_in_tool_id(self, history_id):
        tool_info = self._show_valid_tool("multiple_versions", tool_version="0.01")
        # Return last version
        assert tool_info['version'] == "0.2"

    @skip_without_tool("cat1")
    @uses_test_history(require_new=False)
    def test_run_cat1_single_meta_wrapper(self, history_id):
        # Wrap input in a no-op meta parameter wrapper like Sam is planning to
        # use for all UI API submissions.
        new_dataset = self.dataset_populator.new_dataset(history_id, content='123')
        inputs = dict(
            input1={'batch': False, 'values': [dataset_to_param(new_dataset)]},
        )
        outputs = self._cat1_outputs(history_id, inputs=inputs)
        self.assertEqual(len(outputs), 1)
        output1 = outputs[0]
        output1_content = self.dataset_populator.get_history_dataset_content(history_id, dataset=output1)
        self.assertEqual(output1_content.strip(), "123")

    @skip_without_tool("cat1")
    @uses_test_history(require_new=False)
    def test_guess_derived_permissions(self, history_id):

        def assert_inputs(inputs, can_be_used=True):
            # Until we make the dataset private, _different_user() can use it:
            with self._different_user_and_history() as other_history_id:
                response = self._run("cat1", other_history_id, inputs)
                if can_be_used:
                    assert response.status_code == 200
                else:
                    self._assert_dataset_permission_denied_response(response)

        new_dataset = self.dataset_populator.new_dataset(history_id, content='Cat1Test')
        inputs = dict(
            input1=dataset_to_param(new_dataset),
        )
        # Until we make the dataset private, _different_user() can use it:
        assert_inputs(inputs, can_be_used=True)
        self.dataset_populator.make_private(history_id, new_dataset["id"])
        # _different_user can no longer use the input dataset.
        assert_inputs(inputs, can_be_used=False)

        outputs = self._cat1_outputs(history_id, inputs=inputs)
        self.assertEqual(len(outputs), 1)
        output1 = outputs[0]

        inputs_2 = dict(
            input1=dataset_to_param(output1),
        )
        # _different_user cannot use datasets derived from the private input.
        assert_inputs(inputs_2, can_be_used=False)

    @skip_without_tool("collection_creates_list")
    @uses_test_history(require_new=False)
    def test_guess_derived_permissions_collections(self, history_id):
        def first_element_dataset_id(hdca):
            # Fetch full and updated details for HDCA
            print(hdca)
            full_hdca = self.dataset_populator.get_history_collection_details(history_id, hid=hdca["hid"])
            elements = full_hdca["elements"]
            element0 = elements[0]["object"]
            return element0["id"]

        response = self.dataset_collection_populator.create_list_in_history(history_id, contents=["a\nb\nc\nd", "e\nf\ng\nh"], direct_upload=True)
        self._assert_status_code_is(response, 200)
        hdca = response.json()["output_collections"][0]
        self.dataset_populator.wait_for_history(history_id, assert_ok=True)
        inputs = {
            "input1": {"src": "hdca", "id": hdca["id"]},
        }
        public_output_response = self._run("collection_creates_list", history_id, inputs)
        self._assert_status_code_is(public_output_response, 200)
        self.dataset_populator.wait_for_history(history_id, assert_ok=True)

        input_element_id = first_element_dataset_id(hdca)
        self.dataset_populator.make_private(history_id, input_element_id)

        private_output_response = self._run("collection_creates_list", history_id, inputs)
        self._assert_status_code_is(private_output_response, 200)
        self.dataset_populator.wait_for_history(history_id, assert_ok=True)

        public_element_id = first_element_dataset_id(public_output_response.json()["output_collections"][0])
        private_element_id = first_element_dataset_id(private_output_response.json()["output_collections"][0])

        def _dataset_accessible(dataset_id):
            contents_response = self._get("histories/{}/contents/{}".format(history_id, dataset_id)).json()
            return "name" in contents_response

        with self._different_user():
            assert _dataset_accessible(public_element_id)
            assert not _dataset_accessible(private_element_id)

    @skip_without_tool("validation_default")
    @uses_test_history(require_new=False)
    def test_validation(self, history_id):
        inputs = {
            'select_param': "\" ; echo \"moo",
        }
        response = self._run("validation_default", history_id, inputs)
        self._assert_status_code_is(response, 400)

    @skip_without_tool("validation_empty_dataset")
    @uses_test_history(require_new=False)
    def test_validation_empty_dataset(self, history_id):
        inputs = {
        }
        outputs = self._run_and_get_outputs('empty_output', history_id, inputs)
        empty_dataset = outputs[0]
        inputs = {
            'input1': dataset_to_param(empty_dataset),
        }
        self.dataset_populator.wait_for_history(history_id, assert_ok=True)
        response = self._run("validation_empty_dataset", history_id, inputs)
        self._assert_status_code_is(response, 400)

    @skip_without_tool("validation_repeat")
    @uses_test_history(require_new=False)
    def test_validation_in_repeat(self, history_id):
        inputs = {
            'r1_0|text': "123",
            'r2_0|text': "",
        }
        response = self._run("validation_repeat", history_id, inputs)
        self._assert_status_code_is(response, 400)

    @skip_without_tool("multi_select")
    @uses_test_history(require_new=False)
    def test_select_legal_values(self, history_id):
        inputs = {
            'select_ex': 'not_option',
        }
        response = self._run("multi_select", history_id, inputs)
        self._assert_status_code_is(response, 400)

    @skip_without_tool("column_param")
    @uses_test_history(require_new=False)
    def test_column_legal_values(self, history_id):
        new_dataset1 = self.dataset_populator.new_dataset(history_id, content='#col1\tcol2')
        inputs = {
            'input1': {"src": "hda", "id": new_dataset1["id"]},
            'col': "' ; echo 'moo",
        }
        response = self._run("column_param", history_id, inputs)
        # This needs to either fail at submit time or at job prepare time, but we have
        # to make sure the job doesn't run.
        if response.status_code == 200:
            job = response.json()["jobs"][0]
            final_job_state = self.dataset_populator.wait_for_job(job["id"])
            assert final_job_state == "error"

    @skip_without_tool("collection_paired_test")
    @uses_test_history(require_new=True)
    def test_collection_parameter(self, history_id):
        hdca_id = self._build_pair(history_id, ["123\n", "456\n"])
        inputs = {
            "f1": {"src": "hdca", "id": hdca_id},
        }
        output = self._run("collection_paired_test", history_id, inputs, assert_ok=True)
        assert len(output['jobs']) == 1
        assert len(output['implicit_collections']) == 0
        assert len(output['outputs']) == 1
        contents = self.dataset_populator.get_history_dataset_content(history_id, hid=4)
        assert contents.strip() == "123\n456", contents

    @skip_without_tool("collection_creates_pair")
    @uses_test_history(require_new=False)
    def test_paired_collection_output(self, history_id):
        new_dataset1 = self.dataset_populator.new_dataset(history_id, content='123\n456\n789\n0ab')
        inputs = {
            "input1": {"src": "hda", "id": new_dataset1["id"]},
        }
        # TODO: shouldn't need this wait
        self.dataset_populator.wait_for_history(history_id, assert_ok=True)
        create = self._run("collection_creates_pair", history_id, inputs, assert_ok=True)
        output_collection = self._assert_one_job_one_collection_run(create)
        element0, element1 = self._assert_elements_are(output_collection, "forward", "reverse")
        self.dataset_populator.wait_for_history(history_id, assert_ok=True)
        self._verify_element(history_id, element0, contents="123\n789\n", file_ext="txt", visible=False)
        self._verify_element(history_id, element1, contents="456\n0ab\n", file_ext="txt", visible=False)

    @skip_without_tool("collection_creates_list")
    @uses_test_history(require_new=False)
    def test_list_collection_output(self, history_id):
        create_response = self.dataset_collection_populator.create_list_in_history(history_id, contents=["a\nb\nc\nd", "e\nf\ng\nh"])
        hdca_id = create_response.json()["id"]
        create = self.dataset_populator.run_collection_creates_list(history_id, hdca_id)
        output_collection = self._assert_one_job_one_collection_run(create)
        element0, element1 = self._assert_elements_are(output_collection, "data1", "data2")
        self.dataset_populator.wait_for_history(history_id, assert_ok=True)
        self._verify_element(history_id, element0, contents="identifier is data1\n", file_ext="txt")
        self._verify_element(history_id, element1, contents="identifier is data2\n", file_ext="txt")

    @skip_without_tool("collection_creates_list_2")
    @uses_test_history(require_new=False)
    def test_list_collection_output_format_source(self, history_id):
        # test using format_source with a tool
        new_dataset1 = self.dataset_populator.new_dataset(history_id, content='#col1\tcol2')
        create_response = self.dataset_collection_populator.create_list_in_history(history_id, contents=["a\tb\nc\td", "e\tf\ng\th"])
        hdca_id = create_response.json()["id"]
        inputs = {
            "header": {"src": "hda", "id": new_dataset1["id"]},
            "input_collect": {"src": "hdca", "id": hdca_id},
        }
        # TODO: real problem here - shouldn't have to have this wait.
        self.dataset_populator.wait_for_history(history_id, assert_ok=True)
        create = self._run("collection_creates_list_2", history_id, inputs, assert_ok=True)
        output_collection = self._assert_one_job_one_collection_run(create)
        element0, element1 = self._assert_elements_are(output_collection, "data1", "data2")
        self.dataset_populator.wait_for_history(history_id, assert_ok=True)
        self._verify_element(history_id, element0, contents="#col1\tcol2\na\tb\nc\td\n", file_ext="txt")
        self._verify_element(history_id, element1, contents="#col1\tcol2\ne\tf\ng\th\n", file_ext="txt")

    @skip_without_tool("collection_split_on_column")
    @uses_test_history(require_new=False)
    def test_dynamic_list_output(self, history_id):
        new_dataset1 = self.dataset_populator.new_dataset(history_id, content='samp1\t1\nsamp1\t3\nsamp2\t2\nsamp2\t4\n')
        inputs = {
            'input1': dataset_to_param(new_dataset1),
        }
        self.dataset_populator.wait_for_history(history_id, assert_ok=True)
        create = self._run("collection_split_on_column", history_id, inputs, assert_ok=True)

        output_collection = self._assert_one_job_one_collection_run(create)
        self._assert_has_keys(output_collection, "id", "name", "elements", "populated")
        assert not output_collection["populated"]
        assert len(output_collection["elements"]) == 0
        self.assertEqual(output_collection["name"], "Table split on first column")
        self.dataset_populator.wait_for_job(create["jobs"][0]["id"], assert_ok=True)

        get_collection_response = self._get("dataset_collections/%s" % output_collection["id"], data={"instance_type": "history"})
        self._assert_status_code_is(get_collection_response, 200)

        output_collection = get_collection_response.json()
        self._assert_has_keys(output_collection, "id", "name", "elements", "populated")
        assert output_collection["populated"]
        self.assertEqual(output_collection["name"], "Table split on first column")

        assert len(output_collection["elements"]) == 2
        output_element_0 = output_collection["elements"][0]
        assert output_element_0["element_index"] == 0
        assert output_element_0["element_identifier"] == "samp1"
        output_element_hda_0 = output_element_0["object"]
        assert output_element_hda_0["metadata_column_types"] is not None

    @skip_without_tool("collection_creates_dynamic_nested")
    @uses_test_history(require_new=False)
    def test_dynamic_list_output_datasets_in_failed_state(self, history_id):
        inputs = {
            'fail_bool': True
        }
        create = self._run("collection_creates_dynamic_nested", history_id, inputs, assert_ok=False, wait_for_job=True)
        self._assert_status_code_is(create, 200)
        collection = self._get("dataset_collections/%s" % create.json()["output_collections"][0]["id"], data={"instance_type": "history"}).json()
        assert collection['element_count'] == 3
        for nested_collection in collection['elements']:
            nested_collection = nested_collection['object']
            assert nested_collection['element_count'] == 2
            for element in nested_collection['elements']:
                assert element['object']['state'] == 'error'

    def test_nonadmin_users_cannot_create_tools(self):
        payload = dict(
            representation=json.dumps(MINIMAL_TOOL),
        )
        create_response = self._post("dynamic_tools", data=payload, admin=False)
        self._assert_status_code_is(create_response, 403)

    def test_dynamic_tool_1(self):
        # Create tool.
        self.dataset_populator.create_tool(MINIMAL_TOOL)

        # Run tool.
        history_id = self.dataset_populator.new_history()
        inputs = {}
        self._run("minimal_tool", history_id, inputs)

        self.dataset_populator.wait_for_history(history_id, assert_ok=True)
        output_content = self.dataset_populator.get_history_dataset_content(history_id)
        self.assertEqual(output_content, "Hello World\n")

    def test_dynamic_tool_from_path(self):
        # Create tool.
        dynamic_tool_path = os.path.join(galaxy_root_path, "lib", "galaxy_test", "base", "data", "minimal_tool_no_id.json")
        tool_response = self.dataset_populator.create_tool_from_path(dynamic_tool_path)
        self._assert_has_keys(tool_response, "uuid")

        # Run tool.
        history_id = self.dataset_populator.new_history()
        inputs = {}
        self._run(history_id=history_id, inputs=inputs, tool_uuid=tool_response["uuid"])

        self.dataset_populator.wait_for_history(history_id, assert_ok=True)
        output_content = self.dataset_populator.get_history_dataset_content(history_id)
        self.assertEqual(output_content, "Hello World 2\n")

    def test_dynamic_tool_no_id(self):
        # Create tool.
        tool_response = self.dataset_populator.create_tool(MINIMAL_TOOL_NO_ID)
        self._assert_has_keys(tool_response, "uuid")

        # Run tool.
        history_id = self.dataset_populator.new_history()
        inputs = {}
        self._run(history_id=history_id, inputs=inputs, tool_uuid=tool_response["uuid"])

        self.dataset_populator.wait_for_history(history_id, assert_ok=True)
        output_content = self.dataset_populator.get_history_dataset_content(history_id)
        self.assertEqual(output_content, "Hello World 2\n")

    def test_show_dynamic_tools(self):
        # Create tool.
        original_list = self.dataset_populator.list_dynamic_tools()
        created_dynamic_tool_dict = self.dataset_populator.create_tool(MINIMAL_TOOL_NO_ID)
        self._assert_has_keys(created_dynamic_tool_dict, "id", "uuid", "active")
        created_id = created_dynamic_tool_dict["id"]
        created_uuid = created_dynamic_tool_dict["uuid"]
        new_list = self.dataset_populator.list_dynamic_tools()

        for dynamic_tool_dict in original_list:
            self._assert_has_keys(dynamic_tool_dict, "id", "uuid", "active")
            assert dynamic_tool_dict["id"] != created_id
            assert dynamic_tool_dict["uuid"] != created_uuid

        found_id = False
        found_uuid = False
        for dynamic_tool_dict in new_list:
            self._assert_has_keys(dynamic_tool_dict, "id", "uuid", "active")
            found_id = found_id or dynamic_tool_dict["id"] == created_id
            found_uuid = found_uuid or dynamic_tool_dict["uuid"] == created_uuid

        assert found_id
        assert found_uuid

    def test_tool_deactivate(self):
        # Create tool.
        tool_response = self.dataset_populator.create_tool(MINIMAL_TOOL_NO_ID)
        self._assert_has_keys(tool_response, "id", "uuid", "active")
        assert tool_response["active"]
        deactivate_response = self.dataset_populator.deactivate_dynamic_tool(tool_response["uuid"])
        assert not deactivate_response["active"]

        # Run tool.
        history_id = self.dataset_populator.new_history()
        inputs = {}
        response = self._run(history_id=history_id, inputs=inputs, tool_uuid=tool_response["uuid"], assert_ok=False)
        # Get a 404 when trying to run a deactivated tool.
        self._assert_status_code_is(response, 404)

    @skip_without_tool("cat1")
    @uses_test_history(require_new=False)
    def test_run_cat1_with_two_inputs(self, history_id):
        # Run tool with an multiple data parameter and grouping (repeat)
        new_dataset1 = self.dataset_populator.new_dataset(history_id, content='Cat1Test')
        new_dataset2 = self.dataset_populator.new_dataset(history_id, content='Cat2Test')
        inputs = {
            'input1': dataset_to_param(new_dataset1),
            'queries_0|input2': dataset_to_param(new_dataset2)
        }
        outputs = self._cat1_outputs(history_id, inputs=inputs)
        self.assertEqual(len(outputs), 1)
        output1 = outputs[0]
        output1_content = self.dataset_populator.get_history_dataset_content(history_id, dataset=output1)
        self.assertEqual(output1_content.strip(), "Cat1Test\nCat2Test")

    @skip_without_tool("mapper_two")
    @uses_test_history(require_new=False)
    def test_bam_state_regression(self, history_id):
        # Test regression of https://github.com/galaxyproject/galaxy/issues/6856. With changes
        # to metadata file flushing to optimize creating bam outputs and copying bam datasets
        # we observed very subtle problems with HDA state changes on other files being flushed at
        # the same time. This tests txt datasets finalized before and after the bam outputs as
        # well as other bam files all flush properly during job completion.
        new_dataset1 = self.dataset_populator.new_dataset(history_id, content='123\n456\n789')
        inputs = {
            'input1': dataset_to_param(new_dataset1),
            'reference': dataset_to_param(new_dataset1),
        }
        outputs = self._run_and_get_outputs('mapper_two', history_id, inputs)
        assert len(outputs) == 4
        for output in outputs:
            details = self.dataset_populator.get_history_dataset_details(history_id, dataset=output)
            assert details["state"] == "ok"

    @skip_without_tool("qc_stdout")
    @uses_test_history(require_new=False)
    def test_qc_messages(self, history_id):
        new_dataset1 = self.dataset_populator.new_dataset(history_id, content='123\n456\n789')
        inputs = {
            'input1': dataset_to_param(new_dataset1),
            'quality': 3,
        }
        create = self._run("qc_stdout", history_id, inputs, wait_for_job=True, assert_ok=True)
        assert "jobs" in create, create
        job_id = create["jobs"][0]["id"]
        details = self.dataset_populator.get_job_details(job_id, full=True).json()
        assert "job_messages" in details, details
        qc_message = details["job_messages"][0]
        # assert qc_message["code_desc"] == "QC Metrics for Tool", qc_message
        assert qc_message["desc"] == "QC: Matched on Quality of sample is 30%."
        assert qc_message["match"] == "Quality of sample is 30%."
        assert qc_message["error_level"] == 1.1

    @skip_without_tool("cat1")
    @uses_test_history(require_new=False)
    def test_multirun_cat1(self, history_id):
        new_dataset1 = self.dataset_populator.new_dataset(history_id, content='123')
        new_dataset2 = self.dataset_populator.new_dataset(history_id, content='456')
        datasets = [dataset_to_param(new_dataset1), dataset_to_param(new_dataset2)]
        inputs = {
            "input1": {
                'batch': True,
                'values': datasets,
            },
        }
        self._check_cat1_multirun(history_id, inputs)

    def _check_cat1_multirun(self, history_id, inputs):
        outputs = self._cat1_outputs(history_id, inputs=inputs)
        self.assertEqual(len(outputs), 2)
        output1 = outputs[0]
        output2 = outputs[1]
        output1_content = self.dataset_populator.get_history_dataset_content(history_id, dataset=output1)
        output2_content = self.dataset_populator.get_history_dataset_content(history_id, dataset=output2)
        self.assertEqual(output1_content.strip(), "123")
        self.assertEqual(output2_content.strip(), "456")

    @skip_without_tool("random_lines1")
    @uses_test_history(require_new=False)
    def test_multirun_non_data_parameter(self, history_id):
        new_dataset1 = self.dataset_populator.new_dataset(history_id, content='123\n456\n789')
        inputs = {
            'input': dataset_to_param(new_dataset1),
            'num_lines': {'batch': True, 'values': [1, 2, 3]}
        }
        outputs = self._run_and_get_outputs('random_lines1', history_id, inputs)
        # Assert we have three outputs with 1, 2, and 3 lines respectively.
        assert len(outputs) == 3
        outputs_contents = [self.dataset_populator.get_history_dataset_content(history_id, dataset=o).strip() for o in outputs]
        assert sorted(len(c.split("\n")) for c in outputs_contents) == [1, 2, 3]

    @skip_without_tool("cat1")
    def test_multirun_in_repeat(self):
        history_id, common_dataset, repeat_datasets = self._setup_repeat_multirun()
        inputs = {
            "input1": common_dataset,
            'queries_0|input2': {'batch': True, 'values': repeat_datasets},
        }
        self._check_repeat_multirun(history_id, inputs)

    @skip_without_tool("cat1")
    def test_multirun_in_repeat_mismatch(self):
        history_id, common_dataset, repeat_datasets = self._setup_repeat_multirun()
        inputs = {
            "input1": {'batch': False, 'values': [common_dataset]},
            'queries_0|input2': {'batch': True, 'values': repeat_datasets},
        }
        self._check_repeat_multirun(history_id, inputs)

    @skip_without_tool("cat1")
    def test_multirun_on_multiple_inputs(self):
        history_id, first_two, second_two = self._setup_two_multiruns()
        inputs = {
            "input1": {'batch': True, 'values': first_two},
            'queries_0|input2': {'batch': True, 'values': second_two},
        }
        outputs = self._cat1_outputs(history_id, inputs=inputs)
        self.assertEqual(len(outputs), 2)
        outputs_contents = [self.dataset_populator.get_history_dataset_content(history_id, dataset=o).strip() for o in outputs]
        assert "123\n789" in outputs_contents
        assert "456\n0ab" in outputs_contents

    @skip_without_tool("cat1")
    def test_multirun_on_multiple_inputs_unlinked(self):
        history_id, first_two, second_two = self._setup_two_multiruns()
        inputs = {
            "input1": {'batch': True, 'linked': False, 'values': first_two},
            'queries_0|input2': {'batch': True, 'linked': False, 'values': second_two},
        }
        outputs = self._cat1_outputs(history_id, inputs=inputs)
        outputs_contents = [self.dataset_populator.get_history_dataset_content(history_id, dataset=o).strip() for o in outputs]
        self.assertEqual(len(outputs), 4)
        assert "123\n789" in outputs_contents
        assert "456\n0ab" in outputs_contents
        assert "123\n0ab" in outputs_contents
        assert "456\n789" in outputs_contents

    @skip_without_tool("dbkey_output_action")
    def test_dynamic_parameter_error_handling(self):
        # Run test with valid index once, then supply invalid dbkey and invalid table
        # entry to ensure dynamic param errors are register.
        job_data_list = []

        def register_job_data(job_data):
            job_data_list.append(job_data)

        tool_test_dicts = [{
            "inputs": {
                "input": ["simple_line.txt"],
                "index": ["hg18"],
            },
            "outputs": {},
            "required_files": [['simple_line.txt', {'value': 'simple_line.txt', 'dbkey': 'hg18'}]],
        }]
        dynamic_param_error = None
        try:
            self._test_driver.run_tool_test(
                "dbkey_output_action",
                tool_test_dicts=tool_test_dicts
            )
        except Exception as e:
            dynamic_param_error = getattr(e, "dynamic_param_error", False)
        assert dynamic_param_error is None

        tool_test_dicts = [{
            "inputs": {
                "input": ["simple_line.txt"],
                "index": ["hg18"],
            },
            "outputs": {},
            "required_files": [['simple_line.txt', {'value': 'simple_line.txt', 'dbkey': 'hgnot18'}]],
        }]
        dynamic_param_error = None
        try:
            self._test_driver.run_tool_test(
                "dbkey_output_action",
                tool_test_dicts=tool_test_dicts
            )
        except Exception as e:
            dynamic_param_error = getattr(e, "dynamic_param_error", False)
        assert dynamic_param_error

        tool_test_dicts = [{
            "inputs": {
                "input": ["simple_line.txt"],
                "index": ["hgnot18"],
            },
            "outputs": {},
            "required_files": [['simple_line.txt', {'value': 'simple_line.txt', 'dbkey': 'hg18'}]],
        }]
        dynamic_param_error = None
        try:
            self._test_driver.run_tool_test(
                "dbkey_output_action",
                tool_test_dicts=tool_test_dicts,
                register_job_data=register_job_data
            )
        except Exception as e:
            dynamic_param_error = getattr(e, "dynamic_param_error", False)
        assert dynamic_param_error
        assert len(job_data_list) == 1
        job_data = job_data_list[0]
        assert job_data["status"] == "error"
        job_data_list.clear()

        dynamic_param_error = None
        try:
            self._test_driver.run_tool_test(
                "dbkey_output_action",
                tool_test_dicts=tool_test_dicts,
                skip_on_dynamic_param_errors=True,
                register_job_data=register_job_data,
            )
        except Exception as e:
            dynamic_param_error = getattr(e, "dynamic_param_error", False)
        assert dynamic_param_error
        assert len(job_data_list) == 1
        job_data = job_data_list[0]
        assert job_data["status"] == "skip"

    def _assert_one_job_one_collection_run(self, create):
        jobs = create['jobs']
        implicit_collections = create['implicit_collections']
        collections = create['output_collections']

        self.assertEqual(len(jobs), 1)
        self.assertEqual(len(implicit_collections), 0)
        self.assertEqual(len(collections), 1)

        output_collection = collections[0]
        return output_collection

    def _assert_elements_are(self, collection, *args):
        elements = collection["elements"]
        self.assertEqual(len(elements), len(args))
        for index, element in enumerate(elements):
            arg = args[index]
            self.assertEqual(arg, element["element_identifier"])
        return elements

    def _verify_element(self, history_id, element, **props):
        object_id = element["object"]["id"]

        if "contents" in props:
            expected_contents = props["contents"]

            contents = self.dataset_populator.get_history_dataset_content(history_id, dataset_id=object_id)
            self.assertEqual(contents, expected_contents)

            del props["contents"]

        if props:
            details = self.dataset_populator.get_history_dataset_details(history_id, dataset_id=object_id)
            for key, value in props.items():
                self.assertEqual(details[key], value)

    def _setup_repeat_multirun(self):
        history_id = self.dataset_populator.new_history()
        new_dataset1 = self.dataset_populator.new_dataset(history_id, content='123')
        new_dataset2 = self.dataset_populator.new_dataset(history_id, content='456')
        common_dataset = self.dataset_populator.new_dataset(history_id, content='Common')
        return (
            history_id,
            dataset_to_param(common_dataset),
            [dataset_to_param(new_dataset1), dataset_to_param(new_dataset2)]
        )

    def _check_repeat_multirun(self, history_id, inputs):
        outputs = self._cat1_outputs(history_id, inputs=inputs)
        self.assertEqual(len(outputs), 2)
        output1 = outputs[0]
        output2 = outputs[1]
        output1_content = self.dataset_populator.get_history_dataset_content(history_id, dataset=output1)
        output2_content = self.dataset_populator.get_history_dataset_content(history_id, dataset=output2)
        self.assertEqual(output1_content.strip(), "Common\n123")
        self.assertEqual(output2_content.strip(), "Common\n456")

    def _setup_two_multiruns(self):
        history_id = self.dataset_populator.new_history()
        new_dataset1 = self.dataset_populator.new_dataset(history_id, content='123')
        new_dataset2 = self.dataset_populator.new_dataset(history_id, content='456')
        new_dataset3 = self.dataset_populator.new_dataset(history_id, content='789')
        new_dataset4 = self.dataset_populator.new_dataset(history_id, content='0ab')
        return (
            history_id,
            [dataset_to_param(new_dataset1), dataset_to_param(new_dataset2)],
            [dataset_to_param(new_dataset3), dataset_to_param(new_dataset4)]
        )

    @skip_without_tool("cat")
    @uses_test_history(require_new=False)
    def test_map_over_collection(self, history_id):
        hdca_id = self._build_pair(history_id, ["123", "456"])
        inputs = {
            "input1": {'batch': True, 'values': [{'src': 'hdca', 'id': hdca_id}]},
        }
        self._run_and_check_simple_collection_mapping(history_id, inputs)

    @skip_without_tool("cat1")
    @uses_test_history(require_new=False)
    def test_map_over_empty_collection(self, history_id):
        hdca_id = self.dataset_collection_populator.create_list_in_history(history_id, contents=[]).json()['id']
        inputs = {
            "input1": {'batch': True, 'values': [{'src': 'hdca', 'id': hdca_id}]},
        }
        create = self._run_cat1(history_id, inputs=inputs, assert_ok=True)
        outputs = create['outputs']
        jobs = create['jobs']
        implicit_collections = create['implicit_collections']
        self.assertEqual(len(jobs), 0)
        self.assertEqual(len(outputs), 0)
        self.assertEqual(len(implicit_collections), 1)

        empty_output = implicit_collections[0]
        assert empty_output["name"] == "Concatenate datasets on collection 1", empty_output

    @skip_without_tool("output_action_change_format")
    @uses_test_history(require_new=False)
    def test_map_over_with_output_format_actions(self, history_id):
        for use_action in ["do", "dont"]:
            hdca_id = self._build_pair(history_id, ["123", "456"])
            inputs = {
                "input_cond|dispatch": use_action,
                "input_cond|input": {'batch': True, 'values': [{'src': 'hdca', 'id': hdca_id}]},
            }
            create = self._run('output_action_change_format', history_id, inputs).json()
            outputs = create['outputs']
            jobs = create['jobs']
            implicit_collections = create['implicit_collections']
            self.assertEqual(len(jobs), 2)
            self.assertEqual(len(outputs), 2)
            self.assertEqual(len(implicit_collections), 1)
            output1 = outputs[0]
            output2 = outputs[1]
            output1_details = self.dataset_populator.get_history_dataset_details(history_id, dataset=output1)
            output2_details = self.dataset_populator.get_history_dataset_details(history_id, dataset=output2)
            assert output1_details["file_ext"] == "txt" if (use_action == "do") else "data"
            assert output2_details["file_ext"] == "txt" if (use_action == "do") else "data"

    @skip_without_tool("output_action_change_format_paired")
    @uses_test_history(require_new=False)
    def test_map_over_with_nested_paired_output_format_actions(self, history_id):
        hdca_id = self.__build_nested_list(history_id)
        inputs = {
            "input": {'batch': True, 'values': [dict(map_over_type='paired', src="hdca", id=hdca_id)]}
        }
        create = self._run('output_action_change_format_paired', history_id, inputs).json()
        outputs = create['outputs']
        jobs = create['jobs']
        implicit_collections = create['implicit_collections']
        self.assertEqual(len(jobs), 2)
        self.assertEqual(len(outputs), 2)
        self.assertEqual(len(implicit_collections), 1)
        for output in outputs:
            assert output["file_ext"] == "txt", output

    @skip_without_tool("output_filter_with_input")
    @uses_test_history(require_new=False)
    def test_map_over_with_output_filter_no_filtering(self, history_id):
        hdca_id = self.dataset_collection_populator.create_list_in_history(history_id).json()["id"]
        inputs = {
            "input_1": {'batch': True, 'values': [{'src': 'hdca', 'id': hdca_id}]},
            "produce_out_1": "true",
            "filter_text_1": "foo",
        }
        create = self._run('output_filter_with_input', history_id, inputs).json()
        jobs = create['jobs']
        implicit_collections = create['implicit_collections']
        self.assertEqual(len(jobs), 3)
        self.assertEqual(len(implicit_collections), 3)
        self._check_implicit_collection_populated(create)

    @skip_without_tool("output_filter_with_input")
    @uses_test_history(require_new=False)
    def test_map_over_with_output_filter_one_filtered(self, history_id):
        hdca_id = self.dataset_collection_populator.create_list_in_history(history_id).json()["id"]
        inputs = {
            "input_1": {'batch': True, 'values': [{'src': 'hdca', 'id': hdca_id}]},
            "produce_out_1": "true",
            "filter_text_1": "bar",
        }
        create = self._run('output_filter_with_input', history_id, inputs).json()
        jobs = create['jobs']
        implicit_collections = create['implicit_collections']
        self.assertEqual(len(jobs), 3)
        self.assertEqual(len(implicit_collections), 2)
        self._check_implicit_collection_populated(create)

    @skip_without_tool("Cut1")
    @uses_test_history(require_new=False)
    def test_map_over_with_complex_output_actions(self, history_id):
        hdca_id = self._bed_list(history_id)
        inputs = {
            "columnList": "c1,c2,c3,c4,c5",
            "delimiter": "T",
            "input": {'batch': True, 'values': [{'src': 'hdca', 'id': hdca_id}]},
        }
        create = self._run('Cut1', history_id, inputs).json()
        outputs = create['outputs']
        jobs = create['jobs']
        implicit_collections = create['implicit_collections']
        self.assertEqual(len(jobs), 2)
        self.assertEqual(len(outputs), 2)
        self.assertEqual(len(implicit_collections), 1)
        output1 = outputs[0]
        output2 = outputs[1]
        output1_content = self.dataset_populator.get_history_dataset_content(history_id, dataset=output1)
        output2_content = self.dataset_populator.get_history_dataset_content(history_id, dataset=output2)
        assert output1_content.startswith("chr1")
        assert output2_content.startswith("chr1")

    @skip_without_tool("collection_creates_dynamic_list_of_pairs")
    @uses_test_history(require_new=False)
    def test_map_over_with_discovered_output_collection_elements(self, history_id):
        hdca_id = self.dataset_collection_populator.create_list_in_history(history_id).json()["id"]
        inputs = {
            "input": {"batch": True, "values": [{"src": "hdca", "id": hdca_id}]}
        }
        create = self._run('collection_creates_dynamic_list_of_pairs', history_id, inputs).json()
        implicit_collections = create['implicit_collections']
        self.assertEqual(len(implicit_collections), 1)
        self.assertEqual(implicit_collections[0]['collection_type'], 'list:list:paired')
        self.assertEqual(implicit_collections[0]['elements'][0]['object']['element_count'], None)
        self.dataset_populator.wait_for_job(create["jobs"][0]["id"], assert_ok=True)
        hdca = self._get("histories/{}/contents/dataset_collections/{}".format(history_id, implicit_collections[0]['id'])).json()
        self.assertEqual(hdca['elements'][0]['object']['elements'][0]['object']['elements'][0]['element_identifier'], 'forward')

    def _bed_list(self, history_id):
        bed1_contents = open(self.get_filename("1.bed")).read()
        bed2_contents = open(self.get_filename("2.bed")).read()
        contents = [bed1_contents, bed2_contents]
        hdca = self.dataset_collection_populator.create_list_in_history(history_id, contents=contents).json()
        return hdca["id"]

    @skip_without_tool("identifier_single")
    @uses_test_history(require_new=False)
    def test_identifier_in_map(self, history_id):
        hdca_id = self._build_pair(history_id, ["123", "456"])
        inputs = {
            "input1": {'batch': True, 'values': [{'src': 'hdca', 'id': hdca_id}]},
        }
        create_response = self._run("identifier_single", history_id, inputs)
        self._assert_status_code_is(create_response, 200)
        create = create_response.json()
        outputs = create['outputs']
        jobs = create['jobs']
        implicit_collections = create['implicit_collections']
        self.assertEqual(len(jobs), 2)
        self.assertEqual(len(outputs), 2)
        self.assertEqual(len(implicit_collections), 1)
        output1 = outputs[0]
        output2 = outputs[1]
        output1_content = self.dataset_populator.get_history_dataset_content(history_id, dataset=output1)
        output2_content = self.dataset_populator.get_history_dataset_content(history_id, dataset=output2)
        self.assertEqual(output1_content.strip(), "forward")
        self.assertEqual(output2_content.strip(), "reverse")

    @skip_without_tool("identifier_single")
    @uses_test_history(require_new=False)
    def test_identifier_outside_map(self, history_id):
        new_dataset1 = self.dataset_populator.new_dataset(history_id, content='123', name="Plain HDA")
        inputs = {
            "input1": {'src': 'hda', 'id': new_dataset1["id"]},
        }
        create_response = self._run("identifier_single", history_id, inputs)
        self._assert_status_code_is(create_response, 200)
        create = create_response.json()
        outputs = create['outputs']
        jobs = create['jobs']
        implicit_collections = create['implicit_collections']
        self.assertEqual(len(jobs), 1)
        self.assertEqual(len(outputs), 1)
        self.assertEqual(len(implicit_collections), 0)
        output1 = outputs[0]
        output1_content = self.dataset_populator.get_history_dataset_content(history_id, dataset=output1)
        self.assertEqual(output1_content.strip(), "Plain HDA")

    @skip_without_tool("identifier_multiple")
    @uses_test_history(require_new=False)
    def test_list_selectable_in_multidata_input(self, history_id):
        self.dataset_collection_populator.create_list_in_history(history_id, contents=["123", "456"])
        build = self._post("tools/identifier_multiple/build?history_id=%s" % history_id).json()
        assert len(build['inputs'][0]['options']['hdca']) == 1

    @skip_without_tool("identifier_multiple")
    @uses_test_history(require_new=False)
    def test_identifier_in_multiple_reduce(self, history_id):
        hdca_id = self._build_pair(history_id, ["123", "456"])
        inputs = {
            "input1": {'src': 'hdca', 'id': hdca_id},
        }
        create_response = self._run("identifier_multiple", history_id, inputs)
        self._assert_status_code_is(create_response, 200)
        create = create_response.json()
        outputs = create['outputs']
        jobs = create['jobs']
        implicit_collections = create['implicit_collections']
        self.assertEqual(len(jobs), 1)
        self.assertEqual(len(outputs), 1)
        self.assertEqual(len(implicit_collections), 0)
        output1 = outputs[0]
        output1_content = self.dataset_populator.get_history_dataset_content(history_id, dataset=output1)
        self.assertEqual(output1_content.strip(), "forward\nreverse")

    @skip_without_tool("identifier_in_conditional")
    @uses_test_history(require_new=False)
    def test_identifier_map_over_multiple_input_in_conditional(self, history_id):
        hdca_id = self._build_pair(history_id, ["123", "456"])
        inputs = {
            "outer_cond|input1": {'src': 'hdca', 'id': hdca_id},
        }
        create_response = self._run("identifier_in_conditional", history_id, inputs)
        self._assert_status_code_is(create_response, 200)
        create = create_response.json()
        outputs = create['outputs']
        jobs = create['jobs']
        implicit_collections = create['implicit_collections']
        self.assertEqual(len(jobs), 1)
        self.assertEqual(len(outputs), 1)
        self.assertEqual(len(implicit_collections), 0)
        output1 = outputs[0]
        output1_content = self.dataset_populator.get_history_dataset_content(history_id, dataset=output1)
        self.assertEqual(output1_content.strip(), "forward\nreverse")

    @skip_without_tool("identifier_in_conditional")
    @uses_test_history(require_new=False)
    def test_identifier_map_over_input_in_conditional(self, history_id):
        hdca_id = self._build_pair(history_id, ["123", "456"])
        inputs = {
            "outer_cond|input1": {'batch': True, 'values': [{'src': 'hdca', 'id': hdca_id}]},
            "outer_cond|multi_input": False,

        }
        create_response = self._run("identifier_in_conditional", history_id, inputs)
        self._assert_status_code_is(create_response, 200)
        create = create_response.json()
        outputs = create['outputs']
        jobs = create['jobs']
        implicit_collections = create['implicit_collections']
        self.assertEqual(len(jobs), 2)
        self.assertEqual(len(outputs), 2)
        self.assertEqual(len(implicit_collections), 1)
        output1 = outputs[0]
        output1_content = self.dataset_populator.get_history_dataset_content(history_id, dataset=output1)
        self.assertEqual(output1_content.strip(), "forward")
        output2 = outputs[1]
        output2_content = self.dataset_populator.get_history_dataset_content(history_id, dataset=output2)
        self.assertEqual(output2_content.strip(), "reverse")

    @skip_without_tool("identifier_multiple_in_conditional")
    @uses_test_history(require_new=False)
    def test_identifier_multiple_reduce_in_conditional(self, history_id):
        hdca_id = self._build_pair(history_id, ["123", "456"])
        inputs = {
            "outer_cond|inner_cond|input1": {'src': 'hdca', 'id': hdca_id},
        }
        create_response = self._run("identifier_multiple_in_conditional", history_id, inputs)
        self._assert_status_code_is(create_response, 200)
        create = create_response.json()
        outputs = create['outputs']
        jobs = create['jobs']
        implicit_collections = create['implicit_collections']
        self.assertEqual(len(jobs), 1)
        self.assertEqual(len(outputs), 1)
        self.assertEqual(len(implicit_collections), 0)
        output1 = outputs[0]
        output1_content = self.dataset_populator.get_history_dataset_content(history_id, dataset=output1)
        self.assertEqual(output1_content.strip(), "forward\nreverse")

    @skip_without_tool("identifier_multiple_in_repeat")
    @uses_test_history(require_new=False)
    def test_identifier_multiple_reduce_in_repeat(self, history_id):
        hdca_id = self._build_pair(history_id, ["123", "456"])
        inputs = {
            "the_repeat_0|the_data|input1": {'src': 'hdca', 'id': hdca_id},
        }
        create_response = self._run("identifier_multiple_in_repeat", history_id, inputs)
        self._assert_status_code_is(create_response, 200)
        create = create_response.json()
        outputs = create['outputs']
        jobs = create['jobs']
        implicit_collections = create['implicit_collections']
        self.assertEqual(len(jobs), 1)
        self.assertEqual(len(outputs), 1)
        self.assertEqual(len(implicit_collections), 0)
        output1 = outputs[0]
        output1_content = self.dataset_populator.get_history_dataset_content(history_id, dataset=output1)
        self.assertEqual(output1_content.strip(), "forward\nreverse")

    @skip_without_tool("identifier_single_in_repeat")
    @uses_test_history(require_new=False)
    def test_identifier_single_in_repeat(self, history_id):
        hdca_id = self._build_pair(history_id, ["123", "456"])
        inputs = {
            "the_repeat_0|the_data|input1": {'batch': True, 'values': [{'src': 'hdca', 'id': hdca_id}]}
        }
        create_response = self._run("identifier_single_in_repeat", history_id, inputs)
        self._assert_status_code_is(create_response, 200)
        create = create_response.json()
        jobs = create['jobs']
        implicit_collections = create['implicit_collections']
        self.assertEqual(len(jobs), 2)
        self.assertEqual(len(implicit_collections), 1)
        output_collection = implicit_collections[0]
        elements = output_collection["elements"]
        assert len(elements) == 2
        forward_output = elements[0]["object"]
        output1_content = self.dataset_populator.get_history_dataset_content(history_id, dataset=forward_output)
        assert output1_content.strip() == "forward", output1_content

    @skip_without_tool("identifier_multiple_in_conditional")
    @uses_test_history(require_new=False)
    def test_identifier_multiple_in_conditional(self, history_id):
        new_dataset1 = self.dataset_populator.new_dataset(history_id, content='123', name="Normal HDA1")
        inputs = {
            "outer_cond|inner_cond|input1": {'src': 'hda', 'id': new_dataset1["id"]},
        }
        create_response = self._run("identifier_multiple_in_conditional", history_id, inputs)
        self._assert_status_code_is(create_response, 200)
        create = create_response.json()
        outputs = create['outputs']
        jobs = create['jobs']
        implicit_collections = create['implicit_collections']
        self.assertEqual(len(jobs), 1)
        self.assertEqual(len(outputs), 1)
        self.assertEqual(len(implicit_collections), 0)
        output1 = outputs[0]
        output1_content = self.dataset_populator.get_history_dataset_content(history_id, dataset=output1)
        self.assertEqual(output1_content.strip(), "Normal HDA1")

    @skip_without_tool("identifier_multiple")
    @uses_test_history(require_new=False)
    def test_identifier_with_multiple_normal_datasets(self, history_id):
        new_dataset1 = self.dataset_populator.new_dataset(history_id, content='123', name="Normal HDA1")
        new_dataset2 = self.dataset_populator.new_dataset(history_id, content='456', name="Normal HDA2")
        inputs = {
            "input1": [
                {'src': 'hda', 'id': new_dataset1["id"]},
                {'src': 'hda', 'id': new_dataset2["id"]}
            ]
        }
        create_response = self._run("identifier_multiple", history_id, inputs)
        self._assert_status_code_is(create_response, 200)
        create = create_response.json()
        outputs = create['outputs']
        jobs = create['jobs']
        implicit_collections = create['implicit_collections']
        self.assertEqual(len(jobs), 1)
        self.assertEqual(len(outputs), 1)
        self.assertEqual(len(implicit_collections), 0)
        output1 = outputs[0]
        output1_content = self.dataset_populator.get_history_dataset_content(history_id, dataset=output1)
        self.assertEqual(output1_content.strip(), "Normal HDA1\nNormal HDA2")

    @skip_without_tool("identifier_collection")
    @uses_test_history(require_new=False)
    def test_identifier_with_data_collection(self, history_id):
        element_identifiers = self.dataset_collection_populator.list_identifiers(history_id)

        payload = dict(
            instance_type="history",
            history_id=history_id,
            element_identifiers=json.dumps(element_identifiers),
            collection_type="list",
        )

        create_response = self._post("dataset_collections", payload)
        dataset_collection = create_response.json()

        inputs = {
            "input1": {'src': 'hdca', 'id': dataset_collection['id']},
        }

        self.dataset_populator.wait_for_history(history_id, assert_ok=True)
        create_response = self._run("identifier_collection", history_id, inputs)
        self._assert_status_code_is(create_response, 200)
        create = create_response.json()
        outputs = create['outputs']
        jobs = create['jobs']
        self.assertEqual(len(jobs), 1)
        self.assertEqual(len(outputs), 1)
        output1 = outputs[0]
        output1_content = self.dataset_populator.get_history_dataset_content(history_id, dataset=output1)
        self.assertEqual(output1_content.strip(), '\n'.join(d['name'] for d in element_identifiers))

    @skip_without_tool("identifier_in_actions")
    @uses_test_history(require_new=False)
    def test_identifier_in_actions(self, history_id):
        element_identifiers = self.dataset_collection_populator.list_identifiers(history_id, contents=["1\t2"])

        payload = dict(
            instance_type="history",
            history_id=history_id,
            element_identifiers=json.dumps(element_identifiers),
            collection_type="list",
        )

        create_response = self._post("dataset_collections", payload)
        dataset_collection = create_response.json()

        inputs = {
            "input": {'batch': True, 'values': [{'src': 'hdca', 'id': dataset_collection['id']}]},
        }

        self.dataset_populator.wait_for_history(history_id, assert_ok=True)
        create_response = self._run("identifier_in_actions", history_id, inputs)
        self._assert_status_code_is(create_response, 200)
        create = create_response.json()
        outputs = create['outputs']
        output1 = outputs[0]

        output_details = self.dataset_populator.get_history_dataset_details(history_id, dataset=output1)
        assert output_details["metadata_column_names"][1] == "data1", output_details

    @skip_without_tool("cat1")
    @uses_test_history(require_new=False)
    def test_map_over_nested_collections(self, history_id):
        hdca_id = self.__build_nested_list(history_id)
        inputs = {
            "input1": {'batch': True, 'values': [dict(src="hdca", id=hdca_id)]},
        }
        self._check_simple_cat1_over_nested_collections(history_id, inputs)

    @skip_without_tool("collection_paired_structured_like")
    @uses_test_history(require_new=False)
    def test_paired_input_map_over_nested_collections(self, history_id):
        hdca_id = self.__build_nested_list(history_id)
        inputs = {
            "input1": {'batch': True, 'values': [dict(map_over_type='paired', src="hdca", id=hdca_id)]},
        }
        self.dataset_populator.wait_for_history(history_id, assert_ok=True)
        create = self._run("collection_paired_structured_like", history_id, inputs, assert_ok=True)
        jobs = create['jobs']
        implicit_collections = create['implicit_collections']
        self.assertEqual(len(jobs), 2)
        self.assertEqual(len(implicit_collections), 1)
        implicit_collection = implicit_collections[0]
        assert implicit_collection["collection_type"] == "list:paired", implicit_collection["collection_type"]
        outer_elements = implicit_collection["elements"]
        assert len(outer_elements) == 2

    @skip_without_tool("collection_paired_conditional_structured_like")
    @uses_test_history(require_new=False)
    def test_paired_input_conditional_map_over_nested_collections(self, history_id):
        hdca_id = self.__build_nested_list(history_id)
        inputs = {
            "cond|cond_param": "paired",
            "cond|input1": {'batch': True, 'values': [dict(map_over_type='paired', src="hdca", id=hdca_id)]},
        }
        self.dataset_populator.wait_for_history(history_id, assert_ok=True)
        create = self._run("collection_paired_conditional_structured_like", history_id, inputs, assert_ok=True)
        jobs = create['jobs']
        implicit_collections = create['implicit_collections']
        self.assertEqual(len(jobs), 2)
        self.assertEqual(len(implicit_collections), 1)
        implicit_collection = implicit_collections[0]
        assert implicit_collection["collection_type"] == "list:paired", implicit_collection["collection_type"]
        outer_elements = implicit_collection["elements"]
        assert len(outer_elements) == 2

    def _check_simple_cat1_over_nested_collections(self, history_id, inputs):
        create = self._run_cat1(history_id, inputs=inputs, assert_ok=True)
        outputs = create['outputs']
        jobs = create['jobs']
        implicit_collections = create['implicit_collections']
        self.assertEqual(len(jobs), 4)
        self.assertEqual(len(outputs), 4)
        self.assertEqual(len(implicit_collections), 1)
        implicit_collection = implicit_collections[0]
        self._assert_has_keys(implicit_collection, "collection_type", "elements")
        assert implicit_collection["collection_type"] == "list:paired"
        assert len(implicit_collection["elements"]) == 2
        first_element, second_element = implicit_collection["elements"]
        assert first_element["element_identifier"] == "test0", first_element
        assert second_element["element_identifier"] == "test1", second_element

        first_object = first_element["object"]
        assert first_object["collection_type"] == "paired"
        assert len(first_object["elements"]) == 2
        first_object_forward_element = first_object["elements"][0]
        self.assertEqual(outputs[0]["id"], first_object_forward_element["object"]["id"])

    @skip_without_tool("cat1")
    @uses_test_history(require_new=False)
    def test_map_over_two_collections(self, history_id):
        hdca1_id = self._build_pair(history_id, ["123\n", "456\n"])
        hdca2_id = self._build_pair(history_id, ["789\n", "0ab\n"])
        inputs = {
            "input1": {'batch': True, 'values': [{'src': 'hdca', 'id': hdca1_id}]},
            "queries_0|input2": {'batch': True, 'values': [{'src': 'hdca', 'id': hdca2_id}]},
        }
        self._check_map_cat1_over_two_collections(history_id, inputs)

    def _check_map_cat1_over_two_collections(self, history_id, inputs):
        response = self._run_cat1(history_id, inputs)
        self._assert_status_code_is(response, 200)
        response_object = response.json()
        outputs = response_object['outputs']
        self.assertEqual(len(outputs), 2)
        output1 = outputs[0]
        output2 = outputs[1]
        self.dataset_populator.wait_for_history(history_id)
        output1_content = self.dataset_populator.get_history_dataset_content(history_id, dataset=output1)
        output2_content = self.dataset_populator.get_history_dataset_content(history_id, dataset=output2)
        self.assertEqual(output1_content.strip(), "123\n789")
        self.assertEqual(output2_content.strip(), "456\n0ab")

        self.assertEqual(len(response_object['jobs']), 2)
        self.assertEqual(len(response_object['implicit_collections']), 1)

    @skip_without_tool("cat1")
    @uses_test_history(require_new=False)
    def test_map_over_two_collections_unlinked(self, history_id):
        hdca1_id = self._build_pair(history_id, ["123\n", "456\n"])
        hdca2_id = self._build_pair(history_id, ["789\n", "0ab\n"])
        inputs = {
            "input1": {'batch': True, 'linked': False, 'values': [{'src': 'hdca', 'id': hdca1_id}]},
            "queries_0|input2": {'batch': True, 'linked': False, 'values': [{'src': 'hdca', 'id': hdca2_id}]},
        }
        response = self._run_cat1(history_id, inputs)
        self._assert_status_code_is(response, 200)
        response_object = response.json()
        outputs = response_object['outputs']
        self.assertEqual(len(outputs), 4)

        self.assertEqual(len(response_object['jobs']), 4)
        implicit_collections = response_object['implicit_collections']
        self.assertEqual(len(implicit_collections), 1)
        implicit_collection = implicit_collections[0]
        self.assertEqual(implicit_collection["collection_type"], "paired:paired")

        outer_elements = implicit_collection["elements"]
        assert len(outer_elements) == 2
        element0, element1 = outer_elements
        assert element0["element_identifier"] == "forward"
        assert element1["element_identifier"] == "reverse"

        elements0 = element0["object"]["elements"]
        elements1 = element1["object"]["elements"]

        assert len(elements0) == 2
        assert len(elements1) == 2

        element00, element01 = elements0
        assert element00["element_identifier"] == "forward"
        assert element01["element_identifier"] == "reverse"

        element10, element11 = elements1
        assert element10["element_identifier"] == "forward"
        assert element11["element_identifier"] == "reverse"

        expected_contents_list = [
            (element00, "123\n789\n"),
            (element01, "123\n0ab\n"),
            (element10, "456\n789\n"),
            (element11, "456\n0ab\n"),
        ]
        for (element, expected_contents) in expected_contents_list:
            dataset_id = element["object"]["id"]
            contents = self.dataset_populator.get_history_dataset_content(history_id, dataset_id=dataset_id)
            self.assertEqual(expected_contents, contents)

    @skip_without_tool("cat1")
    @uses_test_history(require_new=False)
    def test_map_over_collected_and_individual_datasets(self, history_id):
        hdca1_id = self._build_pair(history_id, ["123\n", "456\n"])
        new_dataset1 = self.dataset_populator.new_dataset(history_id, content='789')
        new_dataset2 = self.dataset_populator.new_dataset(history_id, content='0ab')

        inputs = {
            "input1": {'batch': True, 'values': [{'src': 'hdca', 'id': hdca1_id}]},
            "queries_0|input2": {'batch': True, 'values': [dataset_to_param(new_dataset1), dataset_to_param(new_dataset2)]},
        }
        response = self._run_cat1(history_id, inputs)
        self._assert_status_code_is(response, 200)
        response_object = response.json()
        outputs = response_object['outputs']
        self.assertEqual(len(outputs), 2)

        self.assertEqual(len(response_object['jobs']), 2)
        self.assertEqual(len(response_object['implicit_collections']), 1)

    @skip_without_tool("identifier_source")
    def test_default_identifier_source_map_over(self):
        with self.dataset_populator.test_history() as history_id:
            input_a_hdca_id = self.dataset_collection_populator.create_list_in_history(history_id, contents=[("A", "A content")]).json()['id']
            input_b_hdca_id = self.dataset_collection_populator.create_list_in_history(history_id, contents=[("B", "B content")]).json()['id']
            inputs = {
                "inputA": {'batch': True, 'values': [dict(src="hdca", id=input_a_hdca_id)]},
                "inputB": {'batch': True, 'values': [dict(src="hdca", id=input_b_hdca_id)]},
            }
            self.dataset_populator.wait_for_history(history_id, assert_ok=True)
            create = self._run("identifier_source", history_id, inputs, assert_ok=True)
            for implicit_collection in create['implicit_collections']:
                if implicit_collection['output_name'] == 'outputA':
                    assert implicit_collection['elements'][0]['element_identifier'] == 'A'
                else:
                    assert implicit_collection['elements'][0]['element_identifier'] == 'B'

    @skip_without_tool("collection_creates_pair")
    def test_map_over_collection_output(self):
        with self.dataset_populator.test_history() as history_id:
            create_response = self.dataset_collection_populator.create_list_in_history(history_id, contents=["a\nb\nc\nd", "e\nf\ng\nh"])
            hdca_id = create_response.json()["id"]
            inputs = {
                "input1": {'batch': True, 'values': [dict(src="hdca", id=hdca_id)]},
            }
            self.dataset_populator.wait_for_history(history_id, assert_ok=True)
            create = self._run("collection_creates_pair", history_id, inputs, assert_ok=True)
            jobs = create['jobs']
            implicit_collections = create['implicit_collections']
            self.assertEqual(len(jobs), 2)
            self.assertEqual(len(implicit_collections), 1)
            implicit_collection = implicit_collections[0]
            assert implicit_collection["collection_type"] == "list:paired", implicit_collection
            outer_elements = implicit_collection["elements"]
            assert len(outer_elements) == 2
            element0, element1 = outer_elements
            assert element0["element_identifier"] == "data1"
            assert element1["element_identifier"] == "data2"

            pair0, pair1 = element0["object"], element1["object"]
            pair00, pair01 = pair0["elements"]
            pair10, pair11 = pair1["elements"]

            for pair in pair0, pair1:
                assert "collection_type" in pair, pair
                assert pair["collection_type"] == "paired", pair

            pair_ids = []
            for pair_element in pair00, pair01, pair10, pair11:
                assert "object" in pair_element
                pair_ids.append(pair_element["object"]["id"])

            self.dataset_populator.wait_for_history(history_id, assert_ok=True)
            expected_contents = [
                "a\nc\n",
                "b\nd\n",
                "e\ng\n",
                "f\nh\n",
            ]
            for i in range(4):
                contents = self.dataset_populator.get_history_dataset_content(history_id, dataset_id=pair_ids[i])
                self.assertEqual(expected_contents[i], contents)

    @skip_without_tool("cat1")
    def test_cannot_map_over_incompatible_collections(self):
        with self.dataset_populator.test_history() as history_id:
            hdca1_id = self._build_pair(history_id, ["123\n", "456\n"])
            hdca2_id = self.dataset_collection_populator.create_list_in_history(history_id).json()["id"]
            inputs = {
                "input1": {
                    'batch': True,
                    'values': [{'src': 'hdca', 'id': hdca1_id}],
                },
                "queries_0|input2": {
                    'batch': True,
                    'values': [{'src': 'hdca', 'id': hdca2_id}],
                },
            }
            run_response = self._run_cat1(history_id, inputs)
            # TODO: Fix this error checking once switch over to new API decorator
            # on server.
            assert run_response.status_code >= 400

    @skip_without_tool("__FILTER_FROM_FILE__")
    def test_map_over_collection_structured_like(self):
        with self.dataset_populator.test_history() as history_id:
            hdca_id = self.dataset_collection_populator.create_list_in_history(history_id, contents=[("A", "A"), ("B", "B")]).json()['id']
            self.dataset_populator.wait_for_history(history_id, assert_ok=True)
            inputs = {
                "input": {'values': [dict(src="hdca", id=hdca_id)]},
                "how|filter_source": {'batch': True, 'values': [dict(src="hdca", id=hdca_id)]}
            }
            implicit_collections = self._run("__FILTER_FROM_FILE__", history_id, inputs, assert_ok=True)['implicit_collections']
            discarded_collection, filtered_collection = implicit_collections
            self.dataset_populator.wait_for_history(history_id, assert_ok=True)
            history_contents = self.dataset_populator._get_contents_request(history_id).json()
            # We should have a final collection count of 3 (2 nested collections, plus the input collection)
            new_collections = len([c for c in history_contents if c['history_content_type'] == 'dataset_collection']) - 1
            assert new_collections == 2, "Expected to generate 4 new, filtered collections, but got %d collections" % new_collections
            assert filtered_collection['collection_type'] == discarded_collection['collection_type'] == 'list:list', filtered_collection
            collection_details = self.dataset_populator.get_history_collection_details(history_id, hid=filtered_collection['hid'])
            assert collection_details['element_count'] == 2
            first_collection_level = collection_details['elements'][0]
            assert first_collection_level['element_type'] == 'dataset_collection'
            second_collection_level = first_collection_level['object']
            assert second_collection_level['collection_type'] == 'list'
            assert second_collection_level['elements'][0]['element_type'] == 'hda'

    @skip_without_tool("collection_type_source")
    def test_map_over_collection_type_source(self):
        with self.dataset_populator.test_history() as history_id:
            hdca_id = self.dataset_collection_populator.create_list_in_history(history_id, contents=[("A", "A"), ("B", "B")]).json()['id']
            self.dataset_populator.wait_for_history(history_id, assert_ok=True)
            inputs = {
                "input_collect": {'values': [dict(src="hdca", id=hdca_id)]},
                "header": {'batch': True, 'values': [dict(src="hdca", id=hdca_id)]}
            }
            self._run("collection_type_source", history_id, inputs, assert_ok=True, wait_for_job=True)
            collection_details = self.dataset_populator.get_history_collection_details(history_id, hid=4)
            assert collection_details['elements'][0]['object']['elements'][0]['element_type'] == 'hda'

    @skip_without_tool("multi_data_param")
    def test_reduce_collections_legacy(self):
        with self.dataset_populator.test_history() as history_id:
            hdca1_id = self._build_pair(history_id, ["123\n", "456\n"])
            hdca2_id = self.dataset_collection_populator.create_list_in_history(history_id).json()["id"]
            inputs = {
                "f1": "__collection_reduce__|%s" % hdca1_id,
                "f2": "__collection_reduce__|%s" % hdca2_id,
            }
            self._check_simple_reduce_job(history_id, inputs)

    @skip_without_tool("multi_data_param")
    def test_reduce_collections(self):
        with self.dataset_populator.test_history() as history_id:
            hdca1_id = self._build_pair(history_id, ["123\n", "456\n"])
            hdca2_id = self.dataset_collection_populator.create_list_in_history(history_id).json()["id"]
            inputs = {
                "f1": {'src': 'hdca', 'id': hdca1_id},
                "f2": {'src': 'hdca', 'id': hdca2_id},
            }
            self._check_simple_reduce_job(history_id, inputs)

    @skip_without_tool("multi_data_param")
    def test_implicit_reduce_with_mapping(self):
        with self.dataset_populator.test_history() as history_id:
            hdca1_id = self._build_pair(history_id, ["123\n", "456\n"])
            hdca2_id = self.dataset_collection_populator.create_list_of_list_in_history(history_id).json()["id"]
            inputs = {
                "f1": {'src': 'hdca', 'id': hdca1_id},
                "f2": {
                    'batch': True,
                    'values': [{'src': 'hdca', 'map_over_type': 'list', 'id': hdca2_id}],
                }
            }
            create = self._run("multi_data_param", history_id, inputs, assert_ok=True)
            jobs = create['jobs']
            implicit_collections = create['implicit_collections']
            self.assertEqual(len(jobs), 1)
            self.assertEqual(len(implicit_collections), 2)
            output_hdca = self.dataset_populator.get_history_collection_details(history_id, hid=implicit_collections[0]["hid"])
            assert output_hdca["collection_type"] == "list"

    @skip_without_tool("column_multi_param")
    def test_implicit_conversion_and_reduce(self):
        with self.dataset_populator.test_history() as history_id:
            self._run_implicit_collection_and_reduce(history_id=history_id, param="1")

    @skip_without_tool("column_multi_param")
    def test_implicit_conversion_and_reduce_invalid_param(self):
        with self.dataset_populator.test_history() as history_id:
            with pytest.raises(AssertionError):
                self._run_implicit_collection_and_reduce(history_id=history_id, param="X")
        details = self.dataset_populator.get_history_dataset_details(history_id=history_id, hid=3, assert_ok=False)
        assert details['state'] == "error"
        assert "parameter 'col': an invalid option" in details['misc_info']

    def _run_implicit_collection_and_reduce(self, history_id, param):
        fasta_path = self.test_data_resolver.get_filename("1.fasta")
        with open(fasta_path) as fasta_fh:
            fasta_content = fasta_fh.read()
            response = self.dataset_collection_populator.upload_collection(history_id, "list", elements=[
                {
                    "name": "test0",
                    "src": "pasted",
                    "paste_content": fasta_content,
                    "ext": "fasta",
                }
            ])
            self._assert_status_code_is(response, 200)
            hdca_id = response.json()["outputs"][0]["id"]
            inputs = {
                "input1": {'src': 'hdca', 'id': hdca_id},
                "col": param,
            }
            create = self._run("column_multi_param", history_id, inputs, assert_ok=True)
            jobs = create['jobs']
            self.assertEqual(len(jobs), 1)
            content = self.dataset_populator.get_history_dataset_content(history_id, hid=3)
            assert content.strip() == 'hg17', content

    @skip_without_tool("multi_data_repeat")
    def test_reduce_collections_in_repeat(self):
        with self.dataset_populator.test_history() as history_id:
            hdca1_id = self._build_pair(history_id, ["123\n", "456\n"])
            inputs = {
                "outer_repeat_0|f1": {'src': 'hdca', 'id': hdca1_id},
            }
            create = self._run("multi_data_repeat", history_id, inputs, assert_ok=True)
            outputs = create['outputs']
            jobs = create['jobs']
            self.assertEqual(len(jobs), 1)
            self.assertEqual(len(outputs), 1)
            output1 = outputs[0]
            output1_content = self.dataset_populator.get_history_dataset_content(history_id, dataset=output1)
            assert output1_content.strip() == "123\n456", output1_content

    @skip_without_tool("multi_data_repeat")
    def test_reduce_collections_in_repeat_legacy(self):
        with self.dataset_populator.test_history() as history_id:
            hdca1_id = self._build_pair(history_id, ["123\n", "456\n"])
            inputs = {
                "outer_repeat_0|f1": "__collection_reduce__|%s" % hdca1_id,
            }
            create = self._run("multi_data_repeat", history_id, inputs, assert_ok=True)
            outputs = create['outputs']
            jobs = create['jobs']
            self.assertEqual(len(jobs), 1)
            self.assertEqual(len(outputs), 1)
            output1 = outputs[0]
            output1_content = self.dataset_populator.get_history_dataset_content(history_id, dataset=output1)
            assert output1_content.strip() == "123\n456", output1_content

    @skip_without_tool("multi_data_param")
    def test_reduce_multiple_lists_on_multi_data(self):
        with self.dataset_populator.test_history() as history_id:
            hdca1_id = self._build_pair(history_id, ["123\n", "456\n"])
            hdca2_id = self.dataset_collection_populator.create_list_in_history(history_id).json()["id"]
            inputs = {
                "f1": [{'src': 'hdca', 'id': hdca1_id}, {'src': 'hdca', 'id': hdca2_id}],
                "f2": [{'src': 'hdca', 'id': hdca1_id}],
            }
            create = self._run("multi_data_param", history_id, inputs, assert_ok=True)
            outputs = create['outputs']
            jobs = create['jobs']
            self.assertEqual(len(jobs), 1)
            self.assertEqual(len(outputs), 2)
            output1, output2 = outputs
            output1_content = self.dataset_populator.get_history_dataset_content(history_id, dataset=output1)
            output2_content = self.dataset_populator.get_history_dataset_content(history_id, dataset=output2)
            self.assertEqual(output1_content.strip(), "123\n456\nTestData123\nTestData123\nTestData123")
            self.assertEqual(output2_content.strip(), "123\n456")

    def _check_simple_reduce_job(self, history_id, inputs):
        create = self._run("multi_data_param", history_id, inputs, assert_ok=True)
        outputs = create['outputs']
        jobs = create['jobs']
        self.assertEqual(len(jobs), 1)
        self.assertEqual(len(outputs), 2)
        output1, output2 = outputs
        output1_content = self.dataset_populator.get_history_dataset_content(history_id, dataset=output1)
        output2_content = self.dataset_populator.get_history_dataset_content(history_id, dataset=output2)
        assert output1_content.strip() == "123\n456", output1_content
        assert len(output2_content.strip().split("\n")) == 3, output2_content

    @skip_without_tool("collection_paired_test")
    def test_subcollection_mapping(self):
        with self.dataset_populator.test_history() as history_id:
            hdca_list_id = self.__build_nested_list(history_id)
            inputs = {
                "f1": {
                    'batch': True,
                    'values': [{'src': 'hdca', 'map_over_type': 'paired', 'id': hdca_list_id}],
                }
            }
            self._check_simple_subcollection_mapping(history_id, inputs)

    def _check_simple_subcollection_mapping(self, history_id, inputs):
        # Following wait not really needed - just getting so many database
        # locked errors with sqlite.
        self.dataset_populator.wait_for_history(history_id, assert_ok=True)
        outputs = self._run_and_get_outputs("collection_paired_test", history_id, inputs)
        assert len(outputs), 2
        output1 = outputs[0]
        output2 = outputs[1]
        output1_content = self.dataset_populator.get_history_dataset_content(history_id, dataset=output1)
        output2_content = self.dataset_populator.get_history_dataset_content(history_id, dataset=output2)
        assert output1_content.strip() == "123\n456", output1_content
        assert output2_content.strip() == "789\n0ab", output2_content

    @skip_without_tool("collection_mixed_param")
    def test_combined_mapping_and_subcollection_mapping(self):
        with self.dataset_populator.test_history() as history_id:
            nested_list_id = self.__build_nested_list(history_id)
            create_response = self.dataset_collection_populator.create_list_in_history(history_id, contents=["xxx\n", "yyy\n"])
            list_id = create_response.json()["id"]
            inputs = {
                "f1": {
                    'batch': True,
                    'values': [{'src': 'hdca', 'map_over_type': 'paired', 'id': nested_list_id}],
                },
                "f2": {
                    'batch': True,
                    'values': [{'src': 'hdca', 'id': list_id}],
                },
            }
            self._check_combined_mapping_and_subcollection_mapping(history_id, inputs)

    def _check_combined_mapping_and_subcollection_mapping(self, history_id, inputs):
        self.dataset_populator.wait_for_history(history_id, assert_ok=True)
        outputs = self._run_and_get_outputs("collection_mixed_param", history_id, inputs)
        assert len(outputs), 2
        output1 = outputs[0]
        output2 = outputs[1]
        output1_content = self.dataset_populator.get_history_dataset_content(history_id, dataset=output1)
        output2_content = self.dataset_populator.get_history_dataset_content(history_id, dataset=output2)
        assert output1_content.strip() == "123\n456\nxxx", output1_content
        assert output2_content.strip() == "789\n0ab\nyyy", output2_content

    def _check_implicit_collection_populated(self, run_response):
        implicit_collections = run_response["implicit_collections"]
        assert implicit_collections
        for implicit_collection in implicit_collections:
            assert implicit_collection["populated_state"] == "ok"

    def _cat1_outputs(self, history_id, inputs):
        return self._run_outputs(self._run_cat1(history_id, inputs))

    def _run_and_get_outputs(self, tool_id, history_id, inputs, tool_version=None):
        return self._run_outputs(self._run(tool_id, history_id, inputs, tool_version=tool_version))

    def _run_outputs(self, create_response):
        self._assert_status_code_is(create_response, 200)
        return create_response.json()['outputs']

    def _run_cat1(self, history_id, inputs, assert_ok=False, **kwargs):
        return self._run('cat1', history_id, inputs, assert_ok=assert_ok, **kwargs)

    def __tool_ids(self):
        index = self._get("tools")
        tools_index = index.json()
        # In panels by default, so flatten out sections...
        tools = []
        for tool_or_section in tools_index:
            if "elems" in tool_or_section:
                tools.extend(tool_or_section["elems"])
            else:
                tools.append(tool_or_section)

        tool_ids = [_["id"] for _ in tools]
        return tool_ids

    @skip_without_tool("collection_cat_group_tag_multiple")
    @uses_test_history(require_new=False)
    def test_group_tag_selection(self, history_id):
        input_hdca_id = self.__build_group_list(history_id)
        inputs = {
            "input1": {"src": "hdca", "id": input_hdca_id},
            "group": "condition:treated",
        }
        self.dataset_populator.wait_for_history(history_id, assert_ok=True)
        response = self._run("collection_cat_group_tag", history_id, inputs, assert_ok=True)
        outputs = response["outputs"]
        self.assertEqual(len(outputs), 1)
        output = outputs[0]
        output_content = self.dataset_populator.get_history_dataset_content(history_id, dataset=output)
        self.assertEqual(output_content.strip(), "123\n456")

    @skip_without_tool("collection_cat_group_tag_multiple")
    @uses_test_history(require_new=False)
    def test_group_tag_selection_multiple(self, history_id):
        input_hdca_id = self.__build_group_list(history_id)
        inputs = {
            "input1": {"src": "hdca", "id": input_hdca_id},
            "groups": "condition:treated,type:single",
        }
        self.dataset_populator.wait_for_history(history_id, assert_ok=True)
        response = self._run("collection_cat_group_tag_multiple", history_id, inputs, assert_ok=True)
        outputs = response["outputs"]
        self.assertEqual(len(outputs), 1)
        output = outputs[0]
        output_content = self.dataset_populator.get_history_dataset_content(history_id, dataset=output)
        self.assertEqual(output_content.strip(), "123\n456\n456\n0ab")

    @skip_without_tool("expression_forty_two")
    def test_galaxy_expression_tool_simplest(self):
        history_id = self.dataset_populator.new_history()
        inputs = {
        }
        run_response = self._run(
            "expression_forty_two", history_id, inputs
        )
        self._assert_status_code_is(run_response, 200)
        self.dataset_populator.wait_for_history(history_id, assert_ok=True)
        output_content = self.dataset_populator.get_history_dataset_content(history_id)
        self.assertEqual(output_content, "42")

    @skip_without_tool("expression_parse_int")
    def test_galaxy_expression_tool_simple(self):
        history_id = self.dataset_populator.new_history()
        inputs = {
            'input1': '7',
        }
        run_response = self._run(
            "expression_parse_int", history_id, inputs
        )
        self._assert_status_code_is(run_response, 200)
        self.dataset_populator.wait_for_history(history_id, assert_ok=True)
        output_content = self.dataset_populator.get_history_dataset_content(history_id)
        self.assertEqual(output_content, "7")

    @skip_without_tool("expression_log_line_count")
    def test_galaxy_expression_metadata(self):
        history_id = self.dataset_populator.new_history()
        new_dataset1 = self.dataset_populator.new_dataset(history_id, content='1\n2\n3\n4\n5\n6\n7\n8\n9\n10\n11\n12\n13\n14')
        inputs = {
            'input1': dataset_to_param(new_dataset1),
        }
        run_response = self._run(
            "expression_log_line_count", history_id, inputs
        )
        self._assert_status_code_is(run_response, 200)
        self.dataset_populator.wait_for_history(history_id, assert_ok=True)
        output_content = self.dataset_populator.get_history_dataset_content(history_id)
        self.assertEqual(output_content, "3")

    def __build_group_list(self, history_id):
        response = self.dataset_collection_populator.upload_collection(history_id, "list", elements=[
            {
                "name": "test0",
                "src": "pasted",
                "paste_content": "123\n",
                "ext": "txt",
                "tags": ["group:type:paired-end", "group:condition:treated"],
            },
            {
                "name": "test1",
                "src": "pasted",
                "paste_content": "456\n",
                "ext": "txt",
                "tags": ["group:type:single", "group:condition:treated"],
            },
            {
                "name": "test2",
                "src": "pasted",
                "paste_content": "789\n",
                "ext": "txt",
                "tags": ["group:type:paired-end", "group:condition:untreated"],
            },
            {
                "name": "test3",
                "src": "pasted",
                "paste_content": "0ab\n",
                "ext": "txt",
                "tags": ["group:type:single", "group:condition:untreated"],
            }
        ])
        self._assert_status_code_is(response, 200)
        hdca_list_id = response.json()["outputs"][0]["id"]
        return hdca_list_id

    def __build_nested_list(self, history_id):
        response = self.dataset_collection_populator.upload_collection(history_id, "list:paired", elements=[
            {
                "name": "test0",
                "elements": [
                    {"src": "pasted", "paste_content": "123\n", "name": "forward", "ext": "txt"},
                    {"src": "pasted", "paste_content": "456\n", "name": "reverse", "ext": "txt"},
                ]
            },
            {
                "name": "test1",
                "elements": [
                    {"src": "pasted", "paste_content": "789\n", "name": "forward", "ext": "txt"},
                    {"src": "pasted", "paste_content": "0ab\n", "name": "reverse", "ext": "txt"},
                ]
            }
        ])
        self._assert_status_code_is(response, 200)
        hdca_list_id = response.json()["outputs"][0]["id"]
        return hdca_list_id

    def _build_pair(self, history_id, contents):
        create_response = self.dataset_collection_populator.create_pair_in_history(history_id, contents=contents, direct_upload=True)
        hdca_id = create_response.json()["outputs"][0]["id"]
        return hdca_id

    def _assert_dataset_permission_denied_response(self, response):
        # TODO: This should be 403, should just need to throw more specific exception in the
        # Galaxy code.
        assert response.status_code != 200
        # err_message = response.json()["err_msg"]
        # assert "User does not have permission to use a dataset" in err_message, err_message

    @contextlib.contextmanager
    def _different_user_and_history(self):
        with self._different_user():
            with self.dataset_populator.test_history() as other_history_id:
                yield other_history_id


def dataset_to_param(dataset):
    return dict(
        src='hda',
        id=dataset['id']
    )<|MERGE_RESOLUTION|>--- conflicted
+++ resolved
@@ -351,97 +351,6 @@
             namelist = tar_contents.getnames()
             assert len(namelist) == 5
 
-<<<<<<< HEAD
-    @uses_test_history(require_new=False)
-    def test_upload_composite_as_tar(self, history_id):
-        tar_path = self.test_data_resolver.get_filename("testdir.tar")
-        with open(tar_path, "rb") as tar_f:
-            payload = self.dataset_populator.upload_payload(history_id, "Test123",
-                extra_inputs={
-                    "files_1|file_data": tar_f,
-                    "files_1|NAME": "composite",
-                    "file_count": "2",
-                    "force_composite": "True",
-                }
-            )
-            run_response = self.dataset_populator.tools_post(payload)
-            self.dataset_populator.wait_for_tool_run(history_id, run_response)
-            dataset = run_response.json()["outputs"][0]
-            self._check_testdir_composite(dataset, history_id)
-
-    @uses_test_history(require_new=False)
-    def test_upload_composite_as_tar_fetch(self, history_id):
-        tar_path = self.test_data_resolver.get_filename("testdir.tar")
-        with open(tar_path, "rb") as tar_f:
-            destination = {"type": "hdas"}
-            targets = [{
-                "destination": destination,
-                "items": [{
-                    "src": "pasted",
-                    "paste_content": "Test123\n",
-                    "ext": "txt",
-                    "extra_files": {
-                        "items_from": "archive",
-                        "src": "files",
-                        # Prevent Galaxy from checking for a single file in
-                        # a directory and re-interpreting the archive
-                        "fuzzy_root": False,
-                    }
-                }],
-            }]
-            payload = {
-                "history_id": history_id,
-                "targets": json.dumps(targets),
-            }
-            payload["__files"] = {"files_0|file_data": tar_f}
-            fetch_response = self.dataset_populator.fetch(payload)
-            self._assert_status_code_is(fetch_response, 200)
-            outputs = fetch_response.json()["outputs"]
-            assert len(outputs) == 1
-            output = outputs[0]
-            self._check_testdir_composite(output, history_id)
-
-    def _check_testdir_composite(self, dataset, history_id):
-        content = self.dataset_populator.get_history_dataset_content(history_id, dataset=dataset)
-        assert content.strip() == "Test123"
-        extra_files = self.dataset_populator.get_history_dataset_extra_files(history_id, dataset_id=dataset["id"])
-        assert len(extra_files) == 5, extra_files
-        expected_contents = {
-            "testdir": "Directory",
-            "testdir/c": "Directory",
-            "testdir/a": "File",
-            "testdir/b": "File",
-            "testdir/c/d": "File",
-        }
-        found_files = set()
-        for extra_file in extra_files:
-            path = extra_file["path"]
-            assert path in expected_contents
-            assert extra_file["class"] == expected_contents[path]
-            found_files.add(path)
-
-        assert len(found_files) == 5, found_files
-
-    @uses_test_history(require_new=False)
-    def test_upload_composite_from_bad_tar(self, history_id):
-        tar_path = self.test_data_resolver.get_filename("unsafe.tar")
-        with open(tar_path, "rb") as tar_f:
-            payload = self.dataset_populator.upload_payload(history_id, "Test123",
-                extra_inputs={
-                    "files_1|file_data": tar_f,
-                    "files_1|NAME": "composite",
-                    "file_count": "2",
-                    "force_composite": "True",
-                }
-            )
-            run_response = self.dataset_populator.tools_post(payload)
-            self.dataset_populator.wait_for_tool_run(history_id, run_response, assert_ok=False)
-            dataset = run_response.json()["outputs"][0]
-            details = self.dataset_populator.get_history_dataset_details(history_id, dataset=dataset, assert_ok=False)
-            assert details["state"] == "error"
-
-=======
->>>>>>> 02cc0541
     def test_unzip_collection(self):
         with self.dataset_populator.test_history() as history_id:
             hdca_id = self._build_pair(history_id, ["123", "456"])
