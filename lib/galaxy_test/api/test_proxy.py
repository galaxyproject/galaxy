from unittest.mock import (
    AsyncMock,
    MagicMock,
    patch,
)

import pytest

from galaxy.util.unittest_utils import skip_if_github_down
from galaxy_test.base.populators import DatasetPopulator
from ._framework import ApiTestCase

URL_TO_TEST = "https://github.com/galaxyproject/galaxy/raw/6e7427e8e2e070d4ab491a6cce5a59b6b6a62a08/test-data/4.bed.zip"
EXPECTED_HEADERS = {
    "content-length": "198",
    "content-type": "application/zip",
    "accept-ranges": "bytes",
}
ZIP_MAGIC_NUMBER = b"PK\x03\x04"
TRAINING_URL = "https://training.galaxyproject.org/training-material/topics/introduction/tutorials/galaxy-intro-short/tutorial.html"


class TestProxyApi(ApiTestCase):
    dataset_populator: DatasetPopulator

    def setUp(self):
        super().setUp()
        self.dataset_populator = DatasetPopulator(self.galaxy_interactor)

    @skip_if_github_down
    def test_proxy_head_request(self):
        response = self._head(f"proxy?url={URL_TO_TEST}")
        self._assert_status_code_is_ok(response)
        assert response.headers["content-length"] == EXPECTED_HEADERS["content-length"]
        assert response.headers["content-type"] == EXPECTED_HEADERS["content-type"]
        assert response.headers["accept-ranges"] == EXPECTED_HEADERS["accept-ranges"]

    @skip_if_github_down
    def test_proxy_get_request(self):
        response = self._get(f"proxy?url={URL_TO_TEST}")
        self._assert_status_code_is_ok(response)
        assert response.headers["content-length"] == EXPECTED_HEADERS["content-length"]
        assert response.headers["content-type"] == EXPECTED_HEADERS["content-type"]
        assert response.headers["accept-ranges"] == EXPECTED_HEADERS["accept-ranges"]
        assert len(response.content) == int(EXPECTED_HEADERS["content-length"])

    @skip_if_github_down
    def test_proxy_get_request_with_range(self):
        request_range = "bytes=0-3"
        response = self._get(f"proxy?url={URL_TO_TEST}", headers={"range": request_range})
        self._assert_status_code_is(response, 206)
        assert response.headers["accept-ranges"] == "bytes"
        assert response.headers["content-length"] == "4"
        assert response.headers["content-range"].startswith("bytes 0-3/")
        assert response.content == ZIP_MAGIC_NUMBER

    def test_anonymous_user_cannot_access_proxy(self):
        response = self._get(f"proxy?url={URL_TO_TEST}", anon=True)
        self._assert_status_code_is(response, 403)
        assert response.json()["err_msg"] == "Anonymous users are not allowed to access this endpoint"

    @pytest.mark.parametrize(
        "invalid_url",
        [
            "htp://invalid-url",
            "http:/missing-slash.com",
            "//missing-scheme.com",
            "invalid-url",
            "https://first.url\nhttps://second.url",
            "https://first.url https://second.url",
            "https://first.urlhttps://second.url",
            # Schemes other than http and https are not allowed
            "ftp://not-allowed.com",
            "file://etc/passwd",
        ],
    )
    def test_invalid_url_format(self, invalid_url: str):
        response = self._get(f"proxy?url={invalid_url}")
        self._assert_status_code_is(response, 400)
        assert response.json()["err_msg"] == "Invalid URL format."

    def test_proxy_handles_encoding(self):
        """Test handling of responses with content-encoding and proper header filtering.

        The TRAINING_URL URL triggered the 'Too much data for declared Content-Length' error because
        the response included a content-encoding header (gzip) even though the content was
        already decompressed by the requests library.
        """
        response = self._get(f"proxy?url={TRAINING_URL}")
        self._assert_status_code_is_ok(response)
        # Verify we got HTML content
        assert b"<!DOCTYPE" in response.content or b"<html" in response.content.lower()
        # Verify the response has actual content
        assert len(response.content) > 0
        # Verify content-encoding header was properly filtered out (no double decompression)
<<<<<<< HEAD
        assert "content-encoding" not in response.headers
=======
        assert "content-encoding" not in response.headers

    @patch("galaxy.webapps.galaxy.api.proxy.httpx.AsyncClient")
    def test_proxy_validates_redirects(self, mock_client_class):
        """Test that redirects are validated."""
        # Create mock responses - redirect to a local file (invalid scheme)
        redirect_response = MagicMock()
        redirect_response.status_code = 302
        redirect_response.headers = {"location": "file://internal-server/secret-files"}
        redirect_response.aclose = AsyncMock()

        # Setup mock client
        mock_client = MagicMock()
        mock_client.request = AsyncMock(return_value=redirect_response)
        mock_client.aclose = AsyncMock()
        mock_client_class.return_value = mock_client

        # Attempt to proxy a URL that redirects to file:// (should be blocked)
        response = self._get("proxy?url=https://evil.com/redirect")

        # Should fail with 400 Bad Request due to invalid redirect URL scheme
        self._assert_status_code_is(response, 400)
        assert "Invalid URL format" in response.json()["err_msg"]

    @patch("galaxy.webapps.galaxy.api.proxy.httpx.AsyncClient")
    def test_proxy_follows_valid_redirects(self, mock_client_class):
        """Test that valid redirects are followed after validation."""
        # Create mock responses
        redirect_response = MagicMock()
        redirect_response.status_code = 301
        redirect_response.headers = {"location": "https://example.com/final"}
        redirect_response.aclose = AsyncMock()

        final_response = MagicMock()
        final_response.status_code = 200
        final_response.headers = {"content-type": "text/plain"}
        final_response.aclose = AsyncMock()

        # Create async generator for streaming
        async def mock_stream():
            yield b"test content"

        final_response.aiter_bytes = mock_stream

        # Setup mock client to return redirect first, then final response
        mock_client = MagicMock()
        mock_client.request = AsyncMock(side_effect=[redirect_response, final_response])
        mock_client.aclose = AsyncMock()
        mock_client_class.return_value = mock_client

        # Proxy a URL that redirects to a valid external URL
        response = self._get("proxy?url=https://example.com/redirect")

        # Should succeed and follow the redirect
        self._assert_status_code_is_ok(response)
        assert b"test content" in response.content

    @patch("galaxy.webapps.galaxy.api.proxy.httpx.AsyncClient")
    def test_proxy_blocks_too_many_redirects(self, mock_client_class):
        """Test that excessive redirects are blocked to prevent redirect loops."""
        # Create a mock response that always redirects
        redirect_response = MagicMock()
        redirect_response.status_code = 302
        redirect_response.headers = {"location": "https://example.com/loop"}
        redirect_response.aclose = AsyncMock()

        # Setup mock client
        mock_client = MagicMock()
        mock_client.request = AsyncMock(return_value=redirect_response)
        mock_client.aclose = AsyncMock()
        mock_client_class.return_value = mock_client

        # Attempt to proxy a URL that loops redirects
        response = self._get("proxy?url=https://example.com/loop")

        # Should fail with 400 Bad Request due to too many redirects
        self._assert_status_code_is(response, 400)
        assert "Too many redirects" in response.json()["err_msg"]
>>>>>>> 7b269cb4
<|MERGE_RESOLUTION|>--- conflicted
+++ resolved
@@ -93,9 +93,6 @@
         # Verify the response has actual content
         assert len(response.content) > 0
         # Verify content-encoding header was properly filtered out (no double decompression)
-<<<<<<< HEAD
-        assert "content-encoding" not in response.headers
-=======
         assert "content-encoding" not in response.headers
 
     @patch("galaxy.webapps.galaxy.api.proxy.httpx.AsyncClient")
@@ -173,5 +170,4 @@
 
         # Should fail with 400 Bad Request due to too many redirects
         self._assert_status_code_is(response, 400)
-        assert "Too many redirects" in response.json()["err_msg"]
->>>>>>> 7b269cb4
+        assert "Too many redirects" in response.json()["err_msg"]