"""Basis for Selenium test framework."""

import datetime
import json
import os
import traceback
import unittest
from functools import partial, wraps

import requests
from gxformat2 import (
    convert_and_import_workflow,
    ImporterGalaxyInterface,
)
try:
    from pyvirtualdisplay import Display
except ImportError:
    Display = None
from six.moves.urllib.parse import urljoin

from galaxy.selenium import (
    driver_factory,
)
from galaxy.selenium.navigates_galaxy import (
    NavigatesGalaxy,
    retry_during_transitions
)
from galaxy.util import asbool, classproperty
from galaxy_test.base import populators
from galaxy_test.base.api import UsesApiTestCaseMixin
from galaxy_test.base.env import DEFAULT_WEB_HOST, get_ip_address
from galaxy_test.base.testcase import FunctionalTestCase
try:
    from galaxy_test.driver.driver_util import GalaxyTestDriver
except ImportError:
    GalaxyTestDriver = None

DEFAULT_TIMEOUT_MULTIPLIER = 1
DEFAULT_TEST_ERRORS_DIRECTORY = os.path.abspath("database/test_errors")
DEFAULT_SELENIUM_BROWSER = "auto"
DEFAULT_SELENIUM_REMOTE = False
DEFAULT_SELENIUM_REMOTE_PORT = "4444"
DEFAULT_SELENIUM_REMOTE_HOST = "127.0.0.1"
DEFAULT_SELENIUM_HEADLESS = "auto"
DEFAULT_ADMIN_USER = "test@bx.psu.edu"
DEFAULT_ADMIN_PASSWORD = "testpass"
DEFAULT_DOWNLOAD_PATH = driver_factory.DEFAULT_DOWNLOAD_PATH


TIMEOUT_MULTIPLIER = float(os.environ.get("GALAXY_TEST_TIMEOUT_MULTIPLIER", DEFAULT_TIMEOUT_MULTIPLIER))
GALAXY_TEST_ERRORS_DIRECTORY = os.environ.get("GALAXY_TEST_ERRORS_DIRECTORY", DEFAULT_TEST_ERRORS_DIRECTORY)
GALAXY_TEST_SCREENSHOTS_DIRECTORY = os.environ.get("GALAXY_TEST_SCREENSHOTS_DIRECTORY", None)
# Test browser can be ["CHROME", "FIREFOX", "OPERA", "PHANTOMJS"]
GALAXY_TEST_SELENIUM_BROWSER = os.environ.get("GALAXY_TEST_SELENIUM_BROWSER", DEFAULT_SELENIUM_BROWSER)
GALAXY_TEST_SELENIUM_REMOTE = os.environ.get("GALAXY_TEST_SELENIUM_REMOTE", DEFAULT_SELENIUM_REMOTE)
GALAXY_TEST_SELENIUM_REMOTE_PORT = os.environ.get("GALAXY_TEST_SELENIUM_REMOTE_PORT", DEFAULT_SELENIUM_REMOTE_PORT)
GALAXY_TEST_SELENIUM_REMOTE_HOST = os.environ.get("GALAXY_TEST_SELENIUM_REMOTE_HOST", DEFAULT_SELENIUM_REMOTE_HOST)
GALAXY_TEST_SELENIUM_HEADLESS = os.environ.get("GALAXY_TEST_SELENIUM_HEADLESS", DEFAULT_SELENIUM_HEADLESS)
GALAXY_TEST_EXTERNAL_FROM_SELENIUM = os.environ.get("GALAXY_TEST_EXTERNAL_FROM_SELENIUM", None)
# Auto-retry selenium tests this many times.
GALAXY_TEST_SELENIUM_RETRIES = int(os.environ.get("GALAXY_TEST_SELENIUM_RETRIES", "0"))

GALAXY_TEST_SELENIUM_USER_EMAIL = os.environ.get("GALAXY_TEST_SELENIUM_USER_EMAIL", None)
GALAXY_TEST_SELENIUM_USER_PASSWORD = os.environ.get("GALAXY_TEST_SELENIUM_USER_PASSWORD", None)
GALAXY_TEST_SELENIUM_ADMIN_USER_EMAIL = os.environ.get("GALAXY_TEST_SELENIUM_ADMIN_USER_EMAIL", DEFAULT_ADMIN_USER)
GALAXY_TEST_SELENIUM_ADMIN_USER_PASSWORD = os.environ.get("GALAXY_TEST_SELENIUM_ADMIN_USER_PASSWORD", DEFAULT_ADMIN_PASSWORD)

# JS code to execute in Galaxy JS console to setup localStorage of session for logging and
# logging "flatten" messages because it seems Selenium (with Chrome at least) only grabs
# the first argument to console.XXX when recovering the browser log.
SETUP_LOGGING_JS = '''
window.localStorage && window.localStorage.setItem("galaxy:debug", true);
window.localStorage && window.localStorage.setItem("galaxy:debug:flatten", true);
'''

try:
    from nose.tools import nottest
except ImportError:
    def nottest(x):
        return x


def managed_history(f):
    """Ensure a Selenium test has a distinct, named history.

    Cleanup the history after the job is complete as well unless
    GALAXY_TEST_NO_CLEANUP is set in the environment.
    """

    @wraps(f)
    def func_wrapper(self, *args, **kwds):
        self.home()
        history_name = f.__name__ + datetime.datetime.now().strftime("%Y%m%d%H%M%s")
        self.history_panel_create_new_with_name(history_name)
        try:
            f(self, *args, **kwds)
        finally:
            if "GALAXY_TEST_NO_CLEANUP" not in os.environ:
                try:
                    current_history_id = self.current_history_id()
                    self.dataset_populator.cancel_history_jobs(current_history_id)
                    self.api_delete("histories/%s" % current_history_id)
                except Exception:
                    print("Faild to cleanup managed history, selenium connection corrupted somehow?")
    return func_wrapper


def dump_test_information(self, name_prefix):
    if GALAXY_TEST_ERRORS_DIRECTORY and GALAXY_TEST_ERRORS_DIRECTORY != "0":
        if not os.path.exists(GALAXY_TEST_ERRORS_DIRECTORY):
            os.makedirs(GALAXY_TEST_ERRORS_DIRECTORY)
        result_name = name_prefix + datetime.datetime.now().strftime("%Y%m%d%H%M%s")
        target_directory = os.path.join(GALAXY_TEST_ERRORS_DIRECTORY, result_name)

        def write_file(name, content, raw=False):
            with open(os.path.join(target_directory, name), "wb") as buf:
                buf.write(content.encode("utf-8") if not raw else content)

        os.makedirs(target_directory)
        write_file("stacktrace.txt", traceback.format_exc())
        for snapshot in getattr(self, "snapshots", []):
            snapshot.write_to_error_directory(write_file)

        # Try to use the Selenium driver to recover more debug information, but don't
        # throw an exception if the connection is broken in some way.
        try:
            self.driver.save_screenshot(os.path.join(target_directory, "last.png"))
            write_file("page_source.txt", self.driver.page_source)
            write_file("DOM.txt", self.driver.execute_script("return document.documentElement.outerHTML"))
        except Exception:
            print("Failed to use test driver to recover debug information from Selenium.")
            write_file("selenium_exception.txt", traceback.format_exc())

        for log_type in ["browser", "driver"]:
            try:
                full_log = self.driver.get_log(log_type)
                trimmed_log = [l for l in full_log if l["level"] not in ["DEBUG", "INFO"]]
                write_file("%s.log.json" % log_type, json.dumps(trimmed_log, indent=True))
                write_file("%s.log.verbose.json" % log_type, json.dumps(full_log, indent=True))
            except Exception:
                continue


@nottest
def selenium_test(f):
    test_name = f.__name__

    @wraps(f)
    def func_wrapper(self, *args, **kwds):
        retry_attempts = 0
        while True:
            if retry_attempts > 0:
                self.reset_driver_and_session()
            try:
                return f(self, *args, **kwds)
            except unittest.SkipTest:
                dump_test_information(self, test_name)
                # Don't retry if we have purposely decided to skip the test.
                raise
            except Exception:
                dump_test_information(self, test_name)
                if retry_attempts < GALAXY_TEST_SELENIUM_RETRIES:
                    retry_attempts += 1
                    print("Test function [{}] threw an exception, retrying. Failed attempts - {}.".format(test_name, retry_attempts))
                else:
                    raise

    return func_wrapper


retry_assertion_during_transitions = partial(retry_during_transitions, exception_check=lambda e: isinstance(e, AssertionError))


class TestSnapshot:

    def __init__(self, driver, index, description):
        self.screenshot_binary = driver.get_screenshot_as_png()
        self.description = description
        self.index = index
        self.exc = traceback.format_exc()
        self.stack = traceback.format_stack()

    def write_to_error_directory(self, write_file_func):
        prefix = "%d-%s" % (self.index, self.description)
        write_file_func("%s-screenshot.png" % prefix, self.screenshot_binary, raw=True)
        write_file_func("%s-traceback.txt" % prefix, self.exc)
        write_file_func("%s-stack.txt" % prefix, str(self.stack))


class TestWithSeleniumMixin(NavigatesGalaxy, UsesApiTestCaseMixin):
    # If run one-off via nosetests, the next line ensures test
    # tools and datatypes are used instead of configured tools.
    framework_tool_and_types = True

    # Override this in subclasses to ensure a user is logged in
    # before each test. If GALAXY_TEST_SELENIUM_USER_EMAIL and
    # GALAXY_TEST_SELENIUM_USER_PASSWORD are set these values
    # will be used to login.
    ensure_registered = False

    # Override this in subclasses to annotate that an admin user
    # is required for the test to run properly. Override admin user
    # login info with GALAXY_TEST_SELENIUM_ADMIN_USER_EMAIL /
    # GALAXY_TEST_SELENIUM_ADMIN_USER_PASSWORD
    requires_admin = False

    def _target_url_from_selenium(self):
        # Deal with the case when Galaxy has a different URL when being accessed by Selenium
        # then when being accessed by local API calls.
        if GALAXY_TEST_EXTERNAL_FROM_SELENIUM is not None:
            target_url_from_selenium = GALAXY_TEST_EXTERNAL_FROM_SELENIUM
        else:
            target_url_from_selenium = self.url
        return target_url_from_selenium

    def setup_selenium(self):
        self.target_url_from_selenium = self._target_url_from_selenium()
        self.snapshots = []
        self.setup_driver_and_session()
        if self.requires_admin and GALAXY_TEST_SELENIUM_ADMIN_USER_EMAIL == DEFAULT_ADMIN_USER:
            self._setup_interactor()
            self._setup_user(GALAXY_TEST_SELENIUM_ADMIN_USER_EMAIL)
        self._try_setup_with_driver()

    def _try_setup_with_driver(self):
        try:
            self.setup_with_driver()
        except Exception:
            dump_test_information(self, self.__class__.__name__ + "_setup")
            raise

    def setup_with_driver(self):
        """Override point that allows setting up data using self.driver and Selenium connection.

        Overriding this instead of setUp will ensure debug data such as screenshots and stack traces
        are dumped if there are problems with the setup and it will be re-ran on test retries.
        """
        if self.ensure_registered:
            self.login()

    def tear_down_selenium(self):
        self.tear_down_driver()

    def snapshot(self, description):
        """Create a debug snapshot (DOM, screenshot, etc...) that is written out on tool failure.

        This information will be automatically written to a per-test directory created for all
        failed tests.
        """
        self.snapshots.append(TestSnapshot(self.driver, len(self.snapshots), description))

    def screenshot(self, label):
        """If GALAXY_TEST_SCREENSHOTS_DIRECTORY is set create a screenshot there named <label>.png.

        Unlike the above "snapshot" feature, this will be written out regardless and not in a per-test
        directory. The above method is used for debugging failures within a specific test. This method
        if more for creating a set of images to augment automated testing with manual human inspection
        after a test or test suite has executed.
        """
        target = self._screenshot_path(label)
        if target is None:
            return

        self.driver.save_screenshot(target)

<<<<<<< HEAD
=======
    def get_download_path(self):
        """Returns default download path
        """
        return DEFAULT_DOWNLOAD_PATH

>>>>>>> 02cc0541
    def api_interactor_for_logged_in_user(self):
        api_key = self.get_api_key(force=True)
        interactor = self._get_interactor(api_key=api_key)
        return interactor

    def write_screenshot_directory_file(self, label, content):
        target = self._screenshot_path(label, ".txt")
        if target is None:
            return

        with open(target, "w") as f:
            f.write(content)

    def _screenshot_path(self, label, extension=".png"):
        if GALAXY_TEST_SCREENSHOTS_DIRECTORY is None:
            return
        if not os.path.exists(GALAXY_TEST_SCREENSHOTS_DIRECTORY):
            os.makedirs(GALAXY_TEST_SCREENSHOTS_DIRECTORY)
        target = os.path.join(GALAXY_TEST_SCREENSHOTS_DIRECTORY, label + extension)
        copy = 1
        while os.path.exists(target):
            # Maybe previously a test re-run - keep the original.
            target = os.path.join(GALAXY_TEST_SCREENSHOTS_DIRECTORY, "%s-%d%s" % (label, copy, extension))
            copy += 1

        return target

    def reset_driver_and_session(self):
        self.tear_down_driver()
        self.setup_driver_and_session()
        self._try_setup_with_driver()

    def setup_driver_and_session(self):
        self.display = driver_factory.virtual_display_if_enabled(use_virtual_display())
        self.driver = get_driver()
        # New workflow index page does not degrade well to smaller sizes, needed
        # to increase this.
        # Needed to up the height for paired list creator being taller in BS4 branch.
        self.driver.set_window_size(1280, 1000)

        self._setup_galaxy_logging()

    def _setup_galaxy_logging(self):
        self.home()
        self.driver.execute_script(SETUP_LOGGING_JS)

    def login(self):
        if GALAXY_TEST_SELENIUM_USER_EMAIL:
            assert GALAXY_TEST_SELENIUM_USER_PASSWORD, "If GALAXY_TEST_SELENIUM_USER_EMAIL is set, a password must be set also with GALAXY_TEST_SELENIUM_USER_PASSWORD"
            self.home()
            self.submit_login(
                email=GALAXY_TEST_SELENIUM_USER_EMAIL,
                password=GALAXY_TEST_SELENIUM_USER_PASSWORD,
                assert_valid=True,
            )
        else:
            self.register()

    def tear_down_driver(self):
        exception = None
        try:
            self.driver.close()
        except Exception as e:
            if "cannot kill Chrome" in str(e):
                print("Ignoring likely harmless error in Selenium shutdown %s" % e)
            else:
                exception = e

        try:
            self.display.stop()
        except Exception as e:
            exception = e

        if exception is not None:
            raise exception

    @classproperty
    def default_web_host(cls):
        return default_web_host_for_selenium_tests()

    @property
    def timeout_multiplier(self):
        return TIMEOUT_MULTIPLIER

    def build_url(self, url, for_selenium=True):
        if for_selenium:
            base = self.target_url_from_selenium
        else:
            base = self.url
        return urljoin(base, url)

    def assert_initial_history_panel_state_correct(self):
        # Move into a TestsHistoryPanel mixin
        unnamed_name = self.components.history_panel.new_name.text

        name_element = self.history_panel_name_element()
        assert name_element.is_displayed()
        assert unnamed_name in name_element.text

        initial_size_str = self.components.history_panel.new_size.text
        size_selector = self.components.history_panel.size
        size_text = size_selector.wait_for_text()
        assert initial_size_str in size_text, "{} not in {}".format(initial_size_str, size_text)

        self.components.history_panel.empty_message.wait_for_visible()

    def admin_login(self):
        self.home()
        self.submit_login(
            GALAXY_TEST_SELENIUM_ADMIN_USER_EMAIL,
            GALAXY_TEST_SELENIUM_ADMIN_USER_PASSWORD
        )
        with self.main_panel():
            self.assert_no_error_message()

    @property
    def dataset_populator(self):
        return SeleniumSessionDatasetPopulator(self)

    @property
    def dataset_collection_populator(self):
        return SeleniumSessionDatasetCollectionPopulator(self)

    @property
    def workflow_populator(self):
        return SeleniumSessionWorkflowPopulator(self)

    def workflow_upload_yaml_with_random_name(self, content, **kwds):
        workflow_populator = self.workflow_populator
        name = self._get_random_name()
        workflow_populator.upload_yaml_workflow(content, name=name, **kwds)
        return name

    def ensure_visualization_available(self, hid, visualization_name):
        """Skip or fail a test if visualization for file doesn't appear.

        Precondition: viz menu has been opened with history_panel_item_click_visualization_menu.
        """
        visualization_names = self.history_panel_item_available_visualizations(hid)
        if visualization_name not in visualization_names:
            raise unittest.SkipTest("Skipping test, visualization [%s] doesn't appear to be configured." % visualization_name)


class SeleniumTestCase(FunctionalTestCase, TestWithSeleniumMixin):
    galaxy_driver_class = GalaxyTestDriver

    def setUp(self):
        super().setUp()
        self.setup_selenium()

    def tearDown(self):
        exception = None
        try:
            self.tear_down_selenium()
        except Exception as e:
            exception = e

        try:
            super().tearDown()
        except Exception as e:
            exception = e

        if exception is not None:
            raise exception


class SharedStateSeleniumTestCase(SeleniumTestCase):
    """This describes a class Selenium tests that setup class state for all tests.

    This is a bit hacky because we are simulating class level initialization
    with instance level methods. The problem is that super.setUp() works at
    instance level. It might be worth considering having two variants of
    SeleniumTestCase - one that initializes with the class and the other that
    initializes with the instance but all the helpers are instance helpers.
    """

    shared_state_initialized = False
    shared_state_in_error = False

    def setup_with_driver(self):
        if not self.__class__.shared_state_initialized:
            try:
                self.setup_shared_state()
                self.logout_if_needed()
            except Exception:
                self.__class__.shared_state_in_error = True
                raise
            finally:
                self.__class__.shared_state_initialized = True
        else:
            if self.__class__.shared_state_in_error:
                raise unittest.SkipTest("Skipping test, failed to initialize state previously.")

    def setup_shared_state(self):
        """Override this to setup shared data for tests that gets initialized only once."""


class UsesHistoryItemAssertions:

    def assert_item_peek_includes(self, hid, expected):
        item_body = self.history_panel_item_component(hid=hid)
        peek_text = item_body.peek.wait_for_text()
        assert expected in peek_text

    def assert_item_info_includes(self, hid, expected):
        item_body = self.history_panel_item_component(hid=hid)
        info_text = item_body.info.wait_for_text()
        assert expected in info_text, "Failed to find expected info text [{}] in info [{}]".format(expected, info_text)

    def assert_item_dbkey_displayed_as(self, hid, dbkey):
        item_body = self.history_panel_item_component(hid=hid)
        dbkey_text = item_body.dbkey.wait_for_text()
        assert dbkey in dbkey_text

    def assert_item_summary_includes(self, hid, expected_text):
        item_body = self.history_panel_item_component(hid=hid)
        summary_text = item_body.summary.wait_for_text()
        assert expected_text in summary_text, "Expected summary [{}] not found in [{}].".format(expected_text, summary_text)

    def assert_item_name(self, hid, expected_name):
        item_body = self.history_panel_item_component(hid=hid)
        name = item_body.name.wait_for_text()
        assert name == expected_name, name

    def assert_item_hid_text(self, hid):
        # Check the text HID matches HID returned from API.
        item_body = self.history_panel_item_component(hid=hid)
        hid_text = item_body.hid.wait_for_text()
        assert hid_text == str(hid), hid_text


def default_web_host_for_selenium_tests():
    if asbool(GALAXY_TEST_SELENIUM_REMOTE):
        try:
            dev_ip = get_ip_address('docker0')
            return dev_ip
        except OSError:
            return DEFAULT_WEB_HOST
    else:
        return DEFAULT_WEB_HOST


def get_driver():
    if asbool(GALAXY_TEST_SELENIUM_REMOTE):
        return get_remote_driver()
    else:
        return get_local_driver()


def headless_selenium():
    if asbool(GALAXY_TEST_SELENIUM_REMOTE):
        return False

    if GALAXY_TEST_SELENIUM_HEADLESS == "auto":
        if driver_factory.is_virtual_display_available() or driver_factory.get_local_browser(GALAXY_TEST_SELENIUM_BROWSER) == "CHROME":
            return True
        else:
            return False
    else:
        return asbool(GALAXY_TEST_SELENIUM_HEADLESS)


def use_virtual_display():
    if asbool(GALAXY_TEST_SELENIUM_REMOTE):
        return False

    if GALAXY_TEST_SELENIUM_HEADLESS == "auto":
        if driver_factory.is_virtual_display_available() and not driver_factory.get_local_browser(GALAXY_TEST_SELENIUM_BROWSER) == "CHROME":
            return True
        else:
            return False
    else:
        return asbool(GALAXY_TEST_SELENIUM_HEADLESS)


def get_local_driver():
    return driver_factory.get_local_driver(
        GALAXY_TEST_SELENIUM_BROWSER,
        headless_selenium()
    )


def get_remote_driver():
    return driver_factory.get_remote_driver(
        host=GALAXY_TEST_SELENIUM_REMOTE_HOST,
        port=GALAXY_TEST_SELENIUM_REMOTE_PORT,
        browser=GALAXY_TEST_SELENIUM_BROWSER,
    )


class SeleniumSessionGetPostMixin:
    """Mixin for adapting Galaxy testing populators helpers to Selenium session backed bioblend."""

    def _get(self, route, data={}):
        full_url = self.selenium_test_case.build_url("api/" + route, for_selenium=False)
        response = requests.get(full_url, data=data, cookies=self.selenium_test_case.selenium_to_requests_cookies())
        return response

    def _post(self, route, data=None, files=None):
        full_url = self.selenium_test_case.build_url("api/" + route, for_selenium=False)
        if data is None:
            data = {}

        if files is None:
            files = data.get("__files", None)
            if files is not None:
                del data["__files"]

        response = requests.post(full_url, data=data, cookies=self.selenium_test_case.selenium_to_requests_cookies(), files=files)
        return response

    def _delete(self, route, data={}):
        full_url = self.selenium_test_case.build_url("api/" + route, for_selenium=False)
        response = requests.delete(full_url, data=data, cookies=self.selenium_test_case.selenium_to_requests_cookies())
        return response

    def __url(self, route):
        return self._gi.url + "/" + route


class SeleniumSessionDatasetPopulator(populators.BaseDatasetPopulator, SeleniumSessionGetPostMixin):

    """Implementation of BaseDatasetPopulator backed by bioblend."""

    def __init__(self, selenium_test_case):
        """Construct a dataset populator from a bioblend GalaxyInstance."""
        self.selenium_test_case = selenium_test_case


class SeleniumSessionDatasetCollectionPopulator(populators.BaseDatasetCollectionPopulator, SeleniumSessionGetPostMixin):

    """Implementation of BaseDatasetCollectionPopulator backed by bioblend."""

    def __init__(self, selenium_test_case):
        """Construct a dataset collection populator from a bioblend GalaxyInstance."""
        self.selenium_test_case = selenium_test_case
        self.dataset_populator = SeleniumSessionDatasetPopulator(selenium_test_case)

    def _create_collection(self, payload):
        create_response = self._post("dataset_collections", data=payload)
        return create_response


class SeleniumSessionWorkflowPopulator(populators.BaseWorkflowPopulator, SeleniumSessionGetPostMixin, ImporterGalaxyInterface):

    """Implementation of BaseWorkflowPopulator backed by bioblend."""

    def __init__(self, selenium_test_case):
        """Construct a workflow populator from a bioblend GalaxyInstance."""
        self.selenium_test_case = selenium_test_case
        self.dataset_populator = SeleniumSessionDatasetPopulator(selenium_test_case)

    def import_workflow(self, workflow, **kwds):
        workflow_str = json.dumps(workflow, indent=4)
        data = {
            'workflow': workflow_str,
        }
        data.update(**kwds)
        upload_response = self._post("workflows", data=data)
        assert upload_response.status_code == 200
        return upload_response.json()

    def upload_yaml_workflow(self, has_yaml, **kwds):
        workflow = convert_and_import_workflow(has_yaml, galaxy_interface=self, **kwds)
        return workflow["id"]<|MERGE_RESOLUTION|>--- conflicted
+++ resolved
@@ -263,14 +263,11 @@
 
         self.driver.save_screenshot(target)
 
-<<<<<<< HEAD
-=======
     def get_download_path(self):
         """Returns default download path
         """
         return DEFAULT_DOWNLOAD_PATH
 
->>>>>>> 02cc0541
     def api_interactor_for_logged_in_user(self):
         api_key = self.get_api_key(force=True)
         interactor = self._get_interactor(api_key=api_key)
