--- conflicted
+++ resolved
@@ -1571,27 +1571,4 @@
 
 
 def wait_on(function, desc, timeout=DEFAULT_TIMEOUT):
-<<<<<<< HEAD
-    delta = .25
-    iteration = 0
-    while True:
-        total_wait = delta * iteration
-        if total_wait > timeout:
-            timeout_message = "Timed out after {} seconds waiting on {}.".format(
-                total_wait, desc
-            )
-            raise TimeoutAssertionError(timeout_message)
-        iteration += 1
-        value = function()
-        if value is not None:
-            return value
-        time.sleep(delta)
-
-
-class TimeoutAssertionError(AssertionError):
-
-    def __init__(self, message):
-        super().__init__(message)
-=======
-    return tool_util_wait_on(function, desc, timeout)
->>>>>>> be265010
+    return tool_util_wait_on(function, desc, timeout)