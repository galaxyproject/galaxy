--- conflicted
+++ resolved
@@ -946,23 +946,19 @@
         api_asserts.assert_status_code_is(landing_reponse, 200)
         return WorkflowLandingRequest.model_validate(landing_reponse.json())
 
-<<<<<<< HEAD
     def use_tool_landing(self, uuid: UUID4) -> ToolLandingRequest:
         url = f"tool_landings/{uuid}"
         landing_reponse = self._get(url, {"client_secret": "foobar"})
         api_asserts.assert_status_code_is(landing_reponse, 200)
         return ToolLandingRequest.model_validate(landing_reponse.json())
 
-    def create_tool_from_path(self, tool_path: str) -> dict[str, Any]:
-=======
     def use_workflow_landing_raw(self, uuid: UUID4):
         url = f"workflow_landings/{uuid}"
         landing_reponse = self._get(url, {"client_secret": "foobar"})
         api_asserts.assert_status_code_is(landing_reponse, 200)
         return landing_reponse.json()
 
-    def create_tool_from_path(self, tool_path: str) -> Dict[str, Any]:
->>>>>>> 2fc9903d
+    def create_tool_from_path(self, tool_path: str) -> dict[str, Any]:
         tool_directory = os.path.dirname(os.path.abspath(tool_path))
         payload = dict(
             src="from_path",
