WORKFLOW_SIMPLE_CAT_AND_RANDOM_LINES = """
class: GalaxyWorkflow
doc: |
  Simple workflow that no-op cats a file and then selects 10 random lines.
creator:
  - class: Person
    name: John Chilton
    email: jmchilton@gmail.com
    identifier: https://orcid.org/0000-0002-6794-0756
inputs:
  the_input:
    type: data
    doc: input doc
steps:
  - tool_id: cat1
    doc: cat doc
    in:
      input1: the_input
  - tool_id: cat1
    in:
      input1: 1/out_file1
  - tool_id: random_lines1
    label: random_line_label
    state:
      num_lines: 10
      seed_source:
        seed_source_selector: set_seed
        seed: asdf
    in:
      input: 2/out_file1
"""


WORKFLOW_SIMPLE_CAT_TWICE = """
class: GalaxyWorkflow
inputs:
  input1: data
steps:
  first_cat:
    tool_id: cat
    in:
      input1: input1
      queries_0|input2: input1
"""


WORKFLOW_WITH_OLD_TOOL_VERSION = """
class: GalaxyWorkflow
inputs:
  input1: data
steps:
  mul_versions:
    tool_id: multiple_versions
    tool_version: "0.0.1"
    state:
      inttest: 8
"""


WORKFLOW_SELECT_FROM_OPTIONAL_DATASET = """
class: GalaxyWorkflow
steps:
  select_from_dataset_optional:
    tool_id: select_from_dataset_optional
    state:
      select_single: null
"""


# Throwing a bunch of broken steps in to get a really long modal and sure it
# is scrollable.
WORKFLOW_WITH_INVALID_STATE = """
class: GalaxyWorkflow
inputs:
  input1: data
steps:
  mul_versions_1:
    tool_id: multiple_versions
    tool_version: "0.0.1"
    state:
      inttest: "moocow"
  'another bad step':
    tool_id: multiple_versions
    tool_version: "0.0.3c"
    state:
      inttest: "moocow"
  'another bad step':
    tool_id: multiple_versions
    tool_version: "0.0.3c"
    state:
      inttest: "moocow"
  'another bad step2':
    tool_id: multiple_versions
    tool_version: "0.0.3c"
    state:
      inttest: "moocow"
  'another bad step3':
    tool_id: multiple_versions
    tool_version: "0.0.3c"
    state:
      inttest: "moocow"
  'another bad step4':
    tool_id: multiple_versions
    tool_version: "0.0.3c"
    state:
      inttest: "moocow"
  'another bad step5':
    tool_id: multiple_versions
    tool_version: "0.0.3c"
    state:
      inttest: "moocow"
  'another bad step6':
    tool_id: multiple_versions
    tool_version: "0.0.3c"
    state:
      inttest: "moocow"
  'another bad step7':
    tool_id: multiple_versions
    tool_version: "0.0.3c"
    state:
      inttest: "moocow"
  'another bad step8':
    tool_id: multiple_versions
    tool_version: "0.0.3c"
    state:
      inttest: "moocow"
  'another bad step9':
    tool_id: multiple_versions
    tool_version: "0.0.3c"
    state:
      inttest: "moocow"
  'another bad step10':
    tool_id: multiple_versions
    tool_version: "0.0.3c"
    state:
      inttest: "moocow"
  'another bad step11':
    tool_id: multiple_versions
    tool_version: "0.0.3c"
    state:
      inttest: "moocow"
  'another bad step12':
    tool_id: multiple_versions
    tool_version: "0.0.3c"
    state:
      inttest: "moocow"
  'another bad step13':
    tool_id: multiple_versions
    tool_version: "0.0.3c"
    state:
      inttest: "moocow"
  'another bad step14':
    tool_id: multiple_versions
    tool_version: "0.0.3c"
    state:
      inttest: "moocow"
"""


WORKFLOW_WITH_OUTPUT_COLLECTION = """
class: GalaxyWorkflow
inputs:
  text_input: data
steps:
  split_up:
    tool_id: collection_creates_pair
    in:
      input1: text_input
  paired:
    tool_id: collection_paired_test
    in:
      f1: split_up/paired_output
test_data:
  text_input: |
    a
    b
    c
    d
"""

WORKFLOW_WITH_MAPPED_OUTPUT_COLLECTION = """
class: GalaxyWorkflow
inputs:
  input1:
    type: data_collection_input
    collection_type: list
outputs:
  wf_output_1:
    outputSource: first_cat/out_file1
steps:
  first_cat:
    tool_id: cat
    in:
      input1: input1
"""

WORKFLOW_WITH_DYNAMIC_OUTPUT_COLLECTION = """
class: GalaxyWorkflow
inputs:
  text_input1: data
  text_input2: data
steps:
  cat_inputs:
    tool_id: cat1
    in:
      input1: text_input1
      queries_0|input2: text_input2
  split_up:
    tool_id: collection_split_on_column
    in:
      input1: cat_inputs/out_file1
  cat_list:
    tool_id: cat_list
    in:
      input1: split_up/split_output
test_data:
  text_input1: |
    samp1\t10.0
    samp2\t20.0
  text_input2: |
    samp1\t30.0
    samp2\t40.0
"""


WORKFLOW_SIMPLE_MAPPING = """
class: GalaxyWorkflow
inputs:
  input1:
    type: collection
    collection_type: list
steps:
  cat:
    tool_id: cat
    in:
      input1: input1
"""


WORKFLOW_WITH_OUTPUT_COLLECTION_MAPPING = """
class: GalaxyWorkflow
steps:
  - type: input_collection
  - tool_id: collection_creates_pair
    state:
      input1:
        $link: 0
  - tool_id: collection_paired_test
    state:
      f1:
        $link: 1/paired_output
  - tool_id: cat_list
    state:
      input1:
        $link: 2/out1
"""


WORKFLOW_WITH_RULES_1 = """
class: GalaxyWorkflow
inputs:
  input_c: collection
steps:
  apply:
    tool_id: __APPLY_RULES__
    state:
      input:
        $link: input_c
      rules:
        rules:
          - type: add_column_metadata
            value: identifier0
          - type: add_column_metadata
            value: identifier0
        mapping:
          - type: list_identifiers
            columns: [0, 1]
  random_lines:
    tool_id: random_lines1
    state:
      num_lines: 1
      input:
        $link: apply/output
      seed_source:
        seed_source_selector: set_seed
        seed: asdf
test_data:
  input_c:
    collection_type: list
    elements:
      - identifier: i1
        content: "0"
      - identifier: i2
        content: "1"
"""


WORKFLOW_WITH_RULES_2 = """
class: GalaxyWorkflow
inputs:
  input_c: collection
steps:
  apply:
    tool_id: __APPLY_RULES__
    state:
      input:
        $link: input_c
      rules:
        rules:
          - type: add_column_metadata
            value: identifier0
          - type: add_column_metadata
            value: identifier0
        mapping:
          - type: list_identifiers
            columns: [0, 1]
  copy_list:
    tool_id: collection_creates_list
    in:
      input1: apply/output
test_data:
  input_c:
    type: list
    elements:
      - identifier: i1
        content: "0"
      - identifier: i2
        content: "1"
"""


WORKFLOW_NESTED_SIMPLE = """
class: GalaxyWorkflow
inputs:
  outer_input: data
outputs:
  outer_output:
    outputSource: second_cat/out_file1
steps:
  first_cat:
    tool_id: cat1
    in:
      input1: outer_input
  nested_workflow:
    run:
      class: GalaxyWorkflow
      inputs:
        inner_input: data
      outputs:
        workflow_output:
          outputSource: random_lines/out_file1
      steps:
        random_lines:
          tool_id: random_lines1
          state:
            num_lines: 1
            input:
              $link: inner_input
            seed_source:
              seed_source_selector: set_seed
              seed: asdf
    in:
      inner_input: first_cat/out_file1
  second_cat:
    tool_id: cat1
    in:
      input1: nested_workflow/workflow_output
      queries_0|input2: nested_workflow/workflow_output
"""

# WORKFLOW_NESTED_SIMPLE with a nested workflow output marked as an
# output on the outer workflow.
WORKFLOW_NESTED_OUTPUT = """
class: GalaxyWorkflow
inputs:
  outer_input: data
outputs:
  outer_output:
    outputSource: second_cat/out_file1
  nested_output:
    outputSource: nested_workflow/workflow_output
steps:
  first_cat:
    tool_id: cat1
    in:
      input1: outer_input
  nested_workflow:
    run:
      class: GalaxyWorkflow
      inputs:
        inner_input: data
      outputs:
        workflow_output:
          outputSource: random_lines/out_file1
      steps:
        random_lines:
          tool_id: random_lines1
          state:
            num_lines: 1
            input:
              $link: inner_input
            seed_source:
              seed_source_selector: set_seed
              seed: asdf
    in:
      inner_input: first_cat/out_file1
  second_cat:
    tool_id: cat1
    in:
      input1: nested_workflow/workflow_output
      queries_0|input2: nested_workflow/workflow_output
"""

# WORKFLOW_NESTED_OUTPUT with two levels of nesting for the workflow
# output
WORKFLOW_NESTED_TWICE_OUTPUT = """
class: GalaxyWorkflow
inputs:
  outer_input: data
outputs:
  outer_output:
    outputSource: second_cat/out_file1
  nested_output:
    outputSource: nested_workflow/workflow_output
steps:
  first_cat:
    tool_id: cat1
    in:
      input1: outer_input
  nested_workflow:
    run:
      class: GalaxyWorkflow
      inputs:
        inner_input: data
      outputs:
        workflow_output:
          outputSource: inner_nested_workflow/inner_workflow_output
      steps:
        inner_nested_workflow:
          run:
            class: GalaxyWorkflow
            inputs:
              really_inner_input: data
            outputs:
              inner_workflow_output:
                outputSource: random_lines/out_file1
            steps:
              random_lines:
                tool_id: random_lines1
                state:
                  num_lines: 1
                  input:
                    $link: really_inner_input
                  seed_source:
                    seed_source_selector: set_seed
                    seed: asdf
          in:
            really_inner_input: inner_input
    in:
      inner_input: first_cat/out_file1
  second_cat:
    tool_id: cat1
    in:
      input1: nested_workflow/workflow_output
      queries_0|input2: nested_workflow/workflow_output
"""

WORKFLOW_NESTED_RUNTIME_PARAMETER = """
class: GalaxyWorkflow
inputs:
  outer_input: data
outputs:
  outer_output:
    outputSource: nested_workflow/workflow_output
steps:
  nested_workflow:
    run:
      class: GalaxyWorkflow
      inputs:
        inner_input: data
      outputs:
        workflow_output:
          outputSource: random_lines/out_file1
      steps:
        - tool_id: random_lines1
          label: random_lines
          runtime_inputs:
            - num_lines
          state:
            input:
              $link: inner_input
            seed_source:
              seed_source_selector: set_seed
              seed: asdf
    in:
      inner_input: outer_input
"""

WORKFLOW_NESTED_WITH_MULTIPLE_VERSIONS_TOOL = """
class: GalaxyWorkflow
inputs:
  outer_input: data
outputs:
  outer_output:
    outputSource: cat/out_file1
steps:
  tool_update_step:
    tool_id: multiple_versions
    tool_version: '0.1'
    in:
      input1: outer_input
  nested_workflow:
    run:
      class: GalaxyWorkflow
      inputs:
        inner_input: data
      outputs:
        workflow_output:
          outputSource: random_lines/out_file1
      steps:
        random_lines:
          tool_id: random_lines1
          state:
            num_lines: 1
            input:
              $link: inner_input
            seed_source:
              seed_source_selector: set_seed
              seed: asdf
    in:
      inner_input: tool_update_step/out_file1
  cat:
    tool_id: cat1
    in:
      input1: nested_workflow/workflow_output
      queries_0|input2: nested_workflow/workflow_output
  compose_text_param:
    tool_id: compose_text_param
    tool_version: 0.1.0
    label: compose_text_param
"""

WORKFLOW_WITH_OUTPUT_ACTIONS = """
class: GalaxyWorkflow
inputs:
  input1: data
steps:
  first_cat:
    tool_id: cat1
    outputs:
       out_file1:
         hide: true
         rename: "the new value"
    in:
      input1: input1
  second_cat:
    tool_id: cat1
    in:
      input1: first_cat/out_file1
"""

WORKFLOW_INPUTS_AS_OUTPUTS = """
class: GalaxyWorkflow
inputs:
  input1: data
  text_input: text
outputs:
  wf_output_1:
    outputSource: input1
  wf_output_param:
    outputSource: text_input
steps: []
"""

WORKFLOW_PARAMETER_INPUT_INTEGER_REQUIRED = """
class: GalaxyWorkflow
inputs:
  data_input: data
  int_input: integer
steps:
  random:
    tool_id: random_lines1
    in:
      input: data_input
      num_lines: int_input
    state:
      seed_source:
        seed_source_selector: set_seed
        seed: asdf
"""


WORKFLOW_PARAMETER_INPUT_INTEGER_OPTIONAL = """
class: GalaxyWorkflow
inputs:
  data_input: data
  int_input:
    type: integer
    optional: true
steps:
  random:
    tool_id: random_lines1
    in:
      input: data_input
      num_lines: int_input
    state:
      seed_source:
        seed_source_selector: set_seed
        seed: asdf
"""


WORKFLOW_PARAMETER_INPUT_INTEGER_DEFAULT = """
class: GalaxyWorkflow
inputs:
  data_input: data
  int_input:
    type: integer
    default: 3
steps:
  random:
    tool_id: random_lines1
    in:
      input: data_input
      num_lines: int_input
    state:
      seed_source:
        seed_source_selector: set_seed
        seed: asdf
"""


WORKFLOW_OPTIONAL_TRUE_INPUT_DATA = """
class: GalaxyWorkflow
inputs:
  input1:
    type: data
    optional: true
outputs:
  out1:
    outputSource: the_tool/out1
steps:
  the_tool:
    tool_id: multi_data_optional
    in:
      input1: input1
    out:
      out1: out1
"""


# Same workflow but non-optional input
WORKFLOW_OPTIONAL_FALSE_INPUT_DATA = """
class: GalaxyWorkflow
inputs:
  input1:
    type: data
    optional: false
outputs:
  out1:
    outputSource: the_tool/out1
steps:
  the_tool:
    tool_id: multi_data_optional
    in:
      input1: input1
    out:
      out1: out1
"""


WORKFLOW_OPTIONAL_TRUE_INPUT_COLLECTION = """
class: GalaxyWorkflow
inputs:
  input1:
    type: collection
    collection_type: paired
    optional: true
outputs:
  out1:
    outputSource: the_tool/out1
steps:
  the_tool:
    tool_id: collection_optional_param
    in:
      f1: input1
    out:
      out1: out1
"""


# Same workflow but non-optional input
WORKFLOW_OPTIONAL_FALSE_INPUT_COLLECTION = """
class: GalaxyWorkflow
inputs:
  input1:
    type: collection
    collection_type: paired
    optional: false
outputs:
  out1:
    outputSource: the_tool/out1
steps:
  the_tool:
    tool_id: collection_optional_param
    in:
      f1: input1
    out:
      out1: out1
"""


WORKFLOW_OPTIONAL_INPUT_DELAYED_SCHEDULING = """
class: GalaxyWorkflow
inputs:
  required:
    type: data
  optional:
    type: data
    optional: true
outputs:
  out1:
    outputSource: count_multi_file/out_file1
steps:
  expression:
    tool_id: expression_parse_int
    state:
      input1: 1
  head:
    tool_id: head
    in:
      input: required
    state:
      lineNum:
        $link:  expression/out1
  count_multi_file:
    tool_id: count_multi_file
    in:
      input1:
      - optional
      - head/out_file1
    out:
      out_file1: out_file1
test_data:
  required:
    value: 1.bed
    type: File
"""


WORKFLOW_RUNTIME_PARAMETER_SIMPLE = """
class: GalaxyWorkflow
inputs:
  input1: data
steps:
  random:
    tool_id: random_lines1
    runtime_inputs:
      - num_lines
    state:
      input:
        $link: input1
      seed_source:
        seed_source_selector: set_seed
        seed: asdf
"""


WORKFLOW_RUNTIME_PARAMETER_AFTER_PAUSE = """
class: GalaxyWorkflow
inputs:
  input1: data
steps:
  the_pause:
    type: pause
    in:
      input: input1
  random:
    tool_id: random_lines1
    runtime_inputs:
      - num_lines
    state:
      input:
        $link: the_pause
      seed_source:
        seed_source_selector: set_seed
        seed: asdf
"""

WORKFLOW_RENAME_ON_INPUT = """
class: GalaxyWorkflow
inputs:
  input1: data
steps:
  first_cat:
    tool_id: cat
    state:
      input1:
        $link: input1
    outputs:
      out_file1:
        rename: "#{input1 | basename} suffix"
test_data:
  input1:
    value: 1.fasta
    type: File
    name: fasta1
"""

WORKFLOW_RENAME_ON_REPLACEMENT_PARAM = """
class: GalaxyWorkflow
inputs:
  input1: data
steps:
  first_cat:
    tool_id: cat
    in:
      input1: input1
    outputs:
      out_file1:
        rename: "${replaceme} suffix"
"""

WORKFLOW_NESTED_REPLACEMENT_PARAMETER = """
class: GalaxyWorkflow
inputs:
  outer_input: data
outputs:
  outer_output:
    outputSource: nested_workflow/workflow_output
steps:
  nested_workflow:
    run:
      class: GalaxyWorkflow
      inputs:
        inner_input: data
      outputs:
        workflow_output:
          outputSource: first_cat/out_file1
      steps:
        - tool_id: cat
          label: first_cat
          in:
            input1: inner_input
          outputs:
            out_file1:
              rename: "${replaceme} suffix"
    in:
      inner_input: outer_input
"""

WORKFLOW_ONE_STEP_DEFAULT = """
class: GalaxyWorkflow
inputs:
  input: data
steps:
  randomlines:
    tool_id: random_lines1
    in:
      input: input
      num_lines:
        default: 6
"""

WORKFLOW_WITH_OUTPUTS = """
class: GalaxyWorkflow
inputs:
  input1: data
outputs:
  wf_output_1:
    outputSource: first_cat/out_file1
steps:
  first_cat:
    tool_id: cat1
    in:
      input1: input1
      queries_0|input2: input1
"""

WORKFLOW_WITH_CUSTOM_REPORT_1 = """
class: GalaxyWorkflow
name: My Cool Workflow
inputs:
  input_1: data
  image_input: data
  input_list: collection
outputs:
  output_1:
    outputSource: first_cat/out_file1
  output_image:
    outputSource: image_cat/out_file1
steps:
  first_cat:
    tool_id: cat
    in:
      input1: input_1
  image_cat:
    tool_id: cat
    in:
      input1: image_input
  qc_step:
    tool_id: qc_stdout
    state:
      quality: 9
    in:
      input: input_1
report:
  markdown: |
    ## About This Report

    This report is generated from markdown content in the workflow YAML/JSON.
    Workflow invocation reports provide a customizable way for workflow authors
    to summarize the results of a workflow execution. There is a default markdown
    template if a workflow does not define one (right now it just shows the inputs,
    outputs, and workflow - but this will evolve).

    This report is written in "Galaxy Workflow Flavored Markdown". This workflow
    variant of "Galaxy Flavored Markdown" contains workflow-relative references.
    Dataset, collections, and jobs are referenced by step labels, input labels, and output
    labels - rather than by object IDs. The Galaxy invocation report generator plugin
    translates this to "Galaxy Flavored Markdown" at the time the report is viewed and
    that format references actual object IDs (by database ID internally, and encoded ID
    when exported to the client via the API).

    An upshot of translating the workflow markdown to this second neutral format that
    has no concept of the workflow invocation is that client side rendering (and much
    of the backend processing) is completely general and not tied to workflows or
    invocations. The same markdown components could potentially be used to render pages,
    history annotations, describe library folders, etc..

    The next two sections demonstrate the auto generated inputs and outputs sections
    in the default workflow invocation report template.

    ## Workflow Inputs
    ```galaxy
    invocation_inputs()
    ```

    ## Workflow Outputs
    ```galaxy
    invocation_outputs()
    ```

    The auto-generated sections could be hand-crafted from workflow markdown also,
    listing out each input and output explicitly. The auto generated sections are merely
    a convenience to avoid needing to that by hand and for supplying a default report
    for workflows that don't define a custom one report.

    ## More Custom Content

    The rest of this report demonstrates more the directives allowed in the report
    markdown. ``invocation_outputs`` and ``invocation_inputs`` are not allow in
    "Galaxy Flavored Markdown" (the non-workflow invocation specific format), but
    the remainder of these are allowed - they would just need to reference object
    IDs instead of inputs, outputs, and steps.

    Once can reference an output and embed a display of it as follows:

    ```galaxy
    history_dataset_display(output=output_1)
    ```

    Inputs can be referenced and displayed the same way:

    ```galaxy
    history_dataset_display(input=input_1)
    ```

    ---

    Images can be embedded directly into the report as follows:

    ```galaxy
    history_dataset_as_image(output=output_image)
    ```

    ---

    Dataset peek content can be displayed to quickly provided an embedded
    summary of an input or output:

    ```galaxy
    history_dataset_peek(output=output_1)
    ```

    ---

    Dataset "info" content can be displayed as well:

    ```galaxy
    history_dataset_info(input=input_1)
    ```

    ---

    Collections can be displayed:

    ```galaxy
    history_dataset_collection_display(input=input_list)
    ```

    ---

    The whole workflow can be embedded to provide some context and display
    annotations and steps.

    ```galaxy
    workflow_display()
    ```

    ---

    Job parameters can be summarized:

    ```galaxy
    job_parameters(step=qc_step)
    ```

    ---

    Job metrics can be summarized as well:

    ```galaxy
    job_metrics(step=image_cat)
    ```

    ---

    Tool standard out and error are also available for steps.

    ```galaxy
    tool_stdout(step=qc_step)
    ```

    ```galaxy
    tool_stderr(step=qc_step)
    ```

    ---

    *fin*

"""

WORKFLOW_WITH_CUSTOM_REPORT_1_TEST_DATA = """
input_1:
  value: 1.bed
  type: File
  name: my bed file
image_input:
  value: 454Score.png
  type: File
  file_type: png
  name: my input image
input_list:
  collection_type: list
  elements:
    - identifier: i1
      content: "0"
  name: example list
"""


WORKFLOW_WITH_BAD_COLUMN_PARAMETER = """
class: GalaxyWorkflow
inputs:
    bed_input: data
steps:
  cat1:
    tool_id: cat1
    in:
      input1: bed_input
  column_param_list:
    tool_id: column_param
    in:
      input1: cat1/out_file1
    state:
      col: 9
      col_names: notacolumn
"""


WORKFLOW_WITH_BAD_COLUMN_PARAMETER_GOOD_TEST_DATA = """
step_parameters:
  '2':
    'col': 1
    'col_names': 'c1: chr1'
bed_input:
  value: 1.bed
  file_type: bed
  type: File
"""


NESTED_WORKFLOW_WITH_CONDITIONAL_SUBWORKFLOW_AND_DISCONNECTED_MAP_OVER_SOURCE = """
class: GalaxyWorkflow
inputs:
  boolean_input_files: collection
steps:
  create_list_of_boolean:
    tool_id: param_value_from_file
    in:
       input1: boolean_input_files
    state:
      param_type: boolean
  subworkflow:
    run:
      class: GalaxyWorkflow
      inputs:
        boolean_input_file: data
        should_run: boolean
      steps:
        create_more_inputs:
          tool_id: collection_creates_dynamic_nested
        consume_expression_parameter:
          tool_id: cat1
          state:
            input1:
              $link: create_more_inputs/list_output
            queries:
              - input2:
                $link: boolean_input_file
          out:
            out_file1:
              change_datatype: txt
        consume_expression_parameter_2:
          tool_id: cat1
          state:
            input1:
              $link: consume_expression_parameter/out_file1
      outputs:
        inner_create_nested:
          outputSource: create_more_inputs/list_output
        inner_output_1:
          outputSource: consume_expression_parameter/out_file1
        inner_output_2:
          outputSource: consume_expression_parameter_2/out_file1
    in:
      boolean_input_file: boolean_input_files
      should_run: create_list_of_boolean/boolean_param
    when: $(inputs.should_run)
outputs:
  outer_create_nested:
    outputSource: subworkflow/inner_create_nested
  outer_output_1:
    outputSource: subworkflow/inner_output_1
  outer_output_2:
    outputSource: subworkflow/inner_output_2
"""

WORKFLOW_WITH_DEFAULT_FILE_DATASET_INPUT = """
class: GalaxyWorkflow
inputs:
  default_file_input:
    default:
      class: File
      basename: a file
      format: txt
      location: https://raw.githubusercontent.com/galaxyproject/galaxy/dev/test-data/1.bed
steps:
  cat1:
    tool_id: cat1
    in:
      input1: default_file_input
"""

WORKFLOW_WITH_STEP_DEFAULT_FILE_DATASET_INPUT = """
class: GalaxyWorkflow
steps:
  cat1:
    tool_id: cat1
    in:
      input1:
        default:
          class: File
          basename: a file
          format: txt
          location: https://raw.githubusercontent.com/galaxyproject/galaxy/dev/test-data/1.bed
"""

<<<<<<< HEAD

WORKFLOW_FLAT_CROSS_PRODUCT = """
class: GalaxyWorkflow
inputs:
  collection_a: collection
  collection_b: collection
steps:
  cross_product:
    tool_id: __CROSS_PRODUCT_FLAT__
    in:
      input_a:
        collection_a
      input_b:
        collection_b
outputs:
  output_a:
    outputSource: cross_product/output_a
  output_b:
    outputSource: cross_product/output_b
"""
=======
WORKFLOW_WITH_DATA_TAG_FILTER = r"""{
    "a_galaxy_workflow": "true",
    "annotation": null,
    "comments": [],
    "format-version": "0.1",
    "name": "Export WF4 Assembly HiC (imported from URL) (imported from uploaded file)",
    "steps": {
        "0": {
            "annotation": "With dataset tag : genomescope_model ",
            "content_id": null,
            "errors": null,
            "id": 0,
            "input_connections": {},
            "inputs": [
                {
                    "description": "With dataset tag : genomescope_model ",
                    "name": "Genomescope Model"
                }
            ],
            "label": "Genomescope Model",
            "name": "Input dataset",
            "outputs": [],
            "position": {
                "left": 0,
                "top": 0
            },
            "tool_id": null,
            "tool_state": "{\"optional\": false, \"format\": [\"txt\"], \"tag\": \"genomescope_model\"}",
            "tool_version": null,
            "type": "data_input",
            "uuid": "a165c531-371f-4073-9cdd-85ce3506586f",
            "when": null,
            "workflow_outputs": []
        }
    },
    "tags": [],
    "uuid": "03a95ebe-af1e-4628-ac2f-e7553babfb2f",
    "version": 3
}"""
>>>>>>> 316eb5bf
<|MERGE_RESOLUTION|>--- conflicted
+++ resolved
@@ -1178,8 +1178,6 @@
           location: https://raw.githubusercontent.com/galaxyproject/galaxy/dev/test-data/1.bed
 """
 
-<<<<<<< HEAD
-
 WORKFLOW_FLAT_CROSS_PRODUCT = """
 class: GalaxyWorkflow
 inputs:
@@ -1199,7 +1197,7 @@
   output_b:
     outputSource: cross_product/output_b
 """
-=======
+
 WORKFLOW_WITH_DATA_TAG_FILTER = r"""{
     "a_galaxy_workflow": "true",
     "annotation": null,
@@ -1238,5 +1236,4 @@
     "tags": [],
     "uuid": "03a95ebe-af1e-4628-ac2f-e7553babfb2f",
     "version": 3
-}"""
->>>>>>> 316eb5bf
+}"""