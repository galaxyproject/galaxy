--- conflicted
+++ resolved
@@ -32,7 +32,6 @@
     WorkflowLandingRequest,
 )
 from galaxy.security.idencoding import IdEncodingHelper
-<<<<<<< HEAD
 from galaxy.structured_app import (
     MinimalManagerApp,
     StructuredApp,
@@ -42,10 +41,7 @@
     LandingRequestInternalToolState,
     LandingRequestToolState,
 )
-=======
-from galaxy.structured_app import StructuredApp
 from galaxy.tool_util_models.parameters import DataOrCollectionRequestAdapter
->>>>>>> 2fc9903d
 from galaxy.util import safe_str_cmp
 from .context import ProvidesUserContext
 from .tools import (
