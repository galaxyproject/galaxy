--- conflicted
+++ resolved
@@ -420,14 +420,10 @@
                     c = aliased(model.HistoryDatasetAssociation)
                     d = aliased(model.JobParameter)
                     e = aliased(model.HistoryDatasetAssociationHistory)
-<<<<<<< HEAD
-                    stmt = select(model.HistoryDatasetAssociation.id).where(
-=======
                     query.add_columns(a.dataset_id)
                     used_ids.append(a.dataset_id)
                     query = query.join(a, a.job_id == model.Job.id)
-                    stmt = select([model.HistoryDatasetAssociation.id]).where(
->>>>>>> 31b20ac6
+                    stmt = select(model.HistoryDatasetAssociation.id).where(
                         model.HistoryDatasetAssociation.id == e.history_dataset_association_id
                     )
                     # b is the HDA used for the job
