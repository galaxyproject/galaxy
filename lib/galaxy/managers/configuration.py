"""
Managers, serializers for Galaxy config file data. ConfigSerializer for all users
and a more expanded set of data for admin in AdminConfigSerializer.

Used by both the API and bootstrapped data.
"""

import logging
import sys
from typing import (
    Any,
    Dict,
    List,
)

from galaxy.managers import base
from galaxy.managers.context import ProvidesUserContext
from galaxy.managers.markdown_util import weasyprint_available
from galaxy.schema import SerializationParams
from galaxy.structured_app import StructuredApp

log = logging.getLogger(__name__)


class ConfigurationManager:
    """Interface/service object for interacting with configuration and related data."""

    def __init__(self, app: StructuredApp):
        self._app = app

    def get_configuration(
        self, trans: ProvidesUserContext, serialization_params: SerializationParams
    ) -> Dict[str, Any]:
        is_admin = trans.user_is_admin
        host = getattr(trans, "host", None)
        serializer_class = AdminConfigSerializer if is_admin else ConfigSerializer
        serializer = serializer_class(self._app)
        return serializer.serialize_to_view(self._app.config, host=host, **serialization_params.model_dump())

    def version(self) -> Dict[str, Any]:
        version_info = {
            "version_major": self._app.config.version_major,
            "version_minor": self._app.config.version_minor,
        }
        if self._app.config.version_extra:
            version_info["extra"] = self._app.config.version_extra
        return version_info

    def decode_id(
        self,
        encoded_id: str,
    ) -> Dict[str, int]:
        # Handle the special case for library folders
        if (len(encoded_id) % 16 == 1) and encoded_id.startswith("F"):
            encoded_id = encoded_id[1:]
        decoded_id = self._app.security.decode_id(encoded_id)
        return {"decoded_id": decoded_id}

    def encode_id(
        self,
        decoded_id: int,
    ) -> Dict[str, str]:
        encoded_id = self._app.security.encode_id(decoded_id)
        return {"encoded_id": encoded_id}

    def tool_lineages(self) -> List[Dict[str, Dict]]:
        rval = []
        for id, tool in self._app.toolbox.tools():
            try:
                lineage_dict = tool.lineage.to_dict()
            except AttributeError:
                pass
            else:
                entry = {"id": id, "lineage": lineage_dict}
                rval.append(entry)
        return rval

    def dynamic_tool_confs(self) -> List[Dict[str, str]]:
        # WARNING: If this method is ever changed so as not to require admin privileges, update the nginx proxy
        # documentation, since this path is used as an authentication-by-proxy method for securing other paths on the
        # server. A dedicated endpoint should probably be added to do that instead.
        def tool_conf_to_dict(conf):
            return dict(
                config_filename=conf["config_filename"],
                tool_path=conf["tool_path"],
            )

        confs = self._app.toolbox.dynamic_confs(include_migrated_tool_conf=True)
        return list(map(tool_conf_to_dict, confs))

    def reload_toolbox(self):
        self._app.queue_worker.send_control_task("reload_toolbox")


# TODO: this is a bit of an odd duck. It uses the serializer structure from managers
#   but doesn't have a model like them. It might be better in config.py or a
#   totally new area, but I'm leaving it in managers for now for class consistency.
class ConfigSerializer(base.ModelSerializer):
    """Configuration (galaxy.yml) settings viewable by all users"""

    def __init__(self, app):
        super().__init__(app)

        self.default_view = "all"
        self.add_view("all", list(self.serializers.keys()))

    def default_serializer(self, item, key, **context):
        return getattr(item, key, None)

    def add_serializers(self):
        def _defaults_to(default) -> base.Serializer:
            return lambda item, key, **context: getattr(item, key, default)

        def _use_config(item, key: str, **context):
            """Let config object determine the value for key"""
            assert hasattr(item, key)
            return item.config_value_for_host(key, context.get("host"))

        def _config_is_truthy(item, key, **context):
            return True if item.get(key) else False

        object_store = self.app.object_store
        self.serializers: Dict[str, base.Serializer] = {
            # TODO: this is available from user data, remove
            "is_admin_user": lambda *a, **c: False,
            "brand": _use_config,
            "logo_url": _use_config,
            "logo_src": _use_config,
            "logo_src_secondary": _use_config,
            "terms_url": _use_config,
            "wiki_url": _use_config,
            "screencasts_url": _use_config,
            "citation_url": _use_config,
            "citations_export_message_html": _use_config,
            "support_url": _use_config,
            "quota_url": _use_config,
            "helpsite_url": _use_config,
            "lims_doc_url": _defaults_to("https://usegalaxy.org/u/rkchak/p/sts"),
            "default_locale": _use_config,
            "enable_tool_recommendations": _use_config,
            "enable_account_interface": _use_config,
            "tool_recommendation_model_path": _use_config,
            "admin_tool_recommendations_path": _use_config,
            "overwrite_model_recommendations": _use_config,
            "topk_recommendations": _use_config,
            "allow_user_impersonation": _use_config,
            "allow_user_creation": _defaults_to(False),  # schema default is True
            "use_remote_user": _defaults_to(None),  # schema default is False; or config.single_user
            "single_user": _config_is_truthy,
            "enable_oidc": _use_config,
            "oidc": _use_config,
            "prefer_custos_login": _use_config,
            "enable_quotas": _use_config,
            "remote_user_logout_href": _use_config,
            "post_user_logout_href": _use_config,
            "datatypes_disable_auto": _use_config,
            "allow_user_dataset_purge": _defaults_to(False),  # schema default is True
            "ga_code": _use_config,
            "plausible_server": _use_config,
            "plausible_domain": _use_config,
            "markdown_to_pdf_available": lambda item, key, **context: weasyprint_available(),
            "matomo_server": _use_config,
            "matomo_site_id": _use_config,
            "enable_unique_workflow_defaults": _use_config,
            "enable_beta_markdown_export": _use_config,
            "enable_beacon_integration": _use_config,
            "simplified_workflow_run_ui": _use_config,
            "simplified_workflow_run_ui_target_history": _use_config,
            "simplified_workflow_run_ui_job_cache": _use_config,
            "has_user_tool_filters": _defaults_to(False),
            # TODO: is there no 'correct' way to get an api url? controller='api', action='tools' is a hack
            # at any rate: the following works with path_prefix but is still brittle
            # TODO: change this to (more generic) upload_path and incorporate config.nginx_upload_path into building it
            "nginx_upload_path": lambda item, key, **context: getattr(item, key, False),
            "chunk_upload_size": _use_config,
            "ftp_upload_site": _use_config,
            "version_major": _defaults_to(None),
            "version_minor": _defaults_to(None),
            "version_extra": _use_config,
            "require_login": _use_config,
            "inactivity_box_content": _use_config,
            "visualizations_visible": _use_config,
            "interactivetools_enable": _use_config,
            "aws_estimate": _use_config,
            "carbon_emission_estimates": _defaults_to(True),
            "carbon_intensity": lambda item, key, **context: self.app.carbon_intensity,
            "geographical_server_location_name": lambda item, key, **context: self.app.geographical_server_location_name,
            "geographical_server_location_code": _use_config,
            "power_usage_effectiveness": _use_config,
            "message_box_content": _use_config,
            "message_box_visible": _use_config,
            "message_box_class": _use_config,
            "server_starttime": lambda item, key, **context: self.app.server_starttime,
            "mailing_join_addr": _defaults_to("galaxy-announce-join@bx.psu.edu"),  # should this be the schema default?
            "server_mail_configured": lambda item, key, **context: bool(item.smtp_server),
            "registration_warning_message": _use_config,
            "welcome_url": _use_config,
            "show_welcome_with_login": _defaults_to(True),  # schema default is False
            "cookie_domain": _use_config,
            "python": _defaults_to((sys.version_info.major, sys.version_info.minor)),
            "select_type_workflow_threshold": _use_config,
            "file_sources_configured": lambda item, key, **context: self.app.file_sources.custom_sources_configured,
            "toolbox_auto_sort": _use_config,
            "panel_views": lambda item, key, **context: self.app.toolbox.panel_view_dicts(),
            "default_panel_view": _use_config,
            "upload_from_form_button": _use_config,
            "release_doc_base_url": _use_config,
            "expose_user_email": _use_config,
            "enable_tool_source_display": _use_config,
            "enable_celery_tasks": _use_config,
            "quota_source_labels": lambda item, key, **context: list(
                object_store.get_quota_source_map().get_quota_source_labels()
            ),
            "object_store_allows_id_selection": lambda item, key, **context: object_store.object_store_allows_id_selection(),
            "object_store_ids_allowing_selection": lambda item, key, **context: object_store.object_store_ids_allowing_selection(),
            "object_store_always_respect_user_selection": _use_config,
            "user_activation_on": _use_config,
            "user_library_import_dir_available": lambda item, key, **context: bool(item.get("user_library_import_dir")),
            "welcome_directory": _use_config,
            "themes": _use_config,
            "tool_training_recommendations": _use_config,
            "tool_training_recommendations_link": _use_config,
            "tool_training_recommendations_api_url": _use_config,
            "enable_notification_system": _use_config,
            "instance_resource_url": _use_config,
            "instance_access_url": _use_config,
            "organization_name": _use_config,
            "organization_url": _use_config,
            "fixed_delegated_auth": _defaults_to(False),
            "help_forum_api_url": _use_config,
            "enable_help_forum_tool_panel_integration": _use_config,
<<<<<<< HEAD
            "llm_api_configured": lambda item, key, **context: bool(item.openai_api_key),
            "install_tool_dependencies": _use_config,
            "install_repository_dependencies": _use_config,
            "install_resolver_dependencies": _use_config,
=======
            "llm_api_configured": lambda item, key, **context: bool(item.ai_api_key),
>>>>>>> c107b646
        }


class AdminConfigSerializer(ConfigSerializer):
    """Configuration attributes viewable only by admin users"""

    def add_serializers(self):
        super().add_serializers()

        def _defaults_to(default):
            return lambda config, key, **context: getattr(config, key, default)

        self.serializers.update(
            {
                # TODO: this is available from user serialization: remove
                "is_admin_user": lambda *a, **context: True,
                "library_import_dir": _defaults_to(None),
                "user_library_import_dir": _defaults_to(None),
                "allow_library_path_paste": _defaults_to(False),
                "allow_user_deletion": _defaults_to(False),
                "tool_shed_urls": self._serialize_tool_shed_urls,
            }
        )

    def _serialize_tool_shed_urls(self, item: Any, key: str, **context) -> List[str]:
        return list(self.app.tool_shed_registry.tool_sheds.values()) if self.app.tool_shed_registry else []<|MERGE_RESOLUTION|>--- conflicted
+++ resolved
@@ -229,14 +229,10 @@
             "fixed_delegated_auth": _defaults_to(False),
             "help_forum_api_url": _use_config,
             "enable_help_forum_tool_panel_integration": _use_config,
-<<<<<<< HEAD
-            "llm_api_configured": lambda item, key, **context: bool(item.openai_api_key),
+            "llm_api_configured": lambda item, key, **context: bool(item.ai_api_key),
             "install_tool_dependencies": _use_config,
             "install_repository_dependencies": _use_config,
             "install_resolver_dependencies": _use_config,
-=======
-            "llm_api_configured": lambda item, key, **context: bool(item.ai_api_key),
->>>>>>> c107b646
         }
 
 
