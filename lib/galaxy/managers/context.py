--- conflicted
+++ resolved
@@ -140,20 +140,13 @@
     @property
     def user_ftp_dir( self ):
         identifier = self.app.config.ftp_upload_dir_identifier
-<<<<<<< HEAD
-        if self.app.config.ftp_upload_subdir is None:
-            return os.path.join( self.app.config.ftp_upload_dir, getattr(self.user, identifier) )
-        else:
-            return os.path.join( self.app.config.ftp_upload_dir, getattr(self.user, identifier), self.app.config.ftp_upload_subdir)
-#        return os.path.join( self.app.config.ftp_upload_dir, getattr( self.user, identifier ) )
-=======
         base_dir = self.app.config.ftp_upload_dir
         if base_dir is None:
             return None
+        elif self.app.config.ftp_upload_subdir is None:
+            return os.path.join( base_dir, getattr(self.user, identifier) )
         else:
-            return os.path.join( base_dir, getattr( self.user, identifier ) )
->>>>>>> 3cf8fcc2
-
+            return os.path.join( base_dir, getattr(self.user, identifier), self.app.config.ftp_upload_subdir)
 
 class ProvidesHistoryContext( object ):
     """ For transaction-like objects to provide Galaxy convience layer for
