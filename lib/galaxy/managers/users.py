--- conflicted
+++ resolved
@@ -283,11 +283,7 @@
             'quota_percent' : lambda i, k, **c: self.user_manager.quota(i),
             'quota'         : lambda i, k, **c: self.user_manager.quota(i, total=True),
 
-<<<<<<< HEAD
-            'tags_used'     : lambda i, k, **c: self.user_manager.tags_used(i)
-=======
             'tags_used'     : lambda i, k, **c: self.user_manager.tags_used(i),
->>>>>>> 7cfbb56a
         })
 
 
