--- conflicted
+++ resolved
@@ -227,14 +227,6 @@
         model_store_format = request.model_store_format
         export_files = "symlink" if request.include_files else None
         user_context = self._build_user_context(request.user.user_id)
-<<<<<<< HEAD
-
-        exception_exporting_history: Optional[Exception] = None
-        try:
-            export_store = model.store.get_export_store_factory(
-                self._app, model_store_format, export_files=export_files, user_context=user_context
-            )(target_uri)
-=======
         export_metadata = self.set_history_export_request_metadata(request)
 
         exception_exporting_history: Optional[Exception] = None
@@ -243,34 +235,21 @@
             export_store = model.store.get_export_store_factory(
                 self._app, model_store_format, export_files=export_files, user_context=user_context
             )(request.target_uri)
->>>>>>> 5f484fca
             with export_store:
                 history = self._history_manager.by_id(request.history_id)
                 export_store.export_history(
                     history, include_hidden=request.include_hidden, include_deleted=request.include_deleted
                 )
-<<<<<<< HEAD
-            request.target_uri = str(export_store.file_source_uri) or request.target_uri
-        except Exception as e:
-            exception_exporting_history = e
-            raise
-        finally:
-            export_metadata = self.set_history_export_request_metadata(request)
-=======
             uri = str(export_store.file_source_uri) if export_store.file_source_uri else request.target_uri
         except Exception as exception:
             exception_exporting_history = exception
             raise
         finally:
->>>>>>> 5f484fca
             self.set_history_export_result_metadata(
                 request.export_association_id,
                 export_metadata,
                 success=not bool(exception_exporting_history),
-<<<<<<< HEAD
-=======
                 uri=uri,
->>>>>>> 5f484fca
                 error=str(exception_exporting_history) if exception_exporting_history else None,
             )
 
