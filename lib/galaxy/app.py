--- conflicted
+++ resolved
@@ -261,10 +261,7 @@
                 "cache.type": self.config.mulled_resolution_cache_type,
                 "cache.data_dir": self.config.mulled_resolution_cache_data_dir,
                 "cache.lock_dir": self.config.mulled_resolution_cache_lock_dir,
-<<<<<<< HEAD
-=======
                 "cache.expire": self.config.mulled_resolution_cache_expire,
->>>>>>> 4a646aea
             }
             mulled_resolution_cache = CacheManager(**parse_cache_config_options(cache_opts)).get_cache(
                 "mulled_resolution"
