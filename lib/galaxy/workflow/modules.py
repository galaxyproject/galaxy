--- conflicted
+++ resolved
@@ -162,12 +162,8 @@
             hda_references.append(value)
             properties = {
                 "class": "File",
-<<<<<<< HEAD
                 "location": f"step_input://{len(hda_references)}",
-=======
-                "location": "step_input://%d" % len(hda_references),
                 "format": value.extension,
->>>>>>> 54de00e2
             }
             set_basename_and_derived_properties(
                 properties, value.dataset.created_from_basename or element_identifier or value.name
