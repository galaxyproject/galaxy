"""
Universe configuration builder.
"""
# absolute_import needed for tool_shed package.
from __future__ import absolute_import

import logging
import logging.config
import os
import re
import signal
import socket
import string
import sys
import tempfile
import threading
from datetime import timedelta

from six import string_types
from six.moves import configparser

from galaxy.exceptions import ConfigurationError
from galaxy.util import listify
from galaxy.util import string_as_bool
from galaxy.util.dbkeys import GenomeBuilds
from galaxy.web.formatting import expand_pretty_datetime_format
from .version import VERSION_MAJOR

log = logging.getLogger( __name__ )

<<<<<<< HEAD
# The uwsgi module is automatically injected by the parent uwsgi
# process and only exists that way.  If anything works, this is a
# uwsgi-managed process.
process_is_uwsgi = False
try:
    import uwsgi
    if hasattr( uwsgi, "numproc" ):
        process_is_uwsgi = True
except ImportError:
    # This is not a uwsgi process, or something went horribly wrong.
    pass

=======
>>>>>>> f1f20d9e

def resolve_path( path, root ):
    """If 'path' is relative make absolute by prepending 'root'"""
    if not os.path.isabs( path ):
        path = os.path.join( root, path )
    return path


class Configuration( object ):
    deprecated_options = ( 'database_file', )

    def __init__( self, **kwargs ):
        self.config_dict = kwargs
        self.root = kwargs.get( 'root_dir', '.' )

        # Resolve paths of other config files
        self.__parse_config_file_options( kwargs )

        # Collect the umask and primary gid from the environment
        self.umask = os.umask( 0o77 )  # get the current umask
        os.umask( self.umask )  # can't get w/o set, so set it back
        self.gid = os.getgid()  # if running under newgrp(1) we'll need to fix the group of data created on the cluster

        self.version_major = VERSION_MAJOR
        # Database related configuration
        self.database = resolve_path( kwargs.get( "database_file", "database/universe.sqlite" ), self.root )
        self.database_connection = kwargs.get( "database_connection", False )
        self.database_engine_options = get_database_engine_options( kwargs )
        self.database_create_tables = string_as_bool( kwargs.get( "database_create_tables", "True" ) )
        self.database_query_profiling_proxy = string_as_bool( kwargs.get( "database_query_profiling_proxy", "False" ) )

        # Don't set this to true for production databases, but probably should
        # default to True for sqlite databases.
        self.database_auto_migrate = string_as_bool( kwargs.get( "database_auto_migrate", "False" ) )

        # Install database related configuration (if different).
        self.install_database_connection = kwargs.get( "install_database_connection", None )
        self.install_database_engine_options = get_database_engine_options( kwargs, model_prefix="install_" )

        # Where dataset files are stored
        self.file_path = resolve_path( kwargs.get( "file_path", "database/files" ), self.root )
        self.new_file_path = resolve_path( kwargs.get( "new_file_path", "database/tmp" ), self.root )
        tempfile.tempdir = self.new_file_path
        self.openid_consumer_cache_path = resolve_path( kwargs.get( "openid_consumer_cache_path", "database/openid_consumer_cache" ), self.root )
        self.cookie_path = kwargs.get( "cookie_path", "/" )
        # Galaxy OpenID settings
        self.enable_openid = string_as_bool( kwargs.get( 'enable_openid', False ) )
        self.enable_quotas = string_as_bool( kwargs.get( 'enable_quotas', False ) )
        self.enable_unique_workflow_defaults = string_as_bool( kwargs.get( 'enable_unique_workflow_defaults', False ) )
        self.tool_path = resolve_path( kwargs.get( "tool_path", "tools" ), self.root )
        self.tool_data_path = resolve_path( kwargs.get( "tool_data_path", "tool-data" ), os.getcwd() )
        self.builds_file_path = resolve_path( kwargs.get( "builds_file_path", os.path.join( self.tool_data_path, 'shared', 'ucsc', 'builds.txt') ), self.root )
        self.len_file_path = resolve_path( kwargs.get( "len_file_path", os.path.join( self.tool_data_path, 'shared', 'ucsc', 'chrom') ), self.root )
        # The value of migrated_tools_config is the file reserved for containing only those tools that have been eliminated from the distribution
        # and moved to the tool shed.
        self.integrated_tool_panel_config = resolve_path( kwargs.get( 'integrated_tool_panel_config', 'integrated_tool_panel.xml' ), self.root )
        integrated_tool_panel_tracking_directory = kwargs.get( 'integrated_tool_panel_tracking_directory', None )
        if integrated_tool_panel_tracking_directory:
            self.integrated_tool_panel_tracking_directory = resolve_path( integrated_tool_panel_tracking_directory, self.root )
        else:
            self.integrated_tool_panel_tracking_directory = None
        self.toolbox_filter_base_modules = listify( kwargs.get( "toolbox_filter_base_modules", "galaxy.tools.filters,galaxy.tools.toolbox.filters" ) )
        self.tool_filters = listify( kwargs.get( "tool_filters", [] ), do_strip=True )
        self.tool_label_filters = listify( kwargs.get( "tool_label_filters", [] ), do_strip=True )
        self.tool_section_filters = listify( kwargs.get( "tool_section_filters", [] ), do_strip=True )

        self.user_tool_filters = listify( kwargs.get( "user_tool_filters", [] ), do_strip=True )
        self.user_label_filters = listify( kwargs.get( "user_tool_label_filters", [] ), do_strip=True )
        self.user_section_filters = listify( kwargs.get( "user_tool_section_filters", [] ), do_strip=True )

        self.tour_config_dir = resolve_path( kwargs.get("tour_config_dir", "config/plugins/tours"), self.root)

        self.expose_user_name = kwargs.get( "expose_user_name", False )
        self.expose_user_email = kwargs.get( "expose_user_email", False )
        self.password_expiration_period = timedelta( days=int( kwargs.get( "password_expiration_period", 0 ) ) )

        # Check for tools defined in the above non-shed tool configs (i.e., tool_conf.xml) tht have
        # been migrated from the Galaxy code distribution to the Tool Shed.
        self.check_migrate_tools = string_as_bool( kwargs.get( 'check_migrate_tools', True ) )
        self.shed_tool_data_path = kwargs.get( "shed_tool_data_path", None )
        self.x_frame_options = kwargs.get( "x_frame_options", "SAMEORIGIN" )
        if self.shed_tool_data_path:
            self.shed_tool_data_path = resolve_path( self.shed_tool_data_path, self.root )
        else:
            self.shed_tool_data_path = self.tool_data_path
        self.manage_dependency_relationships = string_as_bool( kwargs.get( 'manage_dependency_relationships', False ) )
        self.running_functional_tests = string_as_bool( kwargs.get( 'running_functional_tests', False ) )
        self.hours_between_check = kwargs.get( 'hours_between_check', 12 )
        self.enable_tool_shed_check = string_as_bool( kwargs.get( 'enable_tool_shed_check', False ) )
        if isinstance( self.hours_between_check, string_types ):
            self.hours_between_check = float( self.hours_between_check )
        try:
            if isinstance( self.hours_between_check, int ):
                if self.hours_between_check < 1 or self.hours_between_check > 24:
                    self.hours_between_check = 12
            elif isinstance( self.hours_between_check, float ):
                # If we're running functional tests, the minimum hours between check should be reduced to 0.001, or 3.6 seconds.
                if self.running_functional_tests:
                    if self.hours_between_check < 0.001 or self.hours_between_check > 24.0:
                        self.hours_between_check = 12.0
                else:
                    if self.hours_between_check < 1.0 or self.hours_between_check > 24.0:
                        self.hours_between_check = 12.0
            else:
                self.hours_between_check = 12
        except:
            self.hours_between_check = 12
        self.update_integrated_tool_panel = kwargs.get( "update_integrated_tool_panel", True )
        self.enable_data_manager_user_view = string_as_bool( kwargs.get( "enable_data_manager_user_view", "False" ) )
        self.galaxy_data_manager_data_path = kwargs.get( 'galaxy_data_manager_data_path', self.tool_data_path )
        self.tool_secret = kwargs.get( "tool_secret", "" )
        self.id_secret = kwargs.get( "id_secret", "USING THE DEFAULT IS NOT SECURE!" )
        self.retry_metadata_internally = string_as_bool( kwargs.get( "retry_metadata_internally", "True" ) )
        self.max_metadata_value_size = int( kwargs.get( "max_metadata_value_size", 5242880 ) )
        self.single_user = kwargs.get( "single_user", None )
        self.use_remote_user = string_as_bool( kwargs.get( "use_remote_user", "False" ) ) or self.single_user
        self.normalize_remote_user_email = string_as_bool( kwargs.get( "normalize_remote_user_email", "False" ) )
        self.remote_user_maildomain = kwargs.get( "remote_user_maildomain", None )
        self.remote_user_header = kwargs.get( "remote_user_header", 'HTTP_REMOTE_USER' )
        self.remote_user_logout_href = kwargs.get( "remote_user_logout_href", None )
        self.remote_user_secret = kwargs.get( "remote_user_secret", None )
        self.require_login = string_as_bool( kwargs.get( "require_login", "False" ) )
        self.allow_user_creation = string_as_bool( kwargs.get( "allow_user_creation", "True" ) )
        self.allow_user_deletion = string_as_bool( kwargs.get( "allow_user_deletion", "False" ) )
        self.allow_user_dataset_purge = string_as_bool( kwargs.get( "allow_user_dataset_purge", "True" ) )
        self.allow_user_impersonation = string_as_bool( kwargs.get( "allow_user_impersonation", "False" ) )
        self.new_user_dataset_access_role_default_private = string_as_bool( kwargs.get( "new_user_dataset_access_role_default_private", "False" ) )
        self.collect_outputs_from = [ x.strip() for x in kwargs.get( 'collect_outputs_from', 'new_file_path,job_working_directory' ).lower().split(',') ]
        self.template_path = resolve_path( kwargs.get( "template_path", "templates" ), self.root )
        self.template_cache = resolve_path( kwargs.get( "template_cache_path", "database/compiled_templates" ), self.root )
        self.local_job_queue_workers = int( kwargs.get( "local_job_queue_workers", "5" ) )
        self.cluster_job_queue_workers = int( kwargs.get( "cluster_job_queue_workers", "3" ) )
        self.job_queue_cleanup_interval = int( kwargs.get("job_queue_cleanup_interval", "5") )
        self.cluster_files_directory = os.path.abspath( kwargs.get( "cluster_files_directory", "database/pbs" ) )

        # Fall back to to legacy job_working_directory config variable if set.
        default_jobs_directory = kwargs.get( "job_working_directory", "database/jobs_directory" )
        self.jobs_directory = resolve_path( kwargs.get( "jobs_directory", default_jobs_directory ), self.root )
        self.default_job_shell = kwargs.get( "default_job_shell", "/bin/bash" )
        self.cleanup_job = kwargs.get( "cleanup_job", "always" )
        self.container_image_cache_path = self.resolve_path( kwargs.get( "container_image_cache_path", "database/container_images" ) )
        self.outputs_to_working_directory = string_as_bool( kwargs.get( 'outputs_to_working_directory', False ) )
        self.output_size_limit = int( kwargs.get( 'output_size_limit', 0 ) )
        self.retry_job_output_collection = int( kwargs.get( 'retry_job_output_collection', 0 ) )
        self.check_job_script_integrity = string_as_bool( kwargs.get( "check_job_script_integrity", True ) )
        self.job_walltime = kwargs.get( 'job_walltime', None )
        self.job_walltime_delta = None
        if self.job_walltime is not None:
            h, m, s = [ int( v ) for v in self.job_walltime.split( ':' ) ]
            self.job_walltime_delta = timedelta( 0, s, 0, 0, m, h )
        self.admin_users = kwargs.get( "admin_users", "" )
        self.admin_users_list = [u.strip() for u in self.admin_users.split(',') if u]
        self.mailing_join_addr = kwargs.get('mailing_join_addr', 'galaxy-announce-join@bx.psu.edu')
        self.error_email_to = kwargs.get( 'error_email_to', None )
        # activation_email was used until release_15.03
        activation_email = kwargs.get( 'activation_email', None )
        self.email_from = kwargs.get( 'email_from', activation_email )
        self.user_activation_on = string_as_bool( kwargs.get( 'user_activation_on', False ) )
        self.activation_grace_period = int( kwargs.get( 'activation_grace_period', 3 ) )
        default_inactivity_box_content = ( "Your account has not been activated yet. Feel free to browse around and see what's available, but"
                                           " you won't be able to upload data or run jobs until you have verified your email address." )
        self.inactivity_box_content = kwargs.get( 'inactivity_box_content', default_inactivity_box_content )
        self.terms_url = kwargs.get( 'terms_url', None )
        self.instance_resource_url = kwargs.get( 'instance_resource_url', None )
        self.registration_warning_message = kwargs.get( 'registration_warning_message', None )
        self.ga_code = kwargs.get( 'ga_code', None )
        self.session_duration = int(kwargs.get( 'session_duration', 0 ))
        #  Get the disposable email domains blacklist file and its contents
        self.blacklist_location = kwargs.get( 'blacklist_file', None )
        self.blacklist_content = None
        if self.blacklist_location is not None:
            self.blacklist_file = resolve_path( kwargs.get( 'blacklist_file', None ), self.root )
            try:
                with open( self.blacklist_file ) as blacklist:
                    self.blacklist_content = [ line.rstrip() for line in blacklist.readlines() ]
            except IOError:
                log.error( "CONFIGURATION ERROR: Can't open supplied blacklist file from path: " + str( self.blacklist_file ) )
        self.smtp_server = kwargs.get( 'smtp_server', None )
        self.smtp_username = kwargs.get( 'smtp_username', None )
        self.smtp_password = kwargs.get( 'smtp_password', None )
        self.smtp_ssl = kwargs.get( 'smtp_ssl', None )
        self.track_jobs_in_database = string_as_bool( kwargs.get( 'track_jobs_in_database', 'True') )
        self.start_job_runners = listify(kwargs.get( 'start_job_runners', '' ))
        self.expose_dataset_path = string_as_bool( kwargs.get( 'expose_dataset_path', 'False' ) )
        self.enable_communication_server = string_as_bool( kwargs.get( 'enable_communication_server', 'False' ) )
        self.communication_server_host = kwargs.get( 'communication_server_host', 'http://localhost' )
        self.communication_server_port = int( kwargs.get( 'communication_server_port', '7070' ) )
        self.persistent_communication_rooms = listify( kwargs.get( "persistent_communication_rooms", [] ), do_strip=True )
        # External Service types used in sample tracking
        self.external_service_type_path = resolve_path( kwargs.get( 'external_service_type_path', 'external_service_types' ), self.root )
        # Tasked job runner.
        self.use_tasked_jobs = string_as_bool( kwargs.get( 'use_tasked_jobs', False ) )
        self.local_task_queue_workers = int(kwargs.get("local_task_queue_workers", 2))
        self.commands_in_new_shell = string_as_bool( kwargs.get( 'enable_beta_tool_command_isolation', "True" ) )
        self.tool_submission_burst_threads = int( kwargs.get( 'tool_submission_burst_threads', '1' ) )
        self.tool_submission_burst_at = int( kwargs.get( 'tool_submission_burst_at', '10' ) )
        # Enable new interface for API installations from TS.
        # Admin menu will list both if enabled.
        self.enable_beta_ts_api_install = string_as_bool( kwargs.get( 'enable_beta_ts_api_install', 'False' ) )
        # The transfer manager and deferred job queue
        self.enable_beta_job_managers = string_as_bool( kwargs.get( 'enable_beta_job_managers', 'False' ) )
        # These workflow modules should not be considered part of Galaxy's
        # public API yet - the module state definitions may change and
        # workflows built using these modules may not function in the
        # future.
        self.enable_beta_workflow_modules = string_as_bool( kwargs.get( 'enable_beta_workflow_modules', 'False' ) )
        # These are not even beta - just experiments - don't use them unless
        # you want yours tools to be broken in the future.
        self.enable_beta_tool_formats = string_as_bool( kwargs.get( 'enable_beta_tool_formats', 'False' ) )

        # Certain modules such as the pause module will automatically cause
        # workflows to be scheduled in job handlers the way all workflows will
        # be someday - the following two properties can also be used to force this
        # behavior in under conditions - namely for workflows that have a minimum
        # number of steps or that consume collections.
        self.force_beta_workflow_scheduled_min_steps = int( kwargs.get( 'force_beta_workflow_scheduled_min_steps', '250' ) )
        self.force_beta_workflow_scheduled_for_collections = string_as_bool( kwargs.get( 'force_beta_workflow_scheduled_for_collections', 'False' ) )

        # Per-user Job concurrency limitations
        self.cache_user_job_count = string_as_bool( kwargs.get( 'cache_user_job_count', False ) )
        self.user_job_limit = int( kwargs.get( 'user_job_limit', 0 ) )
        self.registered_user_job_limit = int( kwargs.get( 'registered_user_job_limit', self.user_job_limit ) )
        self.anonymous_user_job_limit = int( kwargs.get( 'anonymous_user_job_limit', self.user_job_limit ) )
        self.default_cluster_job_runner = kwargs.get( 'default_cluster_job_runner', 'local:///' )
        self.pbs_application_server = kwargs.get('pbs_application_server', "" )
        self.pbs_dataset_server = kwargs.get('pbs_dataset_server', "" )
        self.pbs_dataset_path = kwargs.get('pbs_dataset_path', "" )
        self.pbs_stage_path = kwargs.get('pbs_stage_path', "" )
        self.drmaa_external_runjob_script = kwargs.get('drmaa_external_runjob_script', None )
        self.drmaa_external_killjob_script = kwargs.get('drmaa_external_killjob_script', None)
        self.external_chown_script = kwargs.get('external_chown_script', None)
        self.environment_setup_file = kwargs.get( 'environment_setup_file', None )
        self.use_heartbeat = string_as_bool( kwargs.get( 'use_heartbeat', 'False' ) )
        self.heartbeat_interval = int( kwargs.get( 'heartbeat_interval', 20 ) )
        self.heartbeat_log = kwargs.get( 'heartbeat_log', None )
        self.log_actions = string_as_bool( kwargs.get( 'log_actions', 'False' ) )
        self.log_events = string_as_bool( kwargs.get( 'log_events', 'False' ) )
        self.sanitize_all_html = string_as_bool( kwargs.get( 'sanitize_all_html', True ) )
        self.sanitize_whitelist_file = resolve_path( kwargs.get( 'sanitize_whitelist_file', "config/sanitize_whitelist.txt" ), self.root )
        self.serve_xss_vulnerable_mimetypes = string_as_bool( kwargs.get( 'serve_xss_vulnerable_mimetypes', False ) )
        self.allowed_origin_hostnames = self._parse_allowed_origin_hostnames( kwargs )
        self.trust_ipython_notebook_conversion = string_as_bool( kwargs.get( 'trust_ipython_notebook_conversion', False ) )
        self.enable_old_display_applications = string_as_bool( kwargs.get( "enable_old_display_applications", "True" ) )
        self.brand = kwargs.get( 'brand', None )
        self.welcome_url = kwargs.get( 'welcome_url', '/static/welcome.html' )
        self.show_welcome_with_login = string_as_bool( kwargs.get( "show_welcome_with_login", "False" ) )
        # Configuration for the message box directly below the masthead.
        self.message_box_visible = kwargs.get( 'message_box_visible', False )
        self.message_box_content = kwargs.get( 'message_box_content', None )
        self.message_box_class = kwargs.get( 'message_box_class', 'info' )
        self.support_url = kwargs.get( 'support_url', 'https://wiki.galaxyproject.org/Support' )
        self.wiki_url = kwargs.get( 'wiki_url', 'https://wiki.galaxyproject.org/' )
        self.blog_url = kwargs.get( 'blog_url', None )
        self.screencasts_url = kwargs.get( 'screencasts_url', None )
        self.library_import_dir = kwargs.get( 'library_import_dir', None )
        self.user_library_import_dir = kwargs.get( 'user_library_import_dir', None )
        # Searching data libraries
        self.enable_lucene_library_search = string_as_bool( kwargs.get( 'enable_lucene_library_search', False ) )
        self.enable_whoosh_library_search = string_as_bool( kwargs.get( 'enable_whoosh_library_search', False ) )
        self.whoosh_index_dir = resolve_path( kwargs.get( "whoosh_index_dir", "database/whoosh_indexes" ), self.root )
        self.ftp_upload_dir = kwargs.get( 'ftp_upload_dir', None )
        self.ftp_upload_dir_identifier = kwargs.get( 'ftp_upload_dir_identifier', 'email' )  # attribute on user - email, username, id, etc...
        self.ftp_upload_dir_template = kwargs.get( 'ftp_upload_dir_template', '${ftp_upload_dir}%s${ftp_upload_dir_identifier}' % os.path.sep )
        self.ftp_upload_purge = string_as_bool(  kwargs.get( 'ftp_upload_purge', 'True' ) )
        self.ftp_upload_site = kwargs.get( 'ftp_upload_site', None )
        self.allow_library_path_paste = kwargs.get( 'allow_library_path_paste', False )
        self.disable_library_comptypes = kwargs.get( 'disable_library_comptypes', '' ).lower().split( ',' )
        self.watch_tools = kwargs.get( 'watch_tools', 'false' )
        # On can mildly speed up Galaxy startup time by disabling index of help,
        # not needed on production systems but useful if running many functional tests.
        self.index_tool_help = string_as_bool( kwargs.get( "index_tool_help", True ) )
        self.tool_name_boost = kwargs.get( "tool_name_boost", 9 )
        self.tool_section_boost = kwargs.get( "tool_section_boost", 3 )
        self.tool_description_boost = kwargs.get( "tool_description_boost", 2 )
        self.tool_labels_boost = kwargs.get( "tool_labels_boost", 1 )
        self.tool_stub_boost = kwargs.get( "tool_stub_boost", 5 )
        self.tool_help_boost = kwargs.get( "tool_help_boost", 0.5 )
        self.tool_search_limit = kwargs.get( "tool_search_limit", 20 )
        # Location for tool dependencies.
        # Location for tool dependencies.
        tool_dependency_dir = kwargs.get( "tool_dependency_dir", "database/dependencies" )
        if tool_dependency_dir.lower() == "none":
            tool_dependency_dir = None

        if tool_dependency_dir is not None:
            self.tool_dependency_dir = resolve_path( tool_dependency_dir, self.root )
            # Setting the following flag to true will ultimately cause tool dependencies
            # to be located in the shell environment and used by the job that is executing
            # the tool.
            self.use_tool_dependencies = True
        else:
            self.tool_dependency_dir = None
            self.use_tool_dependencies = os.path.exists(self.dependency_resolvers_config_file)
        # Configuration options for taking advantage of nginx features
        self.upstream_gzip = string_as_bool( kwargs.get( 'upstream_gzip', False ) )
        self.apache_xsendfile = string_as_bool( kwargs.get( 'apache_xsendfile', False ) )
        self.nginx_x_accel_redirect_base = kwargs.get( 'nginx_x_accel_redirect_base', False )
        self.nginx_x_archive_files_base = kwargs.get( 'nginx_x_archive_files_base', False )
        self.nginx_upload_store = kwargs.get( 'nginx_upload_store', False )
        self.nginx_upload_path = kwargs.get( 'nginx_upload_path', False )
        self.nginx_upload_job_files_store = kwargs.get( 'nginx_upload_job_files_store', False )
        self.nginx_upload_job_files_path = kwargs.get( 'nginx_upload_job_files_path', False )
        if self.nginx_upload_store:
            self.nginx_upload_store = os.path.abspath( self.nginx_upload_store )
        self.object_store = kwargs.get( 'object_store', 'disk' )
        self.object_store_check_old_style = string_as_bool( kwargs.get( 'object_store_check_old_style', False ) )
        self.object_store_cache_path = resolve_path( kwargs.get( "object_store_cache_path", "database/object_store_cache" ), self.root )
        # Handle AWS-specific config options for backward compatibility
        if kwargs.get( 'aws_access_key', None) is not None:
            self.os_access_key = kwargs.get( 'aws_access_key', None )
            self.os_secret_key = kwargs.get( 'aws_secret_key', None )
            self.os_bucket_name = kwargs.get( 's3_bucket', None )
            self.os_use_reduced_redundancy = kwargs.get( 'use_reduced_redundancy', False )
        else:
            self.os_access_key = kwargs.get( 'os_access_key', None )
            self.os_secret_key = kwargs.get( 'os_secret_key', None )
            self.os_bucket_name = kwargs.get( 'os_bucket_name', None )
            self.os_use_reduced_redundancy = kwargs.get( 'os_use_reduced_redundancy', False )
        self.os_host = kwargs.get( 'os_host', None )
        self.os_port = kwargs.get( 'os_port', None )
        self.os_is_secure = string_as_bool( kwargs.get( 'os_is_secure', True ) )
        self.os_conn_path = kwargs.get( 'os_conn_path', '/' )
        self.object_store_cache_size = float(kwargs.get( 'object_store_cache_size', -1 ))
        self.distributed_object_store_config_file = kwargs.get( 'distributed_object_store_config_file', None )
        if self.distributed_object_store_config_file is not None:
            self.distributed_object_store_config_file = resolve_path( self.distributed_object_store_config_file, self.root )
        self.irods_root_collection_path = kwargs.get( 'irods_root_collection_path', None )
        self.irods_default_resource = kwargs.get( 'irods_default_resource', None )
        # Parse global_conf and save the parser
        global_conf = kwargs.get( 'global_conf', None )
        global_conf_parser = configparser.ConfigParser()
        self.config_file = None
        self.global_conf_parser = global_conf_parser
        if global_conf and "__file__" in global_conf:
            self.config_file = global_conf['__file__']
            global_conf_parser.read(global_conf['__file__'])
        # Heartbeat log file name override
        if global_conf is not None and 'heartbeat_log' in global_conf:
            self.heartbeat_log = global_conf['heartbeat_log']
        if self.heartbeat_log is None:
            self.heartbeat_log = 'heartbeat_{server_name}.log'
        # Determine which 'server:' this is
        self.server_name = 'main'
        for arg in sys.argv:
            # Crummy, but PasteScript does not give you a way to determine this
            if arg.lower().startswith('--server-name='):
                self.server_name = arg.split('=', 1)[-1]
        # Allow explicit override of server name in confg params
        if "server_name" in kwargs:
            self.server_name = kwargs.get("server_name")
        # Store all configured server names
        self.server_names = []
        for section in global_conf_parser.sections():
            if section.startswith('server:'):
                self.server_names.append(section.replace('server:', '', 1))

        # Default URL (with schema http/https) of the Galaxy instance within the
        # local network - used to remotely communicate with the Galaxy API.
        web_port = kwargs.get("galaxy_infrastructure_web_port", None)
        self.galaxy_infrastructure_web_port = web_port
        galaxy_infrastructure_url = kwargs.get( 'galaxy_infrastructure_url', None )
        galaxy_infrastructure_url_set = True
        if galaxy_infrastructure_url is None:
            # Still provide a default but indicate it was not explicitly set
            # so dependending on the context a better default can be used (
            # request url in a web thread, Docker parent in IE stuff, etc...)
            galaxy_infrastructure_url = "http://localhost"
            web_port = self.galaxy_infrastructure_web_port or self.guess_galaxy_port()
            if web_port:
                galaxy_infrastructure_url += ":%s" % (web_port)
            galaxy_infrastructure_url_set = False
        if "HOST_IP" in galaxy_infrastructure_url:
            galaxy_infrastructure_url = string.Template(galaxy_infrastructure_url).safe_substitute({
                'HOST_IP': socket.gethostbyname(socket.gethostname())
            })
        self.galaxy_infrastructure_url = galaxy_infrastructure_url
        self.galaxy_infrastructure_url_set = galaxy_infrastructure_url_set

        # Store advanced job management config
        self.job_manager = kwargs.get('job_manager', self.server_name).strip()
        self.job_handlers = [ x.strip() for x in kwargs.get('job_handlers', self.server_name).split(',') ]
        self.default_job_handlers = [ x.strip() for x in kwargs.get('default_job_handlers', ','.join( self.job_handlers ) ).split(',') ]
        # Store per-tool runner configs
        self.tool_handlers = self.__read_tool_job_config( global_conf_parser, 'galaxy:tool_handlers', 'name' )
        self.tool_runners = self.__read_tool_job_config( global_conf_parser, 'galaxy:tool_runners', 'url' )
        # Galaxy messaging (AMQP) configuration options
        self.amqp = {}
        try:
            amqp_config = global_conf_parser.items("galaxy_amqp")
        except configparser.NoSectionError:
            amqp_config = {}
        for k, v in amqp_config:
            self.amqp[k] = v
        # Galaxy internal control queue configuration.
        # If specified in universe, use it, otherwise we use whatever 'real'
        # database is specified.  Lastly, we create and use new sqlite database
        # (to minimize locking) as a final option.
        if 'amqp_internal_connection' in kwargs:
            self.amqp_internal_connection = kwargs.get('amqp_internal_connection')
            # TODO Get extra amqp args as necessary for ssl
        elif 'database_connection' in kwargs:
            self.amqp_internal_connection = "sqlalchemy+" + self.database_connection
        else:
            self.amqp_internal_connection = "sqlalchemy+sqlite:///%s?isolation_level=IMMEDIATE" % resolve_path( "database/control.sqlite", self.root )
        self.biostar_url = kwargs.get( 'biostar_url', None )
        self.biostar_key_name = kwargs.get( 'biostar_key_name', None )
        self.biostar_key = kwargs.get( 'biostar_key', None )
        self.biostar_enable_bug_reports = string_as_bool( kwargs.get( 'biostar_enable_bug_reports', True ) )
        self.biostar_never_authenticate = string_as_bool( kwargs.get( 'biostar_never_authenticate', False ) )
        self.pretty_datetime_format = expand_pretty_datetime_format( kwargs.get( 'pretty_datetime_format', '$locale (UTC)' ) )
        self.master_api_key = kwargs.get( 'master_api_key', None )
        if self.master_api_key == "changethis":  # default in sample config file
            raise ConfigurationError("Insecure configuration, please change master_api_key to something other than default (changethis)")

        # Experimental: This will not be enabled by default and will hide
        # nonproduction code.
        # The api_folders refers to whether the API exposes the /folders section.
        self.api_folders = string_as_bool( kwargs.get( 'api_folders', False ) )
        # This is for testing new library browsing capabilities.
        self.new_lib_browse = string_as_bool( kwargs.get( 'new_lib_browse', False ) )
        # Error logging with sentry
        self.sentry_dsn = kwargs.get( 'sentry_dsn', None )
        # Statistics and profiling with statsd
        self.statsd_host = kwargs.get( 'statsd_host', '')
        self.statsd_port = int( kwargs.get( 'statsd_port', 8125 ) )
        self.statsd_prefix = kwargs.get( 'statsd_prefix', 'galaxy' )
        # Logging with fluentd
        self.fluent_log = string_as_bool( kwargs.get( 'fluent_log', False ) )
        self.fluent_host = kwargs.get( 'fluent_host', 'localhost' )
        self.fluent_port = int( kwargs.get( 'fluent_port', 24224 ) )
        # directory where the visualization registry searches for plugins
        self.visualization_plugins_directory = kwargs.get(
            'visualization_plugins_directory', 'config/plugins/visualizations' )
        ie_dirs = kwargs.get( 'interactive_environment_plugins_directory', None )
        self.gie_dirs = [d.strip() for d in (ie_dirs.split(",") if ie_dirs else [])]
        if ie_dirs and not self.visualization_plugins_directory:
            self.visualization_plugins_directory = ie_dirs
        elif ie_dirs:
            self.visualization_plugins_directory += ",%s" % ie_dirs

        self.proxy_session_map = self.resolve_path( kwargs.get( "dynamic_proxy_session_map", "database/session_map.sqlite" ) )
        self.manage_dynamic_proxy = string_as_bool( kwargs.get( "dynamic_proxy_manage", "True" ) )  # Set to false if being launched externally
        self.dynamic_proxy_debug = string_as_bool( kwargs.get( "dynamic_proxy_debug", "False" ) )
        self.dynamic_proxy_bind_port = int( kwargs.get( "dynamic_proxy_bind_port", "8800" ) )
        self.dynamic_proxy_bind_ip = kwargs.get( "dynamic_proxy_bind_ip", "0.0.0.0" )
        self.dynamic_proxy_external_proxy = string_as_bool( kwargs.get( "dynamic_proxy_external_proxy", "False" ) )
        self.dynamic_proxy_prefix = kwargs.get( "dynamic_proxy_prefix", "gie_proxy" )

        self.dynamic_proxy = kwargs.get( "dynamic_proxy", "node" )
        self.dynamic_proxy_golang_noaccess = kwargs.get( "dynamic_proxy_golang_noaccess", 60 )
        self.dynamic_proxy_golang_clean_interval = kwargs.get( "dynamic_proxy_golang_clean_interval", 10 )
        self.dynamic_proxy_golang_docker_address = kwargs.get( "dynamic_proxy_golang_docker_address", "unix:///var/run/docker.sock" )
        self.dynamic_proxy_golang_api_key = kwargs.get( "dynamic_proxy_golang_api_key", None )

        # Default chunk size for chunkable datatypes -- 64k
        self.display_chunk_size = int( kwargs.get( 'display_chunk_size', 65536) )

        self.citation_cache_type = kwargs.get( "citation_cache_type", "file" )
        self.citation_cache_data_dir = self.resolve_path( kwargs.get( "citation_cache_data_dir", "database/citations/data" ) )
        self.citation_cache_lock_dir = self.resolve_path( kwargs.get( "citation_cache_lock_dir", "database/citations/locks" ) )

    @property
    def sentry_dsn_public( self ):
        """
        Sentry URL with private key removed for use in client side scripts,
        sentry server will need to be configured to accept events
        """
        if self.sentry_dsn:
            return re.sub( r"^([^:/?#]+:)?//(\w+):(\w+)", r"\1//\2", self.sentry_dsn )
        else:
            return None

    def reload_sanitize_whitelist( self, explicit=True ):
        self.sanitize_whitelist = []
        try:
            with open(self.sanitize_whitelist_file, 'rt') as f:
                for line in f.readlines():
                    if not line.startswith("#"):
                        self.sanitize_whitelist.append(line.strip())
        except IOError:
            if explicit:
                log.warning("Sanitize log file explicitly specified as '%s' but does not exist, continuing with no tools whitelisted.", self.sanitize_whitelist_file)

    def __parse_config_file_options( self, kwargs ):
        """
        Backwards compatibility for config files moved to the config/ dir.
        """
        defaults = dict(
            auth_config_file=[ 'config/auth_conf.xml', 'config/auth_conf.xml.sample' ],
            data_manager_config_file=[ 'config/data_manager_conf.xml', 'data_manager_conf.xml', 'config/data_manager_conf.xml.sample' ],
            datatypes_config_file=[ 'config/datatypes_conf.xml', 'datatypes_conf.xml', 'config/datatypes_conf.xml.sample' ],
            external_service_type_config_file=[ 'config/external_service_types_conf.xml', 'external_service_types_conf.xml', 'config/external_service_types_conf.xml.sample' ],
            job_config_file=[ 'config/job_conf.xml', 'job_conf.xml' ],
            tool_destinations_config_file=[ 'config/tool_destinations.yml', 'config/tool_destinations.yml.sample' ],
            job_metrics_config_file=[ 'config/job_metrics_conf.xml', 'job_metrics_conf.xml', 'config/job_metrics_conf.xml.sample' ],
            dependency_resolvers_config_file=[ 'config/dependency_resolvers_conf.xml', 'dependency_resolvers_conf.xml' ],
            job_resource_params_file=[ 'config/job_resource_params_conf.xml', 'job_resource_params_conf.xml' ],
            migrated_tools_config=[ 'migrated_tools_conf.xml', 'config/migrated_tools_conf.xml' ],
            object_store_config_file=[ 'config/object_store_conf.xml', 'object_store_conf.xml' ],
            openid_config_file=[ 'config/openid_conf.xml', 'openid_conf.xml', 'config/openid_conf.xml.sample' ],
            shed_data_manager_config_file=[ 'shed_data_manager_conf.xml', 'config/shed_data_manager_conf.xml' ],
            shed_tool_data_table_config=[ 'shed_tool_data_table_conf.xml', 'config/shed_tool_data_table_conf.xml' ],
            tool_sheds_config_file=[ 'config/tool_sheds_conf.xml', 'tool_sheds_conf.xml', 'config/tool_sheds_conf.xml.sample' ],
            workflow_schedulers_config_file=['config/workflow_schedulers_conf.xml', 'config/workflow_schedulers_conf.xml.sample'],
        )

        listify_defaults = dict(
            tool_data_table_config_path=[ 'config/tool_data_table_conf.xml', 'tool_data_table_conf.xml', 'config/tool_data_table_conf.xml.sample' ],
            # rationale:
            # [0]: user has explicitly created config/tool_conf.xml but did not
            #      move their existing shed_tool_conf.xml, don't use
            #      config/shed_tool_conf.xml, which is probably the empty
            #      version copied from the sample, or else their shed tools
            #      will disappear
            # [1]: user has created config/tool_conf.xml and, having passed
            #      [0], probably moved their shed_tool_conf.xml as well
            # [2]: user has done nothing, use the old files
            # [3]: fresh install
            tool_config_file=[ 'config/tool_conf.xml,shed_tool_conf.xml',
                               'config/tool_conf.xml,config/shed_tool_conf.xml',
                               'tool_conf.xml,shed_tool_conf.xml',
                               'config/tool_conf.xml.sample,config/shed_tool_conf.xml' ]
        )

        for var, defaults in defaults.items():
            if kwargs.get( var, None ) is not None:
                path = kwargs.get( var )
            else:
                for default in defaults:
                    if os.path.exists( resolve_path( default, self.root ) ):
                        path = default
                        break
                else:
                    path = defaults[-1]
            setattr( self, var, resolve_path( path, self.root ) )

        for var, defaults in listify_defaults.items():
            paths = []
            if kwargs.get( var, None ) is not None:
                paths = listify( kwargs.get( var ) )
            else:
                for default in defaults:
                    for path in listify( default ):
                        if not os.path.exists( resolve_path( path, self.root ) ):
                            break
                    else:
                        paths = listify( default )
                        break
                else:
                    paths = listify( defaults[-1] )
            setattr( self, var, [ resolve_path( x, self.root ) for x in paths ] )

        # Backwards compatibility for names used in too many places to fix
        self.datatypes_config = self.datatypes_config_file
        self.tool_configs = self.tool_config_file

    def __read_tool_job_config( self, global_conf_parser, section, key ):
        try:
            tool_runners_config = global_conf_parser.items( section )

            # Process config to group multiple configs for the same tool.
            rval = {}
            for entry in tool_runners_config:
                tool_config, val = entry
                tool = None
                runner_dict = {}
                if tool_config.find("[") != -1:
                    # Found tool with additional params; put params in dict.
                    tool, params = tool_config[:-1].split( "[" )
                    param_dict = {}
                    for param in params.split( "," ):
                        name, value = param.split( "@" )
                        param_dict[ name ] = value
                    runner_dict[ 'params' ] = param_dict
                else:
                    tool = tool_config

                # Add runner URL.
                runner_dict[ key ] = val

                # Create tool entry if necessary.
                if tool not in rval:
                    rval[ tool ] = []

                # Add entry to runners.
                rval[ tool ].append( runner_dict )

            return rval
        except configparser.NoSectionError:
            return {}

    def get( self, key, default ):
        return self.config_dict.get( key, default )

    def get_bool( self, key, default ):
        if key in self.config_dict:
            return string_as_bool( self.config_dict[key] )
        else:
            return default

    def ensure_tempdir( self ):
        self._ensure_directory( self.new_file_path )

    def _ensure_directory( self, path ):
        if path not in [ None, False ] and not os.path.isdir( path ):
            try:
                os.makedirs( path )
            except Exception as e:
                raise ConfigurationError( "Unable to create missing directory: %s\n%s" % ( path, e ) )

    def check( self ):
        paths_to_check = [ self.root, self.tool_path, self.tool_data_path, self.template_path ]
        # Check that required directories exist
        for path in paths_to_check:
            if path not in [ None, False ] and not os.path.isdir( path ):
                try:
                    os.makedirs( path )
                except Exception as e:
                    raise ConfigurationError( "Unable to create missing directory: %s\n%s" % ( path, e ) )
        # Create the directories that it makes sense to create
        if self.object_store_config_file is None:
            for path in (self.file_path, self.job_working_directory):
                self._ensure_directory( path )
        for path in (self.new_file_path, self.template_cache, self.ftp_upload_dir,
                     self.library_import_dir, self.user_library_import_dir,
                     self.nginx_upload_store, self.whoosh_index_dir,
                     self.object_store_cache_path):
            self._ensure_directory( path )
        # Check that required files exist
        tool_configs = self.tool_configs
        if self.migrated_tools_config not in tool_configs:
            tool_configs.append( self.migrated_tools_config )
        for path in tool_configs:
            if not os.path.exists( path ):
                raise ConfigurationError("Tool config file not found: %s" % path )
        for datatypes_config in listify( self.datatypes_config ):
            if not os.path.isfile( datatypes_config ):
                raise ConfigurationError("Datatypes config file not found: %s" % datatypes_config )
        # Check for deprecated options.
        for key in self.config_dict.keys():
            if key in self.deprecated_options:
                log.warning( "Config option '%s' is deprecated and will be removed in a future release.  Please consult the latest version of the sample configuration file." % key )

    def is_admin_user( self, user ):
        """
        Determine if the provided user is listed in `admin_users`.

        NOTE: This is temporary, admin users will likely be specified in the
              database in the future.
        """
        admin_users = [ x.strip() for x in self.get( "admin_users", "" ).split( "," ) ]
        return user is not None and user.email in admin_users

    def resolve_path( self, path ):
        """ Resolve a path relative to Galaxy's root.
        """
        return resolve_path( path, self.root )

    def guess_galaxy_port(self):
        # Code derived from IPython work ie.mako
        config = configparser.SafeConfigParser({'port': '8080'})
        if self.config_file:
            config.read( self.config_file )

        try:
            port = config.getint('server:%s' % self.server_name, 'port')
        except:
            # uWSGI galaxy installations don't use paster and only speak uWSGI not http
            port = None
        return port

    def _parse_allowed_origin_hostnames( self, kwargs ):
        """
        Parse a CSV list of strings/regexp of hostnames that should be allowed
        to use CORS and will be sent the Access-Control-Allow-Origin header.
        """
        allowed_origin_hostnames = listify( kwargs.get( 'allowed_origin_hostnames', None ) )
        if not allowed_origin_hostnames:
            return None

        def parse( string ):
            # a string enclosed in fwd slashes will be parsed as a regexp: e.g. /<some val>/
            if string[0] == '/' and string[-1] == '/':
                string = string[1:-1]
                return re.compile( string, flags=( re.UNICODE | re.LOCALE ) )
            return string

        return [ parse( v ) for v in allowed_origin_hostnames if v ]


def get_database_engine_options( kwargs, model_prefix='' ):
    """
    Allow options for the SQLAlchemy database engine to be passed by using
    the prefix "database_engine_option".
    """
    conversions = {
        'convert_unicode': string_as_bool,
        'pool_timeout': int,
        'echo': string_as_bool,
        'echo_pool': string_as_bool,
        'pool_recycle': int,
        'pool_size': int,
        'max_overflow': int,
        'pool_threadlocal': string_as_bool,
        'server_side_cursors': string_as_bool
    }
    prefix = "%sdatabase_engine_option_" % model_prefix
    prefix_len = len( prefix )
    rval = {}
    for key, value in kwargs.items():
        if key.startswith( prefix ):
            key = key[prefix_len:]
            if key in conversions:
                value = conversions[key](value)
            rval[ key  ] = value
    return rval


def configure_logging( config ):
    """
    Allow some basic logging configuration to be read from ini file.
    """
    # Get root logger
    root = logging.getLogger()
    # PasteScript will have already configured the logger if the
    # 'loggers' section was found in the config file, otherwise we do
    # some simple setup using the 'log_*' values from the config.
    paste_configures_logging = config.global_conf_parser.has_section( "loggers" )
    auto_configure_logging = not paste_configures_logging and string_as_bool( config.get( "auto_configure_logging", "True" ) )
    if auto_configure_logging:
        format = config.get( "log_format", "%(name)s %(levelname)s %(asctime)s %(message)s" )
        level = logging._levelNames[ config.get( "log_level", "DEBUG" ) ]
        destination = config.get( "log_destination", "stdout" )
        log.info( "Logging at '%s' level to '%s'" % ( level, destination ) )
        # Set level
        root.setLevel( level )

        disable_chatty_loggers = string_as_bool( config.get( "auto_configure_logging_disable_chatty", "True" ) )
        if disable_chatty_loggers:
            # Turn down paste httpserver logging
            if level <= logging.DEBUG:
                for chatty_logger in ["paste.httpserver.ThreadPool"]:
                    logging.getLogger( chatty_logger ).setLevel( logging.WARN )

        # Remove old handlers
        for h in root.handlers[:]:
            root.removeHandler(h)
        # Create handler
        if destination == "stdout":
            handler = logging.StreamHandler( sys.stdout )
        else:
            handler = logging.FileHandler( destination )
        # Create formatter
        formatter = logging.Formatter( format )
        # Hook everything up
        handler.setFormatter( formatter )
        root.addHandler( handler )
    # If sentry is configured, also log to it
    if config.sentry_dsn:
        from raven.handlers.logging import SentryHandler
        sentry_handler = SentryHandler( config.sentry_dsn )
        sentry_handler.setLevel( logging.WARN )
        root.addHandler( sentry_handler )


class ConfiguresGalaxyMixin:
    """ Shared code for configuring Galaxy-like app objects.
    """

    def _configure_genome_builds( self, data_table_name="__dbkeys__", load_old_style=True ):
        self.genome_builds = GenomeBuilds( self, data_table_name=data_table_name, load_old_style=load_old_style )

    def reload_toolbox(self):
        # Initialize the tools, making sure the list of tool configs includes the reserved migrated_tools_conf.xml file.

        tool_configs = self.config.tool_configs
        if self.config.migrated_tools_config not in tool_configs:
            tool_configs.append( self.config.migrated_tools_config )

        from galaxy import tools
        with self._toolbox_lock:
            old_toolbox = self.toolbox
            self.toolbox = tools.ToolBox( tool_configs, self.config.tool_path, self )
            self.reindex_tool_search()
            if old_toolbox:
                old_toolbox.shutdown()

    def _configure_toolbox( self ):
        from galaxy.managers.citations import CitationsManager
        self.citations_manager = CitationsManager( self )

        from galaxy.tools.toolbox.cache import ToolCache
        self.tool_cache = ToolCache()

        self._toolbox_lock = threading.Lock()
        self.toolbox = None
        self.reload_toolbox()

        from galaxy.tools.deps import containers
        galaxy_root_dir = os.path.abspath(self.config.root)
        file_path = os.path.abspath(getattr(self.config, "file_path"))
        app_info = containers.AppInfo(
            galaxy_root_dir=galaxy_root_dir,
            default_file_path=file_path,
            outputs_to_working_directory=self.config.outputs_to_working_directory,
            container_image_cache_path=self.config.container_image_cache_path,
            library_import_dir=self.config.library_import_dir
        )
        self.container_finder = containers.ContainerFinder(app_info)

    def reindex_tool_search( self ):
        # Call this when tools are added or removed.
        import galaxy.tools.search
        index_help = getattr( self.config, "index_tool_help", True )
        self.toolbox_search = galaxy.tools.search.ToolBoxSearch( self.toolbox, index_help )

    def _configure_tool_data_tables( self, from_shed_config ):
        from galaxy.tools.data import ToolDataTableManager

        # Initialize tool data tables using the config defined by self.config.tool_data_table_config_path.
        self.tool_data_tables = ToolDataTableManager( tool_data_path=self.config.tool_data_path,
                                                      config_filename=self.config.tool_data_table_config_path )
        # Load additional entries defined by self.config.shed_tool_data_table_config into tool data tables.
        self.tool_data_tables.load_from_config_file( config_filename=self.config.shed_tool_data_table_config,
                                                     tool_data_path=self.tool_data_tables.tool_data_path,
                                                     from_shed_config=from_shed_config )

    def _configure_datatypes_registry( self, installed_repository_manager=None ):
        from galaxy.datatypes import registry
        # Create an empty datatypes registry.
        self.datatypes_registry = registry.Registry()
        if installed_repository_manager:
            # Load proprietary datatypes defined in datatypes_conf.xml files in all installed tool shed repositories.  We
            # load proprietary datatypes before datatypes in the distribution because Galaxy's default sniffers include some
            # generic sniffers (eg text,xml) which catch anything, so it's impossible for proprietary sniffers to be used.
            # However, if there is a conflict (2 datatypes with the same extension) between a proprietary datatype and a datatype
            # in the Galaxy distribution, the datatype in the Galaxy distribution will take precedence.  If there is a conflict
            # between 2 proprietary datatypes, the datatype from the repository that was installed earliest will take precedence.
            installed_repository_manager.load_proprietary_datatypes()
        # Load the data types in the Galaxy distribution, which are defined in self.config.datatypes_config.
        datatypes_configs = self.config.datatypes_config
        for datatypes_config in listify( datatypes_configs ):
            # Setting override=False would make earlier files would take
            # precedence - but then they wouldn't override tool shed
            # datatypes.
            self.datatypes_registry.load_datatypes( self.config.root, datatypes_config, override=True )

    def _configure_object_store( self, **kwds ):
        from galaxy.objectstore import build_object_store_from_config
        self.object_store = build_object_store_from_config( self.config, **kwds )

    def _configure_security( self ):
        from galaxy.web import security
        self.security = security.SecurityHelper( id_secret=self.config.id_secret )

    def _configure_tool_shed_registry( self ):
        import tool_shed.tool_shed_registry

        # Set up the tool sheds registry
        if os.path.isfile( self.config.tool_sheds_config_file ):
            self.tool_shed_registry = tool_shed.tool_shed_registry.Registry( self.config.root, self.config.tool_sheds_config_file )
        else:
            self.tool_shed_registry = None

    def _configure_models( self, check_migrate_databases=False, check_migrate_tools=False, config_file=None ):
        """
        Preconditions: object_store must be set on self.
        """
        if self.config.database_connection:
            db_url = self.config.database_connection
        else:
            db_url = "sqlite:///%s?isolation_level=IMMEDIATE" % self.config.database
        install_db_url = self.config.install_database_connection
        # TODO: Consider more aggressive check here that this is not the same
        # database file under the hood.
        combined_install_database = not( install_db_url and install_db_url != db_url )
        install_db_url = install_db_url or db_url

        if check_migrate_databases:
            # Initialize database / check for appropriate schema version.  # If this
            # is a new installation, we'll restrict the tool migration messaging.
            from galaxy.model.migrate.check import create_or_verify_database
            create_or_verify_database( db_url, config_file, self.config.database_engine_options, app=self )
            if not combined_install_database:
                from galaxy.model.tool_shed_install.migrate.check import create_or_verify_database as tsi_create_or_verify_database
                tsi_create_or_verify_database( install_db_url, self.config.install_database_engine_options, app=self )

        if check_migrate_tools:
            # Alert the Galaxy admin to tools that have been moved from the distribution to the tool shed.
            from tool_shed.galaxy_install.migrate.check import verify_tools
            if combined_install_database:
                install_database_options = self.config.database_engine_options
            else:
                install_database_options = self.config.install_database_engine_options
            verify_tools( self, install_db_url, config_file, install_database_options )

        from galaxy.model import mapping
        self.model = mapping.init( self.config.file_path,
                                   db_url,
                                   self.config.database_engine_options,
                                   map_install_models=combined_install_database,
                                   database_query_profiling_proxy=self.config.database_query_profiling_proxy,
                                   object_store=self.object_store,
                                   trace_logger=getattr(self, "trace_logger", None),
                                   use_pbkdf2=self.config.get_bool( 'use_pbkdf2', True ) )

        if combined_install_database:
            log.info("Install database targetting Galaxy's database configuration.")
            self.install_model = self.model
        else:
            from galaxy.model.tool_shed_install import mapping as install_mapping
            install_db_url = self.config.install_database_connection
            log.info("Install database using its own connection %s" % install_db_url)
            install_db_engine_options = self.config.install_database_engine_options
            self.install_model = install_mapping.init( install_db_url,
                                                       install_db_engine_options )

    def _configure_signal_handlers( self, handlers ):
        for sig, handler in handlers.items():
            signal.signal( sig, handler )<|MERGE_RESOLUTION|>--- conflicted
+++ resolved
@@ -28,21 +28,6 @@
 
 log = logging.getLogger( __name__ )
 
-<<<<<<< HEAD
-# The uwsgi module is automatically injected by the parent uwsgi
-# process and only exists that way.  If anything works, this is a
-# uwsgi-managed process.
-process_is_uwsgi = False
-try:
-    import uwsgi
-    if hasattr( uwsgi, "numproc" ):
-        process_is_uwsgi = True
-except ImportError:
-    # This is not a uwsgi process, or something went horribly wrong.
-    pass
-
-=======
->>>>>>> f1f20d9e
 
 def resolve_path( path, root ):
     """If 'path' is relative make absolute by prepending 'root'"""
