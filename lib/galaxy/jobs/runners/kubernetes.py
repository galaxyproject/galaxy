--- conflicted
+++ resolved
@@ -51,9 +51,6 @@
             k8s_persistent_volume_claim_name=dict(map=str),
             k8s_persistent_volume_claim_mount_path=dict(map=str),
             k8s_namespace=dict(map=str, default="default"),
-<<<<<<< HEAD
-            k8s_pod_retrials=dict(map=int, valid=lambda x: int(x) > 0, default=3))
-=======
             k8s_galaxy_instance_id=dict(map=str),
             k8s_timeout_seconds_job_deletion=dict(map=int, valid=lambda x: int > 0, default=30),
             k8s_job_api_version=dict(map=str, default="batch/v1"),
@@ -64,8 +61,7 @@
             k8s_default_requests_memory=dict(map=str, default=None),
             k8s_default_limits_cpu=dict(map=str, default=None),
             k8s_default_limits_memory=dict(map=str, default=None),
-            k8s_pod_retrials=dict(map=int, valid=lambda x: int > 0, default=3))
->>>>>>> ed282c28
+            k8s_pod_retrials=dict(map=int, valid=lambda x: int(x) > 0, default=3))
 
         if 'runner_param_specs' not in kwargs:
             kwargs['runner_param_specs'] = dict()
