--- conflicted
+++ resolved
@@ -283,23 +283,14 @@
     def recover(self, job, job_wrapper):
         raise NotImplementedError()
 
-<<<<<<< HEAD
     def build_command_line(
         self,
         job_wrapper,
         include_metadata=False,
         include_work_dir_outputs=True,
         modify_command_for_container=True,
+        stream_stdout_stderr=False,
     ):
-=======
-    def build_command_line(self,
-                           job_wrapper,
-                           include_metadata=False,
-                           include_work_dir_outputs=True,
-                           modify_command_for_container=True,
-                           stream_stdout_stderr=False,
-                           ):
->>>>>>> 055a6428
         container = self._find_container(job_wrapper)
         if not container and job_wrapper.requires_containerization:
             raise Exception("Failed to find a container when required, contact Galaxy admin.")
