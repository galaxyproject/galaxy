--- conflicted
+++ resolved
@@ -295,11 +295,7 @@
         if re.match(r"(?!-)[a-z\d-]{1,20}(?<!-)$", raw_value):
             return raw_value
         else:
-<<<<<<< HEAD
-            log.error("INSTANCE_ID_INVALID_MESSAGE", raw_value)
-=======
             log.error(INSTANCE_ID_INVALID_MESSAGE, raw_value)
->>>>>>> 043667e1
     return None
 
 
