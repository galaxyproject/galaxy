"""
Support for running a tool in Galaxy via an internal job management system
"""
from abc import ABCMeta
from abc import abstractmethod

import time
import copy
import datetime
import galaxy
import logging
import os
import pwd
import random
import shutil
import subprocess
import sys
import traceback
from galaxy import model, util
from galaxy.datatypes import metadata
from galaxy.exceptions import ObjectInvalid, ObjectNotFound
from galaxy.jobs.actions.post import ActionBox
from galaxy.jobs.mapper import JobRunnerMapper
from galaxy.jobs.runners import BaseJobRunner, JobState
from galaxy.util.bunch import Bunch
from galaxy.util.expressions import ExpressionContext
from galaxy.util.json import loads
from galaxy.util import unicodify

from .output_checker import check_output
from .datasets import TaskPathRewriter
from .datasets import OutputsToWorkingDirectoryPathRewriter
from .datasets import NullDatasetPathRewriter
from .datasets import DatasetPath

log = logging.getLogger( __name__ )

DATABASE_MAX_STRING_SIZE = util.DATABASE_MAX_STRING_SIZE
DATABASE_MAX_STRING_SIZE_PRETTY = util.DATABASE_MAX_STRING_SIZE_PRETTY

# This file, if created in the job's working directory, will be used for
# setting advanced metadata properties on the job and its associated outputs.
# This interface is currently experimental, is only used by the upload tool,
# and should eventually become API'd
TOOL_PROVIDED_JOB_METADATA_FILE = 'galaxy.json'


class JobDestination( Bunch ):
    """
    Provides details about where a job runs
    """
    def __init__(self, **kwds):
        self['id'] = None
        self['url'] = None
        self['tags'] = None
        self['runner'] = None
        self['legacy'] = False
        self['converted'] = False
        self['env'] = []
        self['resubmit'] = []
        # dict is appropriate (rather than a bunch) since keys may not be valid as attributes
        self['params'] = dict()

        # Use the values persisted in an existing job
        if 'from_job' in kwds and kwds['from_job'].destination_id is not None:
            self['id'] = kwds['from_job'].destination_id
            self['params'] = kwds['from_job'].destination_params

        super(JobDestination, self).__init__(**kwds)

        # Store tags as a list
        if self.tags is not None:
            self['tags'] = [ x.strip() for x in self.tags.split(',') ]


class JobToolConfiguration( Bunch ):
    """
    Provides details on what handler and destination a tool should use

    A JobToolConfiguration will have the required attribute 'id' and optional
    attributes 'handler', 'destination', and 'params'
    """
    def __init__(self, **kwds):
        self['handler'] = None
        self['destination'] = None
        self['params'] = dict()
        super(JobToolConfiguration, self).__init__(**kwds)

    def get_resource_group( self ):
        return self.get( "resources", None )


def config_exception(e, file):
    abs_path = os.path.abspath(file)
    message = 'Problem parsing the XML in file %s, ' % abs_path
    message += 'please correct the indicated portion of the file and restart Galaxy.'
    message += str(e)
    log.exception(message)
    return Exception(message)


class JobConfiguration( object ):
    """A parser and interface to advanced job management features.

    These features are configured in the job configuration, by default, ``job_conf.xml``
    """
    DEFAULT_NWORKERS = 4

    def __init__(self, app):
        """Parse the job configuration XML.
        """
        self.app = app
        self.runner_plugins = []
        self.dynamic_params = None
        self.handlers = {}
        self.handler_runner_plugins = {}
        self.default_handler_id = None
        self.destinations = {}
        self.destination_tags = {}
        self.default_destination_id = None
        self.tools = {}
        self.resource_groups = {}
        self.default_resource_group = None
        self.resource_parameters = {}
        self.limits = Bunch()

        self.__parse_resource_parameters()
        # Initialize the config
        job_config_file = self.app.config.job_config_file
        try:
            tree = util.parse_xml(job_config_file)
            self.__parse_job_conf_xml(tree)
        except IOError:
            log.warning( 'Job configuration "%s" does not exist, using legacy'
                         ' job configuration from Galaxy config file "%s" instead'
                         % ( self.app.config.job_config_file, self.app.config.config_file ) )
            self.__parse_job_conf_legacy()
        except Exception as e:
            raise config_exception(e, job_config_file)

    def __parse_job_conf_xml(self, tree):
        """Loads the new-style job configuration from options in the job config file (by default, job_conf.xml).

        :param tree: Object representing the root ``<job_conf>`` object in the job config file.
        :type tree: ``xml.etree.ElementTree.Element``
        """
        root = tree.getroot()
        log.debug('Loading job configuration from %s' % self.app.config.job_config_file)

        # Parse job plugins
        plugins = root.find('plugins')
        if plugins is not None:
            for plugin in self.__findall_with_required(plugins, 'plugin', ('id', 'type', 'load')):
                if plugin.get('type') == 'runner':
                    workers = plugin.get('workers', plugins.get('workers', JobConfiguration.DEFAULT_NWORKERS))
                    runner_kwds = self.__get_params(plugin)
                    runner_info = dict(id=plugin.get('id'),
                                       load=plugin.get('load'),
                                       workers=int(workers),
                                       kwds=runner_kwds)
                    self.runner_plugins.append(runner_info)
                else:
                    log.error('Unknown plugin type: %s' % plugin.get('type'))
            for plugin in self.__findall_with_required(plugins, 'plugin', ('id', 'type')):
                if plugin.get('id') == 'dynamic' and plugin.get('type') == 'runner':
                    self.dynamic_params = self.__get_params(plugin)

        # Load tasks if configured
        if self.app.config.use_tasked_jobs:
            self.runner_plugins.append(dict(id='tasks', load='tasks', workers=self.app.config.local_task_queue_workers))

        # Parse handlers
        handlers = root.find('handlers')
        if handlers is not None:
            for handler in self.__findall_with_required(handlers, 'handler'):
                id = handler.get('id')
                if id in self.handlers:
                    log.error("Handler '%s' overlaps handler with the same name, ignoring" % id)
                else:
                    log.debug("Read definition for handler '%s'" % id)
                    self.handlers[id] = (id,)
                    for plugin in handler.findall('plugin'):
                        if id not in self.handler_runner_plugins:
                            self.handler_runner_plugins[id] = []
                        self.handler_runner_plugins[id].append( plugin.get('id') )
                    if handler.get('tags', None) is not None:
                        for tag in [ x.strip() for x in handler.get('tags').split(',') ]:
                            if tag in self.handlers:
                                self.handlers[tag].append(id)
                            else:
                                self.handlers[tag] = [id]

        # Determine the default handler(s)
        self.default_handler_id = self.__get_default(handlers, self.handlers.keys())

        # Parse destinations
        destinations = root.find('destinations')
        job_metrics = self.app.job_metrics
        for destination in self.__findall_with_required(destinations, 'destination', ('id', 'runner')):
            id = destination.get('id')
            destination_metrics = destination.get( "metrics", None )
            if destination_metrics:
                if not util.asbool( destination_metrics ):
                    # disable
                    job_metrics.set_destination_instrumenter( id, None )
                else:
                    metrics_conf_path = self.app.config.resolve_path( destination_metrics )
                    job_metrics.set_destination_conf_file( id, metrics_conf_path )
            else:
                metrics_elements = self.__findall_with_required( destination, 'job_metrics', () )
                if metrics_elements:
                    job_metrics.set_destination_conf_element( id, metrics_elements[ 0 ] )
            job_destination = JobDestination(**dict(destination.items()))
            job_destination['params'] = self.__get_params(destination)
            job_destination['env'] = self.__get_envs(destination)
            job_destination['resubmit'] = self.__get_resubmits(destination)
            self.destinations[id] = (job_destination,)
            if job_destination.tags is not None:
                for tag in job_destination.tags:
                    if tag not in self.destinations:
                        self.destinations[tag] = []
                    self.destinations[tag].append(job_destination)

        # Determine the default destination
        self.default_destination_id = self.__get_default(destinations, self.destinations.keys())

        # Parse resources...
        resources = root.find('resources')
        if resources is not None:
            self.default_resource_group = resources.get( "default", None )
            for group in self.__findall_with_required(resources, 'group'):
                id = group.get('id')
                fields_str = group.get('fields', None) or group.text or ''
                fields = [ f for f in fields_str.split(",") if f ]
                self.resource_groups[ id ] = fields

        # Parse tool mappings
        tools = root.find('tools')
        if tools is not None:
            for tool in self.__findall_with_required(tools, 'tool'):
                # There can be multiple definitions with identical ids, but different params
                id = tool.get('id').lower().rstrip('/')
                if id not in self.tools:
                    self.tools[id] = list()
                self.tools[id].append(JobToolConfiguration(**dict(tool.items())))
                self.tools[id][-1]['params'] = self.__get_params(tool)

        types = dict(registered_user_concurrent_jobs=int,
                     anonymous_user_concurrent_jobs=int,
                     walltime=str,
                     output_size=util.size_to_bytes)

        self.limits = Bunch(registered_user_concurrent_jobs=None,
                            anonymous_user_concurrent_jobs=None,
                            walltime=None,
                            walltime_delta=None,
                            output_size=None,
                            destination_user_concurrent_jobs={},
                            destination_total_concurrent_jobs={})

        # Parse job limits
        limits = root.find('limits')
        if limits is not None:
            for limit in self.__findall_with_required(limits, 'limit', ('type',)):
                type = limit.get('type')
                # concurrent_jobs renamed to destination_user_concurrent_jobs in job_conf.xml
                if type in ( 'destination_user_concurrent_jobs', 'concurrent_jobs', 'destination_total_concurrent_jobs' ):
                    id = limit.get('tag', None) or limit.get('id')
                    if type == 'destination_total_concurrent_jobs':
                        self.limits.destination_total_concurrent_jobs[id] = int(limit.text)
                    else:
                        self.limits.destination_user_concurrent_jobs[id] = int(limit.text)
                elif limit.text:
                    self.limits.__dict__[type] = types.get(type, str)(limit.text)

        if self.limits.walltime is not None:
            h, m, s = [ int( v ) for v in self.limits.walltime.split( ':' ) ]
            self.limits.walltime_delta = datetime.timedelta( 0, s, 0, 0, m, h )

        log.debug('Done loading job configuration')

    def __parse_job_conf_legacy(self):
        """Loads the old-style job configuration from options in the galaxy config file (by default, config/galaxy.ini).
        """
        log.debug('Loading job configuration from %s' % self.app.config.config_file)

        # Always load local and lwr
        self.runner_plugins = [dict(id='local', load='local', workers=self.app.config.local_job_queue_workers),
                               dict(id='lwr', load='lwr', workers=self.app.config.cluster_job_queue_workers)]
        # Load tasks if configured
        if self.app.config.use_tasked_jobs:
            self.runner_plugins.append(dict(id='tasks', load='tasks', workers=self.app.config.local_task_queue_workers))
        for runner in self.app.config.start_job_runners:
            self.runner_plugins.append(dict(id=runner, load=runner, workers=self.app.config.cluster_job_queue_workers))

        # Set the handlers
        for id in self.app.config.job_handlers:
            self.handlers[id] = (id,)

        self.handlers['default_job_handlers'] = self.app.config.default_job_handlers
        self.default_handler_id = 'default_job_handlers'

        # Set tool handler configs
        for id, tool_handlers in self.app.config.tool_handlers.items():
            self.tools[id] = list()
            for handler_config in tool_handlers:
                # rename the 'name' key to 'handler'
                handler_config['handler'] = handler_config.pop('name')
                self.tools[id].append(JobToolConfiguration(**handler_config))

        # Set tool runner configs
        for id, tool_runners in self.app.config.tool_runners.items():
            # Might have been created in the handler parsing above
            if id not in self.tools:
                self.tools[id] = list()
            for runner_config in tool_runners:
                url = runner_config['url']
                if url not in self.destinations:
                    # Create a new "legacy" JobDestination - it will have its URL converted to a destination params once the appropriate plugin has loaded
                    self.destinations[url] = (JobDestination(id=url, runner=url.split(':', 1)[0], url=url, legacy=True, converted=False),)
                for tool_conf in self.tools[id]:
                    if tool_conf.params == runner_config.get('params', {}):
                        tool_conf['destination'] = url
                        break
                else:
                    # There was not an existing config (from the handlers section) with the same params
                    # rename the 'url' key to 'destination'
                    runner_config['destination'] = runner_config.pop('url')
                    self.tools[id].append(JobToolConfiguration(**runner_config))

        self.destinations[self.app.config.default_cluster_job_runner] = (JobDestination(id=self.app.config.default_cluster_job_runner,
                                                                                        runner=self.app.config.default_cluster_job_runner.split(':', 1)[0],
                                                                                        url=self.app.config.default_cluster_job_runner,
                                                                                        legacy=True,
                                                                                        converted=False),)
        self.default_destination_id = self.app.config.default_cluster_job_runner

        # Set the job limits
        self.limits = Bunch(registered_user_concurrent_jobs=self.app.config.registered_user_job_limit,
                            anonymous_user_concurrent_jobs=self.app.config.anonymous_user_job_limit,
                            walltime=self.app.config.job_walltime,
                            walltime_delta=self.app.config.job_walltime_delta,
                            output_size=self.app.config.output_size_limit,
                            destination_user_concurrent_jobs={},
                            destination_total_concurrent_jobs={})

        log.debug('Done loading job configuration')

    def get_tool_resource_parameters( self, tool_id ):
        """ Given a tool id, return XML elements describing parameters to
        insert into job resources.

        :tool id: A tool ID (a string)

        :returns: List of parameter elements.
        """
        fields = []

        if not tool_id:
            return fields

        # TODO: Only works with exact matches, should handle different kinds of ids
        # the way destination lookup does.
        resource_group = None
        if tool_id in self.tools:
            resource_group = self.tools[ tool_id ][ 0 ].get_resource_group()
        resource_group = resource_group or self.default_resource_group

        if resource_group and resource_group in self.resource_groups:
            fields_names = self.resource_groups[ resource_group ]
            fields = [ self.resource_parameters[ n ] for n in fields_names ]

        return fields

    def __parse_resource_parameters( self ):
        if not os.path.exists( self.app.config.job_resource_params_file ):
            return

        resource_param_file = self.app.config.job_resource_params_file
        try:
            resource_definitions = util.parse_xml( resource_param_file )
        except Exception as e:
            raise config_exception(e, resource_param_file)

        resource_definitions_root = resource_definitions.getroot()
        # TODO: Also handling conditionals would be awesome!
        for parameter_elem in resource_definitions_root.findall( "param" ):
            name = parameter_elem.get( "name" )
            # Considered prepending __job_resource_param__ here and then
            # stripping it off when making it available to dynamic job
            # destination. Not needed because resource parameters are wrapped
            # in a conditional.
            # # expanded_name = "__job_resource_param__%s" % name
            # # parameter_elem.set( "name", expanded_name )
            self.resource_parameters[ name ] = parameter_elem

    def __get_default(self, parent, names):
        """
        Returns the default attribute set in a parent tag like <handlers> or
        <destinations>, or return the ID of the child, if there is no explicit
        default and only one child.

        :param parent: Object representing a tag that may or may not have a 'default' attribute.
        :type parent: ``xml.etree.ElementTree.Element``
        :param names: The list of destination or handler IDs or tags that were loaded.
        :type names: list of str

        :returns: str -- id or tag representing the default.
        """
        rval = parent.get('default')
        if rval is not None:
            # If the parent element has a 'default' attribute, use the id or tag in that attribute
            if rval not in names:
                raise Exception("<%s> default attribute '%s' does not match a defined id or tag in a child element" % (parent.tag, rval))
            log.debug("<%s> default set to child with id or tag '%s'" % (parent.tag, rval))
        elif len(names) == 1:
            log.info("Setting <%s> default to child with id '%s'" % (parent.tag, names[0]))
            rval = names[0]
        else:
            raise Exception("No <%s> default specified, please specify a valid id or tag with the 'default' attribute" % parent.tag)
        return rval

    def __findall_with_required(self, parent, match, attribs=None):
        """Like ``xml.etree.ElementTree.Element.findall()``, except only returns children that have the specified attribs.

        :param parent: Parent element in which to find.
        :type parent: ``xml.etree.ElementTree.Element``
        :param match: Name of child elements to find.
        :type match: str
        :param attribs: List of required attributes in children elements.
        :type attribs: list of str

        :returns: list of ``xml.etree.ElementTree.Element``
        """
        rval = []
        if attribs is None:
            attribs = ('id',)
        for elem in parent.findall(match):
            for attrib in attribs:
                if attrib not in elem.attrib:
                    log.warning("required '%s' attribute is missing from <%s> element" % (attrib, match))
                    break
            else:
                rval.append(elem)
        return rval

    def __get_params(self, parent):
        """Parses any child <param> tags in to a dictionary suitable for persistence.

        :param parent: Parent element in which to find child <param> tags.
        :type parent: ``xml.etree.ElementTree.Element``

        :returns: dict
        """
        rval = {}
        for param in parent.findall('param'):
            key = param.get('id')
            param_value = param.text
            if 'from_environ' in param.attrib:
                environ_var = param.attrib['from_environ']
                param_value = os.environ.get(environ_var, param_value)
            elif 'from_config' in param.attrib:
                config_val = param.attrib['from_config']
                param_value = self.app.config.config_dict.get(config_val, param_value)
            rval[key] = param_value
        return rval

    def __get_envs(self, parent):
        """Parses any child <env> tags in to a dictionary suitable for persistence.

        :param parent: Parent element in which to find child <env> tags.
        :type parent: ``xml.etree.ElementTree.Element``

        :returns: dict
        """
        rval = []
        for param in parent.findall('env'):
            rval.append( dict(
                name=param.get('id'),
                file=param.get('file'),
                execute=param.get('exec'),
                value=param.text,
                raw=util.asbool(param.get('raw', 'false'))
            ) )
        return rval

    def __get_resubmits(self, parent):
        """Parses any child <resubmit> tags in to a dictionary suitable for persistence.

        :param parent: Parent element in which to find child <resubmit> tags.
        :type parent: ``xml.etree.ElementTree.Element``

        :returns: dict
        """
        rval = []
        for resubmit in parent.findall('resubmit'):
            rval.append( dict(
                condition=resubmit.get('condition'),
                destination=resubmit.get('destination'),
                handler=resubmit.get('handler')
            ) )
        return rval

    @property
    def default_job_tool_configuration(self):
        """
        The default JobToolConfiguration, used if a tool does not have an
        explicit defintion in the configuration.  It consists of a reference to
        the default handler and default destination.

        :returns: JobToolConfiguration -- a representation of a <tool> element that uses the default handler and destination
        """
        return JobToolConfiguration(id='default', handler=self.default_handler_id, destination=self.default_destination_id)

    # Called upon instantiation of a Tool object
    def get_job_tool_configurations(self, ids):
        """
        Get all configured JobToolConfigurations for a tool ID, or, if given
        a list of IDs, the JobToolConfigurations for the first id in ``ids``
        matching a tool definition.

        .. note::

            You should not mix tool shed tool IDs, versionless tool shed IDs, and tool config tool IDs that refer to the same tool.

        :param ids: Tool ID or IDs to fetch the JobToolConfiguration of.
        :type ids: list or str.
        :returns: list -- JobToolConfiguration Bunches representing <tool> elements matching the specified ID(s).

        Example tool ID strings include:

        * Full tool shed id: ``toolshed.example.org/repos/nate/filter_tool_repo/filter_tool/1.0.0``
        * Tool shed id less version: ``toolshed.example.org/repos/nate/filter_tool_repo/filter_tool``
        * Tool config tool id: ``filter_tool``
        """
        rval = []
        # listify if ids is a single (string) id
        ids = util.listify(ids)
        for id in ids:
            if id in self.tools:
                # If a tool has definitions that include job params but not a
                # definition for jobs without params, include the default
                # config
                for job_tool_configuration in self.tools[id]:
                    if not job_tool_configuration.params:
                        break
                else:
                    rval.append(self.default_job_tool_configuration)
                rval.extend(self.tools[id])
                break
        else:
            rval.append(self.default_job_tool_configuration)
        return rval

    def __get_single_item(self, collection):
        """Given a collection of handlers or destinations, return one item from the collection at random.
        """
        # Done like this to avoid random under the assumption it's faster to avoid it
        if len(collection) == 1:
            return collection[0]
        else:
            return random.choice(collection)

    # This is called by Tool.get_job_handler()
    def get_handler(self, id_or_tag):
        """Given a handler ID or tag, return the provided ID or an ID matching the provided tag

        :param id_or_tag: A handler ID or tag.
        :type id_or_tag: str

        :returns: str -- A valid job handler ID.
        """
        if id_or_tag is None:
            id_or_tag = self.default_handler_id
        return self.__get_single_item(self.handlers[id_or_tag])

    def get_destination(self, id_or_tag):
        """Given a destination ID or tag, return the JobDestination matching the provided ID or tag

        :param id_or_tag: A destination ID or tag.
        :type id_or_tag: str

        :returns: JobDestination -- A valid destination

        Destinations are deepcopied as they are expected to be passed in to job
        runners, which will modify them for persisting params set at runtime.
        """
        if id_or_tag is None:
            id_or_tag = self.default_destination_id
        return copy.deepcopy(self.__get_single_item(self.destinations[id_or_tag]))

    def get_destinations(self, id_or_tag):
        """Given a destination ID or tag, return all JobDestinations matching the provided ID or tag

        :param id_or_tag: A destination ID or tag.
        :type id_or_tag: str

        :returns: list or tuple of JobDestinations

        Destinations are not deepcopied, so they should not be passed to
        anything which might modify them.
        """
        return self.destinations.get(id_or_tag, None)

    def get_job_runner_plugins(self, handler_id):
        """Load all configured job runner plugins

        :returns: list of job runner plugins
        """
        rval = {}
        if handler_id in self.handler_runner_plugins:
            plugins_to_load = [ rp for rp in self.runner_plugins if rp['id'] in self.handler_runner_plugins[handler_id] ]
            log.info( "Handler '%s' will load specified runner plugins: %s", handler_id, ', '.join( [ rp['id'] for rp in plugins_to_load ] ) )
        else:
            plugins_to_load = self.runner_plugins
            log.info( "Handler '%s' will load all configured runner plugins", handler_id )
        for runner in plugins_to_load:
            class_names = []
            module = None
            id = runner['id']
            load = runner['load']
            if ':' in load:
                # Name to load was specified as '<module>:<class>'
                module_name, class_name = load.rsplit(':', 1)
                class_names = [ class_name ]
                module = __import__( module_name )
            else:
                # Name to load was specified as '<module>'
                if '.' not in load:
                    # For legacy reasons, try from galaxy.jobs.runners first if there's no '.' in the name
                    module_name = 'galaxy.jobs.runners.' + load
                    try:
                        module = __import__( module_name )
                    except ImportError:
                        # No such module, we'll retry without prepending galaxy.jobs.runners.
                        # All other exceptions (e.g. something wrong with the module code) will raise
                        pass
                if module is None:
                    # If the name included a '.' or loading from the static runners path failed, try the original name
                    module = __import__( load )
                    module_name = load
            if module is None:
                # Module couldn't be loaded, error should have already been displayed
                continue
            for comp in module_name.split( "." )[1:]:
                module = getattr( module, comp )
            if not class_names:
                # If there's not a ':', we check <module>.__all__ for class names
                try:
                    assert module.__all__
                    class_names = module.__all__
                except AssertionError:
                    log.error( 'Runner "%s" does not contain a list of exported classes in __all__' % load )
                    continue
            for class_name in class_names:
                runner_class = getattr( module, class_name )
                try:
                    assert issubclass(runner_class, BaseJobRunner)
                except TypeError:
                    log.warning("A non-class name was found in __all__, ignoring: %s" % id)
                    continue
                except AssertionError:
                    log.warning("Job runner classes must be subclassed from BaseJobRunner, %s has bases: %s" % (id, runner_class.__bases__))
                    continue
                try:
                    rval[id] = runner_class( self.app, runner[ 'workers' ], **runner.get( 'kwds', {} ) )
                except TypeError:
                    log.exception( "Job runner '%s:%s' has not been converted to a new-style runner or encountered TypeError on load"
                                   % ( module_name, class_name ) )
                    rval[id] = runner_class( self.app )
                log.debug( "Loaded job runner '%s:%s' as '%s'" % ( module_name, class_name, id ) )
        return rval

    def is_id(self, collection):
        """Given a collection of handlers or destinations, indicate whether the collection represents a tag or a real ID

        :param collection: A representation of a destination or handler
        :type collection: tuple or list

        :returns: bool
        """
        return type(collection) == tuple

    def is_tag(self, collection):
        """Given a collection of handlers or destinations, indicate whether the collection represents a tag or a real ID

        :param collection: A representation of a destination or handler
        :type collection: tuple or list

        :returns: bool
        """
        return type(collection) == list

    def is_handler(self, server_name):
        """Given a server name, indicate whether the server is a job handler

        :param server_name: The name to check
        :type server_name: str

        :return: bool
        """
        for collection in self.handlers.values():
            if server_name in collection:
                return True
        return False

    def convert_legacy_destinations(self, job_runners):
        """Converts legacy (from a URL) destinations to contain the appropriate runner params defined in the URL.

        :param job_runners: All loaded job runner plugins.
        :type job_runners: list of job runner plugins
        """
        for id, destination in [ ( id, destinations[0] ) for id, destinations in self.destinations.items() if self.is_id(destinations) ]:
            # Only need to deal with real destinations, not members of tags
            if destination.legacy and not destination.converted:
                if destination.runner in job_runners:
                    destination.params = job_runners[destination.runner].url_to_destination(destination.url).params
                    destination.converted = True
                    if destination.params:
                        log.debug("Legacy destination with id '%s', url '%s' converted, got params:" % (id, destination.url))
                        for k, v in destination.params.items():
                            log.debug("    %s: %s" % (k, v))
                    else:
                        log.debug("Legacy destination with id '%s', url '%s' converted, got params:" % (id, destination.url))
                else:
                    log.warning("Legacy destination with id '%s' could not be converted: Unknown runner plugin: %s" % (id, destination.runner))


class JobWrapper( object ):
    """
    Wraps a 'model.Job' with convenience methods for running processes and
    state management.
    """
    def __init__( self, job, queue, use_persisted_destination=False ):
        self.job_id = job.id
        self.session_id = job.session_id
        self.user_id = job.user_id
        self.tool = queue.app.toolbox.get_tool( job.tool_id, job.tool_version, exact=True )
        self.queue = queue
        self.app = queue.app
        self.sa_session = self.app.model.context
        self.extra_filenames = []
        self.command_line = None
        # Tool versioning variables
        self.write_version_cmd = None
        self.version_string = ""
        self.galaxy_lib_dir = None
        # With job outputs in the working directory, we need the working
        # directory to be set before prepare is run, or else premature deletion
        # and job recovery fail.
        # Create the working dir if necessary
        try:
            self.app.object_store.create(job, base_dir='job_work', dir_only=True, extra_dir=str(self.job_id))
            self.working_directory = self.app.object_store.get_filename(job, base_dir='job_work', dir_only=True, extra_dir=str(self.job_id))
            log.debug('(%s) Working directory for job is: %s' % (self.job_id, self.working_directory))
        except ObjectInvalid:
            raise Exception('Unable to create job working directory, job failure')
        self.dataset_path_rewriter = self._job_dataset_path_rewriter( self.working_directory )
        self.output_paths = None
        self.output_hdas_and_paths = None
        self.tool_provided_job_metadata = None
        # Wrapper holding the info required to restore and clean up from files used for setting metadata externally
        self.external_output_metadata = metadata.JobExternalOutputMetadataWrapper( job )
        self.job_runner_mapper = JobRunnerMapper( self, queue.dispatcher.url_to_destination, self.app.job_config )
        self.params = None
        if job.params:
            self.params = loads( job.params )
        if use_persisted_destination:
            self.job_runner_mapper.cached_job_destination = JobDestination( from_job=job )

        self.__user_system_pwent = None
        self.__galaxy_system_pwent = None

    def _job_dataset_path_rewriter( self, working_directory ):
        if self.app.config.outputs_to_working_directory:
            dataset_path_rewriter = OutputsToWorkingDirectoryPathRewriter( working_directory )
        else:
            dataset_path_rewriter = NullDatasetPathRewriter( )
        return dataset_path_rewriter

    def can_split( self ):
        # Should the job handler split this job up?
        return self.app.config.use_tasked_jobs and self.tool.parallelism

    def get_job_runner_url( self ):
        log.warning('(%s) Job runner URLs are deprecated, use destinations instead.' % self.job_id)
        return self.job_destination.url

    def get_parallelism(self):
        return self.tool.parallelism

    @property
    def commands_in_new_shell(self):
        return self.app.config.commands_in_new_shell

    # legacy naming
    get_job_runner = get_job_runner_url

    @property
    def job_destination(self):
        """Return the JobDestination that this job will use to run.  This will
        either be a configured destination, a randomly selected destination if
        the configured destination was a tag, or a dynamically generated
        destination from the dynamic runner.

        Calling this method for the first time causes the dynamic runner to do
        its calculation, if any.

        :returns: ``JobDestination``
        """
        return self.job_runner_mapper.get_job_destination(self.params)

    def get_job( self ):
        return self.sa_session.query( model.Job ).get( self.job_id )

    def get_id_tag(self):
        # For compatability with drmaa, which uses job_id right now, and TaskWrapper
        return self.get_job().get_id_tag()

    def get_param_dict( self ):
        """
        Restore the dictionary of parameters from the database.
        """
        job = self.get_job()
        param_dict = dict( [ ( p.name, p.value ) for p in job.parameters ] )
        param_dict = self.tool.params_from_strings( param_dict, self.app )
        return param_dict

    def get_version_string_path( self ):
        return os.path.abspath(os.path.join(self.app.config.new_file_path, "GALAXY_VERSION_STRING_%s" % self.job_id))

    def prepare( self, compute_environment=None, append_to_command=None ):
        """
        Prepare the job to run by creating the working directory and the
        config files.
        """
        self.sa_session.expunge_all()  # this prevents the metadata reverting that has been seen in conjunction with the PBS job runner

        if not os.path.exists( self.working_directory ):
            os.mkdir( self.working_directory )

        job = self._load_job()

        def get_special( ):
            special = self.sa_session.query( model.JobExportHistoryArchive ).filter_by( job=job ).first()
            if not special:
                special = self.sa_session.query( model.GenomeIndexToolData ).filter_by( job=job ).first()
            return special

        tool_evaluator = self._get_tool_evaluator( job )
        compute_environment = compute_environment or self.default_compute_environment( job )
        tool_evaluator.set_compute_environment( compute_environment, get_special=get_special )

        self.sa_session.flush()

        self.command_line, self.extra_filenames = tool_evaluator.build()
        # FIXME: for now, tools get Galaxy's lib dir in their path
        self.galaxy_lib_dir = os.path.abspath( "lib" )  # cwd = galaxy root
        # Shell fragment to inject dependencies
        self.dependency_shell_commands = self.tool.build_dependency_shell_commands()
        # We need command_line persisted to the db in order for Galaxy to re-queue the job
        # if the server was stopped and restarted before the job finished
        job.command_line = self.command_line
        self.sa_session.add( job )
        self.sa_session.flush()
        # Return list of all extra files
        self.param_dict = tool_evaluator.param_dict
        version_string_cmd = self.tool.version_string_cmd
        if version_string_cmd:
            self.write_version_cmd = "%s > %s 2>&1" % ( version_string_cmd, compute_environment.version_path() )
        else:
            self.write_version_cmd = None
        return self.extra_filenames

    def default_compute_environment( self, job=None ):
        if not job:
            job = self.get_job()
        return SharedComputeEnvironment( self, job )

    def _load_job( self ):
        # Load job from database and verify it has user or session.
        # Restore parameters from the database
        job = self.get_job()
        if job.user is None and job.galaxy_session is None:
            raise Exception( 'Job %s has no user and no session.' % job.id )
        return job

    def _get_tool_evaluator( self, job ):
        # Hacky way to avoid cirular import for now.
        # Placing ToolEvaluator in either jobs or tools
        # result in ciruclar dependency.
        from galaxy.tools.evaluation import ToolEvaluator

        tool_evaluator = ToolEvaluator(
            app=self.app,
            job=job,
            tool=self.tool,
            local_working_directory=self.working_directory,
        )
        return tool_evaluator

    def fail( self, message, exception=False, stdout="", stderr="", exit_code=None ):
        """
        Indicate job failure by setting state and message on all output
        datasets.
        """
        job = self.get_job()
        self.sa_session.refresh( job )
        # if the job was deleted, don't fail it
        if not job.state == job.states.DELETED:
            # Check if the failure is due to an exception
            if exception:
                # Save the traceback immediately in case we generate another
                # below
                job.traceback = traceback.format_exc()
                # Get the exception and let the tool attempt to generate
                # a better message
                etype, evalue, tb = sys.exc_info()
                m = self.tool.handle_job_failure_exception( evalue )
                if m:
                    message = m
            if self.app.config.outputs_to_working_directory:
                for dataset_path in self.get_output_fnames():
                    try:
                        shutil.move( dataset_path.false_path, dataset_path.real_path )
                        log.debug( "fail(): Moved %s to %s" % ( dataset_path.false_path, dataset_path.real_path ) )
                    except ( IOError, OSError ), e:
                        log.error( "fail(): Missing output file in working directory: %s" % e )
            for dataset_assoc in job.output_datasets + job.output_library_datasets:
                dataset = dataset_assoc.dataset
                self.sa_session.refresh( dataset )
                dataset.state = dataset.states.ERROR
                dataset.blurb = 'tool error'
                dataset.info = message
                dataset.set_size()
                dataset.dataset.set_total_size()
                dataset.mark_unhidden()
                if dataset.ext == 'auto':
                    dataset.extension = 'data'
                # Update (non-library) job output datasets through the object store
                if dataset not in job.output_library_datasets:
                    self.app.object_store.update_from_file(dataset.dataset, create=True)
                # Pause any dependent jobs (and those jobs' outputs)
                for dep_job_assoc in dataset.dependent_jobs:
                    self.pause( dep_job_assoc.job, "Execution of this dataset's job is paused because its input datasets are in an error state." )
                self.sa_session.add( dataset )
                self.sa_session.flush()
            job.set_final_state( job.states.ERROR )
            job.command_line = self.command_line
            job.info = message
            # TODO: Put setting the stdout, stderr, and exit code in one place
            # (not duplicated with the finish method).
            if ( len( stdout ) > DATABASE_MAX_STRING_SIZE ):
                stdout = util.shrink_string_by_size( stdout, DATABASE_MAX_STRING_SIZE, join_by="\n..\n", left_larger=True, beginning_on_size_error=True )
                log.info( "stdout for job %d is greater than %s, only a portion will be logged to database" % ( job.id, DATABASE_MAX_STRING_SIZE_PRETTY ) )
            job.stdout = stdout
            if ( len( stderr ) > DATABASE_MAX_STRING_SIZE ):
                stderr = util.shrink_string_by_size( stderr, DATABASE_MAX_STRING_SIZE, join_by="\n..\n", left_larger=True, beginning_on_size_error=True )
                log.info( "stderr for job %d is greater than %s, only a portion will be logged to database" % ( job.id, DATABASE_MAX_STRING_SIZE_PRETTY ) )
            job.stderr = stderr
            # Let the exit code be Null if one is not provided:
            if ( exit_code is not None ):
                job.exit_code = exit_code

            self.sa_session.add( job )
            self.sa_session.flush()
        # Perform email action even on failure.
        for pja in [pjaa.post_job_action for pjaa in job.post_job_actions if pjaa.post_job_action.action_type == "EmailAction"]:
            ActionBox.execute(self.app, self.sa_session, pja, job)
        # If the job was deleted, call tool specific fail actions (used for e.g. external metadata) and clean up
        if self.tool:
            self.tool.job_failed( self, message, exception )
        delete_files = self.app.config.cleanup_job == 'always' or (self.app.config.cleanup_job == 'onsuccess' and job.state == job.states.DELETED)
        self.cleanup( delete_files=delete_files )

    def pause( self, job=None, message=None ):
        if job is None:
            job = self.get_job()
        if message is None:
            message = "Execution of this dataset's job is paused"
        if job.state == job.states.NEW:
            for dataset_assoc in job.output_datasets + job.output_library_datasets:
                dataset_assoc.dataset.dataset.state = dataset_assoc.dataset.dataset.states.PAUSED
                dataset_assoc.dataset.info = message
                self.sa_session.add( dataset_assoc.dataset )
            job.set_state( job.states.PAUSED )
            self.sa_session.add( job )

    def mark_as_resubmitted( self, info=None ):
        job = self.get_job()
        self.sa_session.refresh( job )
        if info is not None:
            job.info = info
        job.set_state( model.Job.states.RESUBMITTED )
        self.sa_session.add( job )
        self.sa_session.flush()

    def change_state( self, state, info=False ):
        job = self.get_job()
        self.sa_session.refresh( job )
        for dataset_assoc in job.output_datasets + job.output_library_datasets:
            dataset = dataset_assoc.dataset
            self.sa_session.refresh( dataset )
            dataset.state = state
            if info:
                dataset.info = info
            self.sa_session.add( dataset )
            self.sa_session.flush()
        if info:
            job.info = info
        job.set_state( state )
        self.sa_session.add( job )
        self.sa_session.flush()

    def get_state( self ):
        job = self.get_job()
        self.sa_session.refresh( job )
        return job.state

    def set_runner( self, runner_url, external_id ):
        log.warning('set_runner() is deprecated, use set_job_destination()')
        self.set_job_destination(self.job_destination, external_id)

    def set_job_destination( self, job_destination, external_id=None ):
        """
        Persist job destination params in the database for recovery.

        self.job_destination is not used because a runner may choose to rewrite
        parts of the destination (e.g. the params).
        """
        job = self.get_job()
        self.sa_session.refresh(job)
        log.debug('(%s) Persisting job destination (destination id: %s)' % (job.id, job_destination.id))
        job.destination_id = job_destination.id
        job.destination_params = job_destination.params
        job.job_runner_name = job_destination.runner
        job.job_runner_external_id = external_id
        self.sa_session.add(job)
        self.sa_session.flush()

    def finish( self, stdout, stderr, tool_exit_code=None, remote_working_directory=None ):
        """
        Called to indicate that the associated command has been run. Updates
        the output datasets based on stderr and stdout from the command, and
        the contents of the output files.
        """
        finish_timer = util.ExecutionTimer()
        stdout = unicodify( stdout )
        stderr = unicodify( stderr )

        # default post job setup
        self.sa_session.expunge_all()
        job = self.get_job()

        # TODO: After failing here, consider returning from the function.
        try:
            self.reclaim_ownership()
        except:
            log.exception( '(%s) Failed to change ownership of %s, failing' % ( job.id, self.working_directory ) )
            return self.fail( job.info, stdout=stdout, stderr=stderr, exit_code=tool_exit_code )

        # if the job was deleted, don't finish it
        if job.state == job.states.DELETED or job.state == job.states.ERROR:
            # SM: Note that, at this point, the exit code must be saved in case
            # there was an error. Errors caught here could mean that the job
            # was deleted by an administrator (based on old comments), but it
            # could also mean that a job was broken up into tasks and one of
            # the tasks failed. So include the stderr, stdout, and exit code:
            return self.fail( job.info, stderr=stderr, stdout=stdout, exit_code=tool_exit_code )

        # Check the tool's stdout, stderr, and exit code for errors, but only
        # if the job has not already been marked as having an error.
        # The job's stdout and stderr will be set accordingly.

        # We set final_job_state to use for dataset management, but *don't* set
        # job.state until after dataset collection to prevent history issues
        if ( self.check_tool_output( stdout, stderr, tool_exit_code, job ) ):
            final_job_state = job.states.OK
        else:
            final_job_state = job.states.ERROR

        if self.tool.version_string_cmd:
            version_filename = self.get_version_string_path()
            if os.path.exists(version_filename):
                self.version_string = open(version_filename).read()
                os.unlink(version_filename)

        if self.app.config.outputs_to_working_directory and not self.__link_file_check():
            for dataset_path in self.get_output_fnames():
                try:
                    shutil.move( dataset_path.false_path, dataset_path.real_path )
                    log.debug( "finish(): Moved %s to %s" % ( dataset_path.false_path, dataset_path.real_path ) )
                except ( IOError, OSError ):
                    # this can happen if Galaxy is restarted during the job's
                    # finish method - the false_path file has already moved,
                    # and when the job is recovered, it won't be found.
                    if os.path.exists( dataset_path.real_path ) and os.stat( dataset_path.real_path ).st_size > 0:
                        log.warning( "finish(): %s not found, but %s is not empty, so it will be used instead"
                                     % ( dataset_path.false_path, dataset_path.real_path ) )
                    else:
                        # Prior to fail we need to set job.state
                        job.set_state( final_job_state )
                        return self.fail( "Job %s's output dataset(s) could not be read" % job.id )

        job_context = ExpressionContext( dict( stdout=job.stdout, stderr=job.stderr ) )
        for dataset_assoc in job.output_datasets + job.output_library_datasets:
            context = self.get_dataset_finish_context( job_context, dataset_assoc.dataset.dataset )
            # should this also be checking library associations? - can a library item be added from a history before the job has ended? -
            # lets not allow this to occur
            # need to update all associated output hdas, i.e. history was shared with job running
            for dataset in dataset_assoc.dataset.dataset.history_associations + dataset_assoc.dataset.dataset.library_associations:
                trynum = 0
                while trynum < self.app.config.retry_job_output_collection:
                    try:
                        # Attempt to short circuit NFS attribute caching
                        os.stat( dataset.dataset.file_name )
                        os.chown( dataset.dataset.file_name, os.getuid(), -1 )
                        trynum = self.app.config.retry_job_output_collection
                    except ( OSError, ObjectNotFound ), e:
                        trynum += 1
                        log.warning( 'Error accessing %s, will retry: %s', dataset.dataset.file_name, e )
                        time.sleep( 2 )
                if getattr( dataset, "hidden_beneath_collection_instance", None ):
                    dataset.visible = False
                dataset.blurb = 'done'
                dataset.peek = 'no peek'
                dataset.info = (dataset.info or '')
                if context['stdout'].strip():
                    # Ensure white space between entries
                    dataset.info = dataset.info.rstrip() + "\n" + context['stdout'].strip()
                if context['stderr'].strip():
                    # Ensure white space between entries
                    dataset.info = dataset.info.rstrip() + "\n" + context['stderr'].strip()
                dataset.tool_version = self.version_string
                dataset.set_size()
                if 'uuid' in context:
                    dataset.dataset.uuid = context['uuid']
                # Update (non-library) job output datasets through the object store
                if dataset not in job.output_library_datasets:
                    self.app.object_store.update_from_file(dataset.dataset, create=True)
                self._collect_extra_files(dataset.dataset, self.working_directory)
                if job.states.ERROR == final_job_state:
                    dataset.blurb = "error"
                    dataset.mark_unhidden()
                elif dataset.has_data():
                    # If the tool was expected to set the extension, attempt to retrieve it
                    if dataset.ext == 'auto':
                        dataset.extension = context.get( 'ext', 'data' )
                        dataset.init_meta( copy_from=dataset )
                    # if a dataset was copied, it won't appear in our dictionary:
                    # either use the metadata from originating output dataset, or call set_meta on the copies
                    # it would be quicker to just copy the metadata from the originating output dataset,
                    # but somewhat trickier (need to recurse up the copied_from tree), for now we'll call set_meta()
                    if ( not self.external_output_metadata.external_metadata_set_successfully( dataset, self.sa_session )
                         and self.app.config.retry_metadata_internally ):
                        # call datatype.set_meta directly for the initial set_meta call during dataset creation
                        dataset.datatype.set_meta( dataset, overwrite=False )
                    elif ( not self.external_output_metadata.external_metadata_set_successfully( dataset, self.sa_session )
                           and job.states.ERROR != final_job_state ):
                        dataset._state = model.Dataset.states.FAILED_METADATA
                    else:
                        # load metadata from file
                        # we need to no longer allow metadata to be edited while the job is still running,
                        # since if it is edited, the metadata changed on the running output will no longer match
                        # the metadata that was stored to disk for use via the external process,
                        # and the changes made by the user will be lost, without warning or notice
                        output_filename = self.external_output_metadata.get_output_filenames_by_dataset( dataset, self.sa_session ).filename_out

                        def path_rewriter( path ):
                            if not remote_working_directory or not path:
                                return path
                            normalized_remote_working_directory = os.path.normpath( remote_working_directory )
                            normalized_path = os.path.normpath( path )
                            if normalized_path.startswith( normalized_remote_working_directory ):
                                return normalized_path.replace( normalized_remote_working_directory, self.working_directory, 1 )
                            return path

                        dataset.metadata.from_JSON_dict( output_filename, path_rewriter=path_rewriter )
                    try:
                        assert context.get( 'line_count', None ) is not None
                        if ( not dataset.datatype.composite_type and dataset.dataset.is_multi_byte() ) or self.tool.is_multi_byte:
                            dataset.set_peek( line_count=context['line_count'], is_multi_byte=True )
                        else:
                            dataset.set_peek( line_count=context['line_count'] )
                    except:
                        if ( not dataset.datatype.composite_type and dataset.dataset.is_multi_byte() ) or self.tool.is_multi_byte:
                            dataset.set_peek( is_multi_byte=True )
                        else:
                            dataset.set_peek()
                    try:
                        # set the name if provided by the tool
                        dataset.name = context['name']
                    except:
                        pass
                else:
                    dataset.blurb = "empty"
                    if dataset.ext == 'auto':
                        dataset.extension = 'txt'
                self.sa_session.add( dataset )
            if job.states.ERROR == final_job_state:
                log.debug( "setting dataset state to ERROR" )
                # TODO: This is where the state is being set to error. Change it!
                dataset_assoc.dataset.dataset.state = model.Dataset.states.ERROR
                # Pause any dependent jobs (and those jobs' outputs)
                for dep_job_assoc in dataset_assoc.dataset.dependent_jobs:
                    self.pause( dep_job_assoc.job, "Execution of this dataset's job is paused because its input datasets are in an error state." )
            else:
                dataset_assoc.dataset.dataset.state = model.Dataset.states.OK
            # If any of the rest of the finish method below raises an
            # exception, the fail method will run and set the datasets to
            # ERROR.  The user will never see that the datasets are in error if
            # they were flushed as OK here, since upon doing so, the history
            # panel stops checking for updates.  So allow the
            # self.sa_session.flush() at the bottom of this method set
            # the state instead.

        for pja in job.post_job_actions:
            ActionBox.execute(self.app, self.sa_session, pja.post_job_action, job)
        # Flush all the dataset and job changes above.  Dataset state changes
        # will now be seen by the user.
        self.sa_session.flush()
        # Save stdout and stderr
        if len( job.stdout ) > DATABASE_MAX_STRING_SIZE:
            log.info( "stdout for job %d is greater than %s, only a portion will be logged to database" % ( job.id, DATABASE_MAX_STRING_SIZE_PRETTY ) )
        job.stdout = util.shrink_string_by_size( job.stdout, DATABASE_MAX_STRING_SIZE, join_by="\n..\n", left_larger=True, beginning_on_size_error=True )
        if len( job.stderr ) > DATABASE_MAX_STRING_SIZE:
            log.info( "stderr for job %d is greater than %s, only a portion will be logged to database" % ( job.id, DATABASE_MAX_STRING_SIZE_PRETTY ) )
        job.stderr = util.shrink_string_by_size( job.stderr, DATABASE_MAX_STRING_SIZE, join_by="\n..\n", left_larger=True, beginning_on_size_error=True )
        # The exit code will be null if there is no exit code to be set.
        # This is so that we don't assign an exit code, such as 0, that
        # is either incorrect or has the wrong semantics.
        if None != tool_exit_code:
            job.exit_code = tool_exit_code
        # custom post process setup
        inp_data = dict( [ ( da.name, da.dataset ) for da in job.input_datasets ] )
        out_data = dict( [ ( da.name, da.dataset ) for da in job.output_datasets ] )
        inp_data.update( [ ( da.name, da.dataset ) for da in job.input_library_datasets ] )
        out_data.update( [ ( da.name, da.dataset ) for da in job.output_library_datasets ] )

        # TODO: eliminate overlap with tools/evaluation.py
        out_collections = dict( [ ( obj.name, obj.dataset_collection_instance ) for obj in job.output_dataset_collection_instances ] )
        out_collections.update( [ ( obj.name, obj.dataset_collection ) for obj in job.output_dataset_collections ] )

        input_ext = 'data'
        for _, data in inp_data.items():
            # For loop odd, but sort simulating behavior in galaxy.tools.actions
            if not data:
                continue
            input_ext = data.ext
        # why not re-use self.param_dict here? ##dunno...probably should, this causes
        # tools.parameters.basic.UnvalidatedValue to be used in following methods
        # instead of validated and transformed values during i.e. running workflows
        param_dict = dict( [ ( p.name, p.value ) for p in job.parameters ] )
        param_dict = self.tool.params_from_strings( param_dict, self.app )
        # Create generated output children and primary datasets and add to param_dict
        collected_datasets = {
            'children': self.tool.collect_child_datasets(out_data, self.working_directory),
            'primary': self.tool.collect_primary_datasets(out_data, self.working_directory, input_ext)
        }
        self.tool.collect_dynamic_collections(
            out_collections,
            job_working_directory=self.working_directory,
            inp_data=inp_data,
            job=job,
        )
        param_dict.update({'__collected_datasets__': collected_datasets})
        # Certain tools require tasks to be completed after job execution
        # ( this used to be performed in the "exec_after_process" hook, but hooks are deprecated ).
        self.tool.exec_after_process( self.queue.app, inp_data, out_data, param_dict, job=job )
        # Call 'exec_after_process' hook
        self.tool.call_hook( 'exec_after_process', self.queue.app, inp_data=inp_data,
                             out_data=out_data, param_dict=param_dict,
                             tool=self.tool, stdout=job.stdout, stderr=job.stderr )
        job.command_line = self.command_line

        bytes = 0
        # Once datasets are collected, set the total dataset size (includes extra files)
        for dataset_assoc in job.output_datasets:
            dataset_assoc.dataset.dataset.set_total_size()
            bytes += dataset_assoc.dataset.dataset.get_total_size()

        if job.user:
            job.user.total_disk_usage += bytes

<<<<<<< HEAD
	if(self.app.config.external_chown_script != None):
	    for dataset_path in self.get_mutable_output_fnames():
		try:
		    self.set_ownership_of_output(self.user_system_pwent[0], str(self.user_system_pwent[3]), dataset_path.real_path);
		except:
		    log.exception( '(%s) Failed to change ownership of %s, failing' % ( job.id, dataset_path.real_path ) )
		    return self.fail( job.info, stdout=stdout, stderr=stderr, exit_code=tool_exit_code )
=======
        # Empirically, we need to update job.user and
        # job.workflow_invocation_step.workflow_invocation in separate
        # transactions. Best guess as to why is that the workflow_invocation
        # may or may not exist when the job is first loaded by the handler -
        # and depending on whether it is or not sqlalchemy orders the updates
        # differently and deadlocks can occur (one thread updates user and
        # waits on invocation and the other updates invocation and waits on
        # user).
        self.sa_session.flush()
>>>>>>> 20f131ef

        # fix permissions
        #for path in [ dp.real_path for dp in self.get_mutable_output_fnames() ]:
            #util.umask_fix_perms( path, self.app.config.umask, 0666, self.app.config.gid )

        # Finally set the job state.  This should only happen *after* all
        # dataset creation, and will allow us to eliminate force_history_refresh.
        job.set_final_state( final_job_state )
        if not job.tasks:
            # If job was composed of tasks, don't attempt to recollect statisitcs
            self._collect_metrics( job )
        self.sa_session.flush()
        log.debug( 'job %d ended (finish() executed in %s)' % (self.job_id, finish_timer) )
        delete_files = self.app.config.cleanup_job == 'always' or ( job.state == job.states.OK and self.app.config.cleanup_job == 'onsuccess' )
        self.cleanup( delete_files=delete_files )

    def check_tool_output( self, stdout, stderr, tool_exit_code, job ):
        return check_output( self.tool, stdout, stderr, tool_exit_code, job )

    def cleanup( self, delete_files=True ):
        # At least one of these tool cleanup actions (job import), is needed
        # for thetool to work properly, that is why one might want to run
        # cleanup but not delete files.
        try:
            if delete_files:
                for fname in self.extra_filenames:
                    os.remove( fname )
                self.external_output_metadata.cleanup_external_metadata( self.sa_session )
            galaxy.tools.imp_exp.JobExportHistoryArchiveWrapper( self.job_id ).cleanup_after_job( self.sa_session )
            galaxy.tools.imp_exp.JobImportHistoryArchiveWrapper( self.app, self.job_id ).cleanup_after_job()
            if delete_files:
                self.app.object_store.delete(self.get_job(), base_dir='job_work', entire_dir=True, dir_only=True, extra_dir=str(self.job_id))
        except:
            log.exception( "Unable to cleanup job %d" % self.job_id )

    def _collect_extra_files(self, dataset, job_working_directory):
        temp_file_path = os.path.join( job_working_directory, "dataset_%s_files" % ( dataset.id ) )
        extra_dir = None
        try:
            # This skips creation of directories - object store
            # automatically creates them.  However, empty directories will
            # not be created in the object store at all, which might be a
            # problem.
            for root, dirs, files in os.walk( temp_file_path ):
                extra_dir = root.replace(job_working_directory, '', 1).lstrip(os.path.sep)
                for f in files:
                    self.app.object_store.update_from_file(
                        dataset,
                        extra_dir=extra_dir,
                        alt_name=f,
                        file_name=os.path.join(root, f),
                        create=True,
                        preserve_symlinks=True
                    )
        except Exception, e:
            log.debug( "Error in collect_associated_files: %s" % ( e ) )

    def _collect_metrics( self, has_metrics ):
        job = has_metrics.get_job()
        per_plugin_properties = self.app.job_metrics.collect_properties( job.destination_id, self.job_id, self.working_directory )
        if per_plugin_properties:
            log.info( "Collecting job metrics for %s" % has_metrics )
        for plugin, properties in per_plugin_properties.iteritems():
            for metric_name, metric_value in properties.iteritems():
                if metric_value is not None:
                    has_metrics.add_metric( plugin, metric_name, metric_value )

    def get_output_sizes( self ):
        sizes = []
        output_paths = self.get_output_fnames()
        for outfile in [ str( o ) for o in output_paths ]:
            if os.path.exists( outfile ):
                sizes.append( ( outfile, os.stat( outfile ).st_size ) )
            else:
                sizes.append( ( outfile, 0 ) )
        return sizes

    def check_limits(self, runtime=None):
        if self.app.job_config.limits.output_size > 0:
            for outfile, size in self.get_output_sizes():
                if size > self.app.job_config.limits.output_size:
                    log.warning( '(%s) Job output size %s has exceeded the global output size limit', self.get_id_tag(), os.path.basename( outfile ) )
                    return ( JobState.runner_states.OUTPUT_SIZE_LIMIT,
                             'Job output file grew too large (greater than %s), please try different inputs or parameters'
                             % util.nice_size( self.app.job_config.limits.output_size ) )
        if self.app.job_config.limits.walltime_delta is not None and runtime is not None:
            if runtime > self.app.job_config.limits.walltime_delta:
                log.warning( '(%s) Job runtime %s has exceeded the global walltime, it will be terminated', self.get_id_tag(), runtime )
                return ( JobState.runner_states.GLOBAL_WALLTIME_REACHED,
                         'Job ran longer than the maximum allowed execution time (runtime: %s, limit: %s), please try different inputs or parameters'
                         % ( str(runtime).split('.')[0], self.app.job_config.limits.walltime ) )
        return None

    def has_limits( self ):
        has_output_limit = self.app.job_config.limits.output_size > 0
        has_walltime_limit = self.app.job_config.limits.walltime_delta is not None
        return has_output_limit or has_walltime_limit

    def get_command_line( self ):
        return self.command_line

    def get_session_id( self ):
        return self.session_id

    def get_env_setup_clause( self ):
        if self.app.config.environment_setup_file is None:
            return ''
        return '[ -f "%s" ] && . %s' % ( self.app.config.environment_setup_file, self.app.config.environment_setup_file )

    def get_input_dataset_fnames( self, ds ):
        filenames = []
        filenames = [ ds.file_name ]
        # we will need to stage in metadata file names also
        # TODO: would be better to only stage in metadata files that are actually needed (found in command line, referenced in config files, etc.)
        for key, value in ds.metadata.items():
            if isinstance( value, model.MetadataFile ):
                filenames.append( value.file_name )
        return filenames

    def get_input_fnames( self ):
        job = self.get_job()
        filenames = []
        for da in job.input_datasets + job.input_library_datasets:  # da is JobToInputDatasetAssociation object
            if da.dataset:
                filenames.extend(self.get_input_dataset_fnames(da.dataset))
        return filenames

    def get_input_paths( self, job=None ):
        if job is None:
            job = self.get_job()
        paths = []
        for da in job.input_datasets + job.input_library_datasets:  # da is JobToInputDatasetAssociation object
            if da.dataset:
                filenames = self.get_input_dataset_fnames(da.dataset)
                for real_path in filenames:
                    false_path = self.dataset_path_rewriter.rewrite_dataset_path( da.dataset, 'input' )
                    paths.append( DatasetPath( da.id, real_path=real_path, false_path=false_path, mutable=False ) )
        return paths

    def get_output_fnames( self ):
        if self.output_paths is None:
            self.compute_outputs()
        return self.output_paths

    def get_mutable_output_fnames( self ):
        if self.output_paths is None:
            self.compute_outputs()
        return filter( lambda dsp: dsp.mutable, self.output_paths )

    def get_output_hdas_and_fnames( self ):
        if self.output_hdas_and_paths is None:
            self.compute_outputs()
        return self.output_hdas_and_paths

    def compute_outputs( self ):
        dataset_path_rewriter = self.dataset_path_rewriter

        job = self.get_job()
        # Job output datasets are combination of history, library, and jeha datasets.
        special = self.sa_session.query( model.JobExportHistoryArchive ).filter_by( job=job ).first()
        false_path = None

        results = []
        for da in job.output_datasets + job.output_library_datasets:
            da_false_path = dataset_path_rewriter.rewrite_dataset_path( da.dataset, 'output' )
            mutable = da.dataset.dataset.external_filename is None
            dataset_path = DatasetPath( da.dataset.dataset.id, da.dataset.file_name, false_path=da_false_path, mutable=mutable )
            results.append( ( da.name, da.dataset, dataset_path ) )

        self.output_paths = [t[2] for t in results]
        self.output_hdas_and_paths = dict([(t[0], t[1:]) for t in results])
        if special:
            false_path = dataset_path_rewriter.rewrite_dataset_path( special.dataset, 'output' )
            dsp = DatasetPath( special.dataset.id, special.dataset.file_name, false_path )
            self.output_paths.append( dsp )
        return self.output_paths

    def get_output_file_id( self, file ):
        if self.output_paths is None:
            self.get_output_fnames()
        for dp in self.output_paths:
            if self.app.config.outputs_to_working_directory and os.path.basename( dp.false_path ) == file:
                return dp.dataset_id
            elif os.path.basename( dp.real_path ) == file:
                return dp.dataset_id
        return None

    def get_tool_provided_job_metadata( self ):
        if self.tool_provided_job_metadata is not None:
            return self.tool_provided_job_metadata

        # Look for JSONified job metadata
        self.tool_provided_job_metadata = []
        meta_file = os.path.join( self.working_directory, TOOL_PROVIDED_JOB_METADATA_FILE )
        if os.path.exists( meta_file ):
            for line in open( meta_file, 'r' ):
                try:
                    line = loads( line )
                    assert 'type' in line
                except:
                    log.exception( '(%s) Got JSON data from tool, but data is improperly formatted or no "type" key in data' % self.job_id )
                    log.debug( 'Offending data was: %s' % line )
                    continue
                # Set the dataset id if it's a dataset entry and isn't set.
                # This isn't insecure.  We loop the job's output datasets in
                # the finish method, so if a tool writes out metadata for a
                # dataset id that it doesn't own, it'll just be ignored.
                if line['type'] == 'dataset' and 'dataset_id' not in line:
                    try:
                        line['dataset_id'] = self.get_output_file_id( line['dataset'] )
                    except KeyError:
                        log.warning( '(%s) Tool provided job dataset-specific metadata without specifying a dataset' % self.job_id )
                        continue
                self.tool_provided_job_metadata.append( line )
        return self.tool_provided_job_metadata

    def get_dataset_finish_context( self, job_context, dataset ):
        for meta in self.get_tool_provided_job_metadata():
            if meta['type'] == 'dataset' and meta['dataset_id'] == dataset.id:
                return ExpressionContext( meta, job_context )
        return job_context

    def setup_external_metadata( self, exec_dir=None, tmp_dir=None,
                                 dataset_files_path=None, config_root=None,
                                 config_file=None, datatypes_config=None,
                                 set_extension=True, **kwds ):
        # extension could still be 'auto' if this is the upload tool.
        job = self.get_job()
        if set_extension:
            for output_dataset_assoc in job.output_datasets:
                if output_dataset_assoc.dataset.ext == 'auto':
                    context = self.get_dataset_finish_context( dict(), output_dataset_assoc.dataset.dataset )
                    output_dataset_assoc.dataset.extension = context.get( 'ext', 'data' )
            self.sa_session.flush()
        if tmp_dir is None:
            # this dir should should relative to the exec_dir
            tmp_dir = self.app.config.new_file_path
        if dataset_files_path is None:
            dataset_files_path = self.app.model.Dataset.file_path
        if config_root is None:
            config_root = self.app.config.root
        if config_file is None:
            config_file = self.app.config.config_file
        if datatypes_config is None:
            datatypes_config = self.app.datatypes_registry.integrated_datatypes_configs
        return self.external_output_metadata.setup_external_metadata( [ output_dataset_assoc.dataset for
                                                                        output_dataset_assoc in
                                                                        job.output_datasets + job.output_library_datasets ],
                                                                      self.sa_session,
                                                                      exec_dir=exec_dir,
                                                                      tmp_dir=tmp_dir,
                                                                      dataset_files_path=dataset_files_path,
                                                                      config_root=config_root,
                                                                      config_file=config_file,
                                                                      datatypes_config=datatypes_config,
                                                                      job_metadata=os.path.join( self.working_directory, TOOL_PROVIDED_JOB_METADATA_FILE ),
                                                                      **kwds )

    @property
    def user( self ):
        job = self.get_job()
        if job.user is not None:
            return job.user.email
        elif job.galaxy_session is not None and job.galaxy_session.user is not None:
            return job.galaxy_session.user.email
        elif job.history is not None and job.history.user is not None:
            return job.history.user.email
        elif job.galaxy_session is not None:
            return 'anonymous@' + job.galaxy_session.remote_addr.split()[-1]
        else:
            return 'anonymous@unknown'

    def __link_file_check( self ):
        """ outputs_to_working_directory breaks library uploads where data is
        linked.  This method is a hack that solves that problem, but is
        specific to the upload tool and relies on an injected job param.  This
        method should be removed ASAP and replaced with some properly generic
        and stateful way of determining link-only datasets. -nate
        """
        job = self.get_job()
        param_dict = job.get_param_values( self.app )
        return self.tool.id == 'upload1' and param_dict.get( 'link_data_only', None ) == 'link_to_files'

    def set_ownership_of_output( self, username, groupname, path ):
        job = self.get_job()
        # FIXME: hardcoded path
        cmd = [ '/usr/bin/sudo', '-E', self.app.config.external_chown_script, path, username, groupname ]
        log.debug( '(%s) Changing ownership of output dataset file with: %s' % ( job.id, ' '.join( cmd ) ) )
        p = subprocess.Popen( cmd, shell=False, stdout=subprocess.PIPE, stderr=subprocess.PIPE )
        # TODO: log stdout/stderr
        stdout, stderr = p.communicate()
        assert p.returncode == 0

    def _change_ownership( self, username, gid ):
        job = self.get_job()
        # FIXME: hardcoded path
        cmd = [ '/usr/bin/sudo', '-E', self.app.config.external_chown_script, self.working_directory, username, str( gid ) ]
        log.debug( '(%s) Changing ownership of working directory with: %s' % ( job.id, ' '.join( cmd ) ) )
        p = subprocess.Popen( cmd, shell=False, stdout=subprocess.PIPE, stderr=subprocess.PIPE )
        # TODO: log stdout/stderr
        stdout, stderr = p.communicate()
        assert p.returncode == 0

    def change_ownership_for_run( self ):
        job = self.get_job()
        if self.app.config.external_chown_script and job.user is not None:
            try:
                self._change_ownership( self.user_system_pwent[0], str( self.user_system_pwent[3] ) )
                #self._change_ownership( self.user_system_pwent[0], 'galaxy' )	#Use galaxy group
            except:
                log.exception( '(%s) Failed to change ownership of %s, making world-writable instead' % ( job.id, self.working_directory ) )
                os.chmod( self.working_directory, 0777 )

    def reclaim_ownership( self ):
        job = self.get_job()
        if self.app.config.external_chown_script and job.user is not None:
            self._change_ownership( self.galaxy_system_pwent[0], str( self.galaxy_system_pwent[3] ) )
            #self._change_ownership( self.user_system_pwent[0], 'galaxy' ) #Use galaxy group, but keep user as owner

    @property
    def user_system_pwent( self ):
        if self.__user_system_pwent is None:
            job = self.get_job()
            try:
                self.__user_system_pwent = pwd.getpwnam( job.user.email.split('@')[0] )
            except:
                pass
        return self.__user_system_pwent

    @property
    def galaxy_system_pwent( self ):
        if self.__galaxy_system_pwent is None:
            self.__galaxy_system_pwent = pwd.getpwuid(os.getuid())
        return self.__galaxy_system_pwent

    def get_output_destination( self, output_path ):
        """
        Destination for outputs marked as from_work_dir. This is the normal case,
        just copy these files directly to the ulimate destination.
        """
        return output_path

    @property
    def requires_setting_metadata( self ):
        if self.tool:
            return self.tool.requires_setting_metadata
        return False


class TaskWrapper(JobWrapper):
    """
    Extension of JobWrapper intended for running tasks.
    Should be refactored into a generalized executable unit wrapper parent, then jobs and tasks.
    """
    # Abstract this to be more useful for running tasks that *don't* necessarily compose a job.

    def __init__(self, task, queue):
        super(TaskWrapper, self).__init__(task.job, queue)
        self.task_id = task.id
        working_directory = task.working_directory
        self.working_directory = working_directory
        job_dataset_path_rewriter = self._job_dataset_path_rewriter( self.working_directory )
        self.dataset_path_rewriter = TaskPathRewriter( working_directory, job_dataset_path_rewriter )
        if task.prepare_input_files_cmd is not None:
            self.prepare_input_files_cmds = [ task.prepare_input_files_cmd ]
        else:
            self.prepare_input_files_cmds = None
        self.status = task.states.NEW

    def can_split( self ):
        # Should the job handler split this job up? TaskWrapper should
        # always return False as the job has already been split.
        return False

    def get_job( self ):
        if self.job_id:
            return self.sa_session.query( model.Job ).get( self.job_id )
        else:
            return None

    def get_task( self ):
        return self.sa_session.query(model.Task).get(self.task_id)

    def get_id_tag(self):
        # For compatibility with drmaa job runner and TaskWrapper, instead of using job_id directly
        return self.get_task().get_id_tag()

    def get_param_dict( self ):
        """
        Restore the dictionary of parameters from the database.
        """
        job = self.sa_session.query( model.Job ).get( self.job_id )
        param_dict = dict( [ ( p.name, p.value ) for p in job.parameters ] )
        param_dict = self.tool.params_from_strings( param_dict, self.app )
        return param_dict

    def prepare( self, compute_environment=None, append_to_command=None ):
        """
        Prepare the job to run by creating the working directory and the
        config files.
        """
        # Restore parameters from the database
        job = self._load_job()
        task = self.get_task()

        # DBTODO New method for generating command line for a task?

        tool_evaluator = self._get_tool_evaluator( job )
        compute_environment = compute_environment or self.default_compute_environment( job )
        tool_evaluator.set_compute_environment( compute_environment )

        self.sa_session.flush()

        self.command_line, self.extra_filenames = tool_evaluator.build()
	if(append_to_command != None):
	    self.command_line = self.command_line + append_to_command;

        # FIXME: for now, tools get Galaxy's lib dir in their path
        if self.command_line and self.command_line.startswith( 'python' ):
            self.galaxy_lib_dir = os.path.abspath( "lib" )  # cwd = galaxy root
        # Shell fragment to inject dependencies
        self.dependency_shell_commands = self.tool.build_dependency_shell_commands()
        # We need command_line persisted to the db in order for Galaxy to re-queue the job
        # if the server was stopped and restarted before the job finished
        task.command_line = self.command_line
        self.sa_session.add( task )
        self.sa_session.flush()

        self.param_dict = tool_evaluator.param_dict
        self.status = 'prepared'
        return self.extra_filenames

    def fail( self, message, exception=False ):
        log.error("TaskWrapper Failure %s" % message)
        self.status = 'error'
        # How do we want to handle task failure?  Fail the job and let it clean up?

    def change_state( self, state, info=False ):
        task = self.get_task()
        self.sa_session.refresh( task )
        if info:
            task.info = info
        task.state = state
        self.sa_session.add( task )
        self.sa_session.flush()

    def get_state( self ):
        task = self.get_task()
        self.sa_session.refresh( task )
        return task.state

    def get_exit_code( self ):
        task = self.get_task()
        self.sa_session.refresh( task )
        return task.exit_code

    def set_runner( self, runner_url, external_id ):
        task = self.get_task()
        self.sa_session.refresh( task )
        task.task_runner_name = runner_url
        task.task_runner_external_id = external_id
        # DBTODO Check task job_runner_stuff
        self.sa_session.add( task )
        self.sa_session.flush()

    def finish( self, stdout, stderr, tool_exit_code=None ):
        # DBTODO integrate previous finish logic.
        # Simple finish for tasks.  Just set the flag OK.
        """
        Called to indicate that the associated command has been run. Updates
        the output datasets based on stderr and stdout from the command, and
        the contents of the output files.
        """
        stdout = unicodify( stdout )
        stderr = unicodify( stderr )

        # This may have ended too soon
        log.debug( 'task %s for job %d ended; exit code: %d'
                   % (self.task_id, self.job_id,
                      tool_exit_code if tool_exit_code is not None else -256 ) )
        # default post job setup_external_metadata
        self.sa_session.expunge_all()
        task = self.get_task()
        # if the job was deleted, don't finish it
        if task.state == task.states.DELETED:
            # Job was deleted by an administrator
            delete_files = self.app.config.cleanup_job in ( 'always', 'onsuccess' )
            self.cleanup( delete_files=delete_files )
            return
        elif task.state == task.states.ERROR:
            self.fail( task.info )
            return

        # Check what the tool returned. If the stdout or stderr matched
        # regular expressions that indicate errors, then set an error.
        # The same goes if the tool's exit code was in a given range.
        if ( self.check_tool_output( stdout, stderr, tool_exit_code, task ) ):
            task.state = task.states.OK
        else:
            task.state = task.states.ERROR

        # Save stdout and stderr
        if len( stdout ) > DATABASE_MAX_STRING_SIZE:
            log.error( "stdout for task %d is greater than %s, only a portion will be logged to database" % ( task.id, DATABASE_MAX_STRING_SIZE_PRETTY ) )
        task.stdout = util.shrink_string_by_size( stdout, DATABASE_MAX_STRING_SIZE, join_by="\n..\n", left_larger=True, beginning_on_size_error=True )
        if len( stderr ) > DATABASE_MAX_STRING_SIZE:
            log.error( "stderr for task %d is greater than %s, only a portion will be logged to database" % ( task.id, DATABASE_MAX_STRING_SIZE_PRETTY ) )
        self._collect_metrics( task )
        task.stderr = util.shrink_string_by_size( stderr, DATABASE_MAX_STRING_SIZE, join_by="\n..\n", left_larger=True, beginning_on_size_error=True )
        task.exit_code = tool_exit_code
        task.command_line = self.command_line
        self.sa_session.flush()

    def cleanup( self ):
        # There is no task cleanup.  The job cleans up for all tasks.
        pass

    def get_command_line( self ):
        return self.command_line

    def get_session_id( self ):
        return self.session_id

    def get_output_file_id( self, file ):
        # There is no permanent output file for tasks.
        return None

    def get_tool_provided_job_metadata( self ):
        # DBTODO Handle this as applicable for tasks.
        return None

    def get_dataset_finish_context( self, job_context, dataset ):
        # Handled at the parent job level.  Do nothing here.
        pass

    def setup_external_metadata( self, exec_dir=None, tmp_dir=None, dataset_files_path=None,
                                 config_root=None, config_file=None, datatypes_config=None,
                                 set_extension=True, **kwds ):
        # There is no metadata setting for tasks.  This is handled after the merge, at the job level.
        return ""

    def get_output_destination( self, output_path ):
        """
        Destination for outputs marked as from_work_dir. These must be copied with
        the same basenme as the path for the ultimate output destination. This is
        required in the task case so they can be merged.
        """
        return os.path.join( self.working_directory, os.path.basename( output_path ) )


class ComputeEnvironment( object ):
    """ Definition of the job as it will be run on the (potentially) remote
    compute server.
    """
    __metaclass__ = ABCMeta

    @abstractmethod
    def output_paths( self ):
        """ Output DatasetPaths defined by job. """

    @abstractmethod
    def input_paths( self ):
        """ Input DatasetPaths defined by job. """

    @abstractmethod
    def working_directory( self ):
        """ Job working directory (potentially remote) """

    @abstractmethod
    def config_directory( self ):
        """ Directory containing config files (potentially remote) """

    @abstractmethod
    def sep( self ):
        """ os.path.sep for the platform this job will execute in.
        """

    @abstractmethod
    def new_file_path( self ):
        """ Absolute path to dump new files for this job on compute server. """

    @abstractmethod
    def tool_directory( self ):
        """ Absolute path to tool files for this job on compute server. """

    @abstractmethod
    def version_path( self ):
        """ Location of the version file for the underlying tool. """

    @abstractmethod
    def unstructured_path_rewriter( self ):
        """ Return a function that takes in a value, determines if it is path
        to be rewritten (will be passed non-path values as well - onus is on
        this function to determine both if its input is a path and if it should
        be rewritten.)
        """


class SimpleComputeEnvironment( object ):

    def config_directory( self ):
        return self.working_directory( )

    def sep( self ):
        return os.path.sep

    def unstructured_path_rewriter( self ):
        return lambda v: v


class SharedComputeEnvironment( SimpleComputeEnvironment ):
    """ Default ComputeEnviornment for job and task wrapper to pass
    to ToolEvaluator - valid when Galaxy and compute share all the relevant
    file systems.
    """

    def __init__( self, job_wrapper, job ):
        self.app = job_wrapper.app
        self.job_wrapper = job_wrapper
        self.job = job

    def output_paths( self ):
        return self.job_wrapper.get_output_fnames()

    def input_paths( self ):
        return self.job_wrapper.get_input_paths( self.job )

    def working_directory( self ):
        return self.job_wrapper.working_directory

    def new_file_path( self ):
        return os.path.abspath( self.app.config.new_file_path )

    def version_path( self ):
        return self.job_wrapper.get_version_string_path()

    def tool_directory( self ):
        return os.path.abspath(self.job_wrapper.tool.tool_dir)


class NoopQueue( object ):
    """
    Implements the JobQueue / JobStopQueue interface but does nothing
    """
    def put( self, *args, **kwargs ):
        return

    def put_stop( self, *args ):
        return

    def shutdown( self ):
        return


class ParallelismInfo(object):
    """
    Stores the information (if any) for running multiple instances of the tool in parallel
    on the same set of inputs.
    """
    def __init__(self, tag):
        self.method = tag.get('method')
        if isinstance(tag, dict):
            items = tag.iteritems()
        else:
            items = tag.attrib.items()
        self.attributes = dict( [ item for item in items if item[ 0 ] != 'method' ])
        if len(self.attributes) == 0:
            # legacy basic mode - provide compatible defaults
            self.attributes['split_size'] = 20
            self.attributes['split_mode'] = 'number_of_parts'<|MERGE_RESOLUTION|>--- conflicted
+++ resolved
@@ -1282,15 +1282,6 @@
         if job.user:
             job.user.total_disk_usage += bytes
 
-<<<<<<< HEAD
-	if(self.app.config.external_chown_script != None):
-	    for dataset_path in self.get_mutable_output_fnames():
-		try:
-		    self.set_ownership_of_output(self.user_system_pwent[0], str(self.user_system_pwent[3]), dataset_path.real_path);
-		except:
-		    log.exception( '(%s) Failed to change ownership of %s, failing' % ( job.id, dataset_path.real_path ) )
-		    return self.fail( job.info, stdout=stdout, stderr=stderr, exit_code=tool_exit_code )
-=======
         # Empirically, we need to update job.user and
         # job.workflow_invocation_step.workflow_invocation in separate
         # transactions. Best guess as to why is that the workflow_invocation
@@ -1300,9 +1291,15 @@
         # waits on invocation and the other updates invocation and waits on
         # user).
         self.sa_session.flush()
->>>>>>> 20f131ef
 
         # fix permissions
+	if(self.app.config.external_chown_script != None):
+	    for dataset_path in self.get_mutable_output_fnames():
+		try:
+		    self.set_ownership_of_output(self.user_system_pwent[0], str(self.user_system_pwent[3]), dataset_path.real_path);
+		except:
+		    log.exception( '(%s) Failed to change ownership of %s, failing' % ( job.id, dataset_path.real_path ) )
+		    return self.fail( job.info, stdout=stdout, stderr=stderr, exit_code=tool_exit_code )
         #for path in [ dp.real_path for dp in self.get_mutable_output_fnames() ]:
             #util.umask_fix_perms( path, self.app.config.umask, 0666, self.app.config.gid )
 
