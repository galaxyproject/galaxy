"""
Galaxy job handler, prepares, runs, tracks, and finishes Galaxy jobs
"""

import datetime
import os
import time
from collections import defaultdict
from queue import (
    Empty,
    Queue,
)
from typing import (
    Dict,
    List,
    Tuple,
    Type,
    Union,
)

from sqlalchemy.exc import OperationalError
from sqlalchemy.sql.expression import (
    and_,
    func,
    not_,
    null,
    or_,
    select,
    true,
)

from galaxy import model
from galaxy.exceptions import ObjectNotFound
from galaxy.jobs import (
    JobDestination,
    JobWrapper,
    TaskWrapper,
)
from galaxy.jobs.mapper import JobNotReadyException
from galaxy.managers.jobs import get_jobs_to_check_at_startup
from galaxy.model.base import check_database_connection
from galaxy.structured_app import MinimalManagerApp
from galaxy.util import unicodify
from galaxy.util.custom_logging import get_logger
from galaxy.util.monitors import Monitors
from galaxy.web_stack.handlers import HANDLER_ASSIGNMENT_METHODS

log = get_logger(__name__)

# States for running a job. These are NOT the same as data states
(
    JOB_WAIT,
    JOB_ERROR,
    JOB_INPUT_ERROR,
    JOB_INPUT_DELETED,
    JOB_READY,
    JOB_DELETED,
    JOB_ADMIN_DELETED,
    JOB_USER_OVER_QUOTA,
    JOB_USER_OVER_TOTAL_WALLTIME,
) = (
    "wait",
    "error",
    "input_error",
    "input_deleted",
    "ready",
    "deleted",
    "admin_deleted",
    "user_over_quota",
    "user_over_total_walltime",
)
DEFAULT_JOB_RUNNER_FAILURE_MESSAGE = "Unable to run job due to a misconfiguration of the Galaxy job running system.  Please contact a site administrator."


class JobHandlerI:
    def start(self):
        pass

    def shutdown(self):
        pass


class JobHandler(JobHandlerI):
    """
    Handle the preparation, running, tracking, and finishing of jobs
    """

    def __init__(self, app):
        self.app = app
        # The dispatcher launches the underlying job runners
        self.dispatcher = DefaultJobDispatcher(app)
        # Queues for starting and stopping jobs
        self.job_queue = JobHandlerQueue(app, self.dispatcher)
        self.job_stop_queue = JobHandlerStopQueue(app, self.dispatcher)

    def start(self):
        self.dispatcher.start()
        self.job_queue.start()
        self.job_stop_queue.start()

    def shutdown(self):
        self.job_queue.shutdown()
        self.job_stop_queue.shutdown()


class ItemGrabber:
    grab_model: Union[Type[model.Job], Type[model.WorkflowInvocation]]

    def __init__(
        self,
        app,
        handler_assignment_method=None,
        max_grab=None,
        self_handler_tags=None,
        handler_tags=None,
    ):
        self.app = app
        self.sa_session = app.model.context
        self.handler_assignment_method = handler_assignment_method
        self.self_handler_tags = self_handler_tags
        self.max_grab = max_grab
        self.handler_tags = handler_tags
        self._grab_query = None
        self._supports_returning = self.app.application_stack.supports_returning()

    def setup_query(self):
        if self.grab_model is model.Job:
            grab_condition = self.grab_model.state == self.grab_model.states.NEW
        elif self.grab_model is model.WorkflowInvocation:
            grab_condition = self.grab_model.state.in_(
                (
                    self.grab_model.states.NEW,
                    self.grab_model.states.REQUIRES_MATERIALIZATION,
                    self.grab_model.states.CANCELLING,
                )
            )
        else:
            raise NotImplementedError(f"Grabbing {self.grab_model.__name__} not implemented")
        subq = (
            select(self.grab_model.id)
            .where(
                and_(
                    self.grab_model.handler.in_(self.self_handler_tags),
                    grab_condition,
                )
            )
            .order_by(self.grab_model.id)
        )
        if self.max_grab:
            subq = subq.limit(self.max_grab)
        if self.handler_assignment_method == HANDLER_ASSIGNMENT_METHODS.DB_SKIP_LOCKED:
            subq = subq.with_for_update(skip_locked=True)
        self._grab_query = (
            self.grab_model.table.update()
            .where(self.grab_model.id.in_(subq))
            .values(handler=self.app.config.server_name)
        )
        if self._supports_returning:
            self._grab_query = self._grab_query.returning(self.grab_model.id)
        if self.handler_assignment_method == HANDLER_ASSIGNMENT_METHODS.DB_TRANSACTION_ISOLATION:
            self._grab_conn_opts["isolation_level"] = "SERIALIZABLE"
        log.info(
            "Handler job grabber initialized with '%s' assignment method for handler '%s', tag(s): %s",
            self.handler_assignment_method,
            self.app.config.server_name,
            ", ".join(str(x) for x in self.handler_tags),
        )

    @staticmethod
    def get_grabbable_handler_assignment_method(handler_assignment_methods):
        grabbable_methods = {
            HANDLER_ASSIGNMENT_METHODS.DB_TRANSACTION_ISOLATION,
            HANDLER_ASSIGNMENT_METHODS.DB_SKIP_LOCKED,
        }
        if handler_assignment_methods:
            try:
                return [m for m in handler_assignment_methods if m in grabbable_methods][0]
            except IndexError:
                return

    def grab_unhandled_items(self):
        """
        Attempts to assign unassigned jobs or invocaions to itself using DB serialization methods, if enabled. This
        simply sets `Job.handler` or `WorkflowInvocation.handler` to the current server name, which causes the job to be picked up by
        the appropriate handler.
        """
        # an excellent discussion on PostgreSQL concurrency safety:
        # https://blog.2ndquadrant.com/what-is-select-skip-locked-for-in-postgresql-9-5/
        if self._grab_query is None:
            self.setup_query()

        with self.app.model.engine.connect() as conn:
            with conn.begin() as trans:
                try:
                    proxy = conn.execute(self._grab_query)
                    if self._supports_returning:
                        rows = proxy.fetchall()
                        if rows:
                            log.debug(
                                f"Grabbed {self.grab_model.__name__}(s): {', '.join(str(row[0]) for row in rows)}"
                            )
                        else:
                            trans.rollback()
                except OperationalError as e:
                    # If this is a serialization failure on PostgreSQL, then e.orig is a psycopg2 TransactionRollbackError
                    # and should have attribute `code`. Other engines should just report the message and move on.
                    if int(getattr(e.orig, "pgcode", -1)) != 40001:
                        log.debug(
                            "Grabbing %s failed (serialization failures are ok): %s",
                            self.grab_model.__name__,
                            unicodify(e),
                        )
                    trans.rollback()


class InvocationGrabber(ItemGrabber):
    grab_model = model.WorkflowInvocation


class JobGrabber(ItemGrabber):
    grab_model = model.Job


class StopSignalException(Exception):
    """Exception raised when queue returns a stop signal."""


class BaseJobHandlerQueue(Monitors):
    STOP_SIGNAL = object()

    def __init__(self, app: MinimalManagerApp, dispatcher: "DefaultJobDispatcher"):
        """
        Initializes the Queue, creates (unstarted) monitoring thread.
        """
        self.app = app
        self.dispatcher = dispatcher
        self.sa_session = app.model.context  # scoped session registry
        self.track_jobs_in_database = self.app.config.track_jobs_in_database
        # Keep track of the pid that started the job manager, only it has valid threads
        self.parent_pid = os.getpid()
        # This queue is not used if track_jobs_in_database is True.
        self.queue: Queue[Tuple[int, str]] = Queue()


class JobHandlerQueue(BaseJobHandlerQueue):
    """
    Job Handler's Internal Queue, this is what actually implements waiting for
    jobs to be runnable and dispatching to a JobRunner.
    """

    def __init__(self, app: MinimalManagerApp, dispatcher):
        super().__init__(app, dispatcher)
        # self.queue contains tuples: (job_id, tool_id)

        # Initialize structures for handling job limits
        self.__clear_job_count()
        # Contains job ids for jobs that are waiting (only use from monitor thread)
        self.waiting_jobs: List[int] = []
        # Contains wrappers of jobs that are limited or ready (so they aren't created unnecessarily/multiple times)
        self.job_wrappers: Dict[int, JobWrapper] = {}
        name = "JobHandlerQueue.monitor_thread"
        self._init_monitor_thread(name, target=self.__monitor, config=app.config)
        self.job_grabber = None
        handler_assignment_method = JobGrabber.get_grabbable_handler_assignment_method(
            self.app.job_config.handler_assignment_methods
        )
        if handler_assignment_method:
            self.job_grabber = JobGrabber(
                app=app,
                handler_assignment_method=handler_assignment_method,
                max_grab=self.app.job_config.handler_max_grab,
                self_handler_tags=self.app.job_config.self_handler_tags,
                handler_tags=self.app.job_config.handler_tags,
            )

    def start(self):
        """
        Starts the JobHandler's thread after checking for any unhandled jobs.
        """
        log.debug("Handler queue starting for jobs assigned to handler: %s", self.app.config.server_name)
        # Recover jobs at startup
        self.__check_jobs_at_startup()
        # Start the queue
        self.monitor_thread.start()
        log.info("job handler queue started")

    def job_wrapper(self, job, use_persisted_destination=False):
        return JobWrapper(job, self, use_persisted_destination=use_persisted_destination)

    def job_pair_for_id(self, id):
        job = self.sa_session.query(model.Job).get(id)
        return job, self.job_wrapper(job, use_persisted_destination=True)

    def __check_jobs_at_startup(self):
        """
        Checks all jobs that are in the 'new', 'queued', 'running', or 'stopped' state in
        the database and requeues or cleans up as necessary. Only run as the job handler starts.
        In case the activation is enforced it will filter out the jobs of inactive users.
        """
        with self.sa_session() as session:
            for job in get_jobs_to_check_at_startup(session, self.track_jobs_in_database, self.app.config):
                try:
                    self._check_job_at_startup(job)
                except Exception:
                    log.exception("Error while recovering job %s during application startup.", job.id)
            session.commit()

    def _check_job_at_startup(self, job: model.Job):
        assert job.tool_id is not None
        if not self.app.toolbox.has_tool(job.tool_id, job.tool_version, exact=True):
            log.warning(f"({job.id}) Tool '{job.tool_id}' removed from tool config, unable to recover job")
            self.job_wrapper(job).fail(
                "This tool was disabled before the job completed.  Please contact your Galaxy administrator."
            )
        elif job.copied_from_job_id:
            self.queue.put((job.id, job.tool_id))
        elif job.job_runner_name is not None and job.job_runner_external_id is None:
            # This could happen during certain revisions of Galaxy where a runner URL was persisted before the job was dispatched to a runner.
            log.debug(f"({job.id}) Job runner assigned but no external ID recorded, adding to the job handler queue")
            job.job_runner_name = None
            if self.track_jobs_in_database:
                job.set_state(model.Job.states.NEW)
            else:
                self.queue.put((job.id, job.tool_id))
        elif job.job_runner_name is not None and job.job_runner_external_id is not None and job.destination_id is None:
            # This is the first start after upgrading from URLs to destinations, convert the URL to a destination and persist
            job_wrapper = self.job_wrapper(job)
            job_destination = self.dispatcher.url_to_destination(job.job_runner_name)
            if job_destination.id is None:
                job_destination.id = "legacy_url"
            job_wrapper.set_job_destination(job_destination, job.job_runner_external_id)
            self.dispatcher.recover(job, job_wrapper)
            log.info(f"({job.id}) Converted job from a URL to a destination and recovered")
        elif job.job_runner_name is None:
            # Never (fully) dispatched
            log.debug(
                f"({job.id}) No job runner assigned and job still in '{job.state}' state, adding to the job handler queue"
            )
            if self.track_jobs_in_database:
                job.set_state(model.Job.states.NEW)
            else:
                self.queue.put((job.id, job.tool_id))
        else:
            # Already dispatched and running
            job_wrapper = self.__recover_job_wrapper(job)
            self.dispatcher.recover(job, job_wrapper)
        pass

    def __recover_job_wrapper(self, job):
        # Already dispatched and running
        job_wrapper = self.job_wrapper(job)
        # Use the persisted destination as its params may differ from
        # what's in the job config
        job_destination = JobDestination(
            id=job.destination_id, runner=job.job_runner_name, params=job.destination_params
        )
        # resubmits are not persisted (it's a good thing) so they
        # should be added back to the in-memory destination on startup
        try:
            config_job_destination = self.app.job_config.get_destination(job.destination_id)
            job_destination.resubmit = config_job_destination.resubmit
        except KeyError:
            log.debug(
                "(%s) Recovered destination id (%s) does not exist in job config (but this may be normal in the case of a dynamically generated destination)",
                job.id,
                job.destination_id,
            )
        job_wrapper.job_runner_mapper.cached_job_destination = job_destination
        return job_wrapper

    def __monitor(self):
        """
        Continually iterate the waiting jobs, checking is each is ready to
        run and dispatching if so.
        """
        while self.monitor_running:
            try:
                # If jobs are locked, there's nothing to monitor and we skip
                # to the sleep.
                if not self.app.job_manager.job_lock:
                    self.__monitor_step()
            except Exception:
                log.exception("Exception in monitor_step")
                # With sqlite backends we can run into locked databases occasionally
                # To avoid that the monitor step locks again we backoff a little longer.
                self._monitor_sleep(5)
            self._monitor_sleep(self.app.config.job_handler_monitor_sleep)

    def __monitor_step(self):
        """
        Called repeatedly by `monitor` to process waiting jobs.
        """
        monitor_step_timer = self.app.execution_timer_factory.get_timer(
            "internal.galaxy.jobs.handlers.monitor_step", "Job handler monitor step complete."
        )
        if self.job_grabber is not None:
            self.job_grabber.grab_unhandled_items()
        try:
            self.__handle_waiting_jobs()
        except StopSignalException:
            pass
        finally:
            self.sa_session.remove()
        log.trace(monitor_step_timer.to_str())

    def __handle_waiting_jobs(self):
        """
        Gets any new jobs (either from the database or from its own queue), then iterates over all new and waiting jobs
        to check the state of the jobs each depends on. If the job has dependencies that have not finished, it goes to
        the waiting queue. If the job has dependencies with errors, it is marked as having errors and removed from the
        queue. If the job belongs to an inactive user it is ignored.  Otherwise, the job is dispatched.
        """
        check_database_connection(self.sa_session)
        # Pull all new jobs from the queue at once
        jobs_to_check = []
        resubmit_jobs = []
        if self.track_jobs_in_database:
            # Clear the session so we get fresh states for job and all datasets
            self.sa_session.expunge_all()
            # Fetch all new jobs
            hda_not_ready = (
                self.sa_session.query(model.Job.id)
                .enable_eagerloads(False)
                .join(model.JobToInputDatasetAssociation)
                .join(model.HistoryDatasetAssociation)
                .join(model.Dataset)
                .filter(
                    and_(
                        model.Job.state == model.Job.states.NEW, model.Dataset.state.in_(model.Dataset.non_ready_states)
                    )
                )
                .subquery()
            )
            ldda_not_ready = (
                self.sa_session.query(model.Job.id)
                .enable_eagerloads(False)
                .join(model.JobToInputLibraryDatasetAssociation)
                .join(model.LibraryDatasetDatasetAssociation)
                .join(model.Dataset)
                .filter(
                    and_(
                        model.Job.state == model.Job.states.NEW, model.Dataset.state.in_(model.Dataset.non_ready_states)
                    )
                )
                .subquery()
            )
            coalesce_exp = func.coalesce(
                model.Job.table.c.user_id, model.Job.table.c.session_id
            )  # accommodate jobs by anonymous users
            rank = func.rank().over(partition_by=coalesce_exp, order_by=model.Job.table.c.id).label("rank")
            job_filter_conditions = (
                (model.Job.state == model.Job.states.NEW),
                (model.Job.handler == self.app.config.server_name),
                ~model.Job.table.c.id.in_(select(hda_not_ready)),
                ~model.Job.table.c.id.in_(select(ldda_not_ready)),
            )
            if self.app.config.user_activation_on:
                job_filter_conditions = job_filter_conditions + (
                    or_((model.Job.user_id == null()), (model.User.active == true())),
                )
            if self.sa_session.bind.name == "sqlite":
                query_objects = (model.Job,)
            else:
                query_objects = (model.Job, rank)
            ready_query = (
                self.sa_session.query(*query_objects)
                .enable_eagerloads(False)
                .outerjoin(model.User)
                .filter(and_(*job_filter_conditions))
                .order_by(model.Job.id)
            )
            if self.sa_session.bind.name == "sqlite":
                jobs_to_check = ready_query.all()
            else:
                ranked = ready_query.subquery()
                jobs_to_check = (
                    self.sa_session.query(model.Job)
                    .join(ranked, model.Job.id == ranked.c.id)
                    .filter(ranked.c.rank <= self.app.job_config.handler_ready_window_size)
                    .all()
                )
            # Filter jobs with invalid input states
            jobs_to_check = self.__filter_jobs_with_invalid_input_states(jobs_to_check)
            # Fetch all "resubmit" jobs
            resubmit_jobs = (
                self.sa_session.query(model.Job)
                .enable_eagerloads(False)
                .filter(
                    and_(
                        (model.Job.state == model.Job.states.RESUBMITTED),
                        (model.Job.handler == self.app.config.server_name),
                    )
                )
                .order_by(model.Job.id)
                .all()
            )
        else:
            # Get job objects and append to watch queue for any which were
            # previously waiting
            for job_id in self.waiting_jobs:
                jobs_to_check.append(self.sa_session.query(model.Job).get(job_id))
            try:
                while 1:
                    message = self.queue.get_nowait()
                    if message is self.STOP_SIGNAL:
                        raise StopSignalException()
                    # Unpack the message
                    job_id, tool_id = message
                    # Get the job object and append to watch queue
                    jobs_to_check.append(self.sa_session.query(model.Job).get(job_id))
            except Empty:
                pass
        # Ensure that we get new job counts on each iteration
        self.__clear_job_count()
        # Check resubmit jobs first so that limits of new jobs will still be enforced
        for job in resubmit_jobs:
            log.debug("(%s) Job was resubmitted and is being dispatched immediately", job.id)
            # Reassemble resubmit job destination from persisted value
            jw = self.__recover_job_wrapper(job)
            if jw.is_ready_for_resubmission(job):
                self.increase_running_job_count(job.user_id, jw.job_destination.id)
                self.dispatcher.put(jw)
        # Iterate over new and waiting jobs and look for any that are
        # ready to run
        new_waiting_jobs = []
        for job in jobs_to_check:
            try:
                # Check the job's dependencies, requeue if they're not done.
                # Some of these states will only happen when using the in-memory job queue
                if job.copied_from_job_id:
                    copied_from_job = self.sa_session.query(model.Job).get(job.copied_from_job_id)
                    job.numeric_metrics = copied_from_job.numeric_metrics
                    job.text_metrics = copied_from_job.text_metrics
                    job.dependencies = copied_from_job.dependencies
                    job.state = copied_from_job.state
                    job.job_stderr = copied_from_job.job_stderr
                    job.job_stdout = copied_from_job.job_stdout
                    job.tool_stderr = copied_from_job.tool_stderr
                    job.tool_stdout = copied_from_job.tool_stdout
                    job.command_line = copied_from_job.command_line
                    job.traceback = copied_from_job.traceback
                    job.tool_version = copied_from_job.tool_version
                    job.exit_code = copied_from_job.exit_code
                    job.job_runner_name = copied_from_job.job_runner_name
                    job.job_runner_external_id = copied_from_job.job_runner_external_id
                    continue
                job_state = self.__check_job_state(job)
                if job_state == JOB_WAIT:
                    new_waiting_jobs.append(job.id)
                elif job_state == JOB_INPUT_ERROR:
                    log.info("(%d) Job unable to run: one or more inputs in error state", job.id)
                elif job_state == JOB_INPUT_DELETED:
                    log.info("(%d) Job unable to run: one or more inputs deleted", job.id)
                elif job_state == JOB_READY:
                    self.dispatcher.put(self.job_wrappers.pop(job.id))
                    log.info("(%d) Job dispatched", job.id)
                elif job_state == JOB_DELETED:
                    log.info("(%d) Job deleted by user while still queued", job.id)
                elif job_state == JOB_ADMIN_DELETED:
<<<<<<< HEAD
                    log.info("(%d) Job deleted by admin while still queued", job.id)
                elif job_state in (JOB_USER_OVER_QUOTA, JOB_USER_OVER_TOTAL_WALLTIME):
                    if job_state == JOB_USER_OVER_QUOTA:
                        log.info("(%d) User (%s) is over quota: job paused", job.id, job.user_id)
                        what = "your disk quota"
                    else:
                        log.info("(%d) User (%s) is over total walltime limit: job paused", job.id, job.user_id)
                        what = "your total job runtime"

=======
                    log.info("(%d) Job deleted by admin while still queued" % job.id)
                elif job_state == JOB_USER_OVER_TOTAL_WALLTIME:
                    log.info("(%d) User (%s) is over total walltime limit: job paused" % (job.id, job.user_id))
>>>>>>> 7f6a2432
                    job.set_state(model.Job.states.PAUSED)
                    for dataset_assoc in job.output_datasets + job.output_library_datasets:
                        dataset_assoc.dataset.dataset.state = model.Dataset.states.PAUSED
                        dataset_assoc.dataset.info = "Execution of this dataset's job is paused because you were over your total job runtime at the time it was ready to run"
                        self.sa_session.add(dataset_assoc.dataset.dataset)
                    self.sa_session.add(job)
                elif job_state == JOB_ERROR:
                    # A more informative message is shown wherever the job state is set to error
                    pass
                else:
                    log.error("(%d) Job in unknown state '%s'", job.id, job_state)
                    new_waiting_jobs.append(job.id)
            except Exception:
                log.exception("failure running job %d", job.id)
        # Update the waiting list
        if not self.track_jobs_in_database:
            self.waiting_jobs = new_waiting_jobs
        # Remove cached wrappers for any jobs that are no longer being tracked
        for id in set(self.job_wrappers.keys()) - set(new_waiting_jobs):
            del self.job_wrappers[id]
        # Commit updated state
        self.sa_session.commit()

    def __filter_jobs_with_invalid_input_states(self, jobs):
        """
        Takes  list of jobs and filters out jobs whose input datasets are in invalid state and
        set these jobs and their dependent jobs to paused.
        """
        job_ids_to_check = [j.id for j in jobs]
        queries = []
        for job_to_input, input_association in [
            (model.JobToInputDatasetAssociation, model.HistoryDatasetAssociation),
            (model.JobToInputLibraryDatasetAssociation, model.LibraryDatasetDatasetAssociation),
        ]:
            q = (
                self.sa_session.query(
                    model.Job.id,
                    input_association.deleted,
                    input_association._state,
                    input_association.name,
                    model.Dataset.deleted,
                    model.Dataset.purged,
                    model.Dataset.state,
                )
                .join(job_to_input.job)
                .join(input_association)
                .join(model.Dataset)
                .filter(model.Job.id.in_(job_ids_to_check))
                .filter(
                    or_(
                        model.Dataset.deleted == true(),
                        not_(
                            or_(
                                model.Dataset.state == model.Dataset.states.OK,
                                model.Dataset.state == model.Dataset.states.DEFERRED,
                            )
                        ),
                        input_association.deleted == true(),
                        input_association._state.in_(
                            (input_association.states.FAILED_METADATA, input_association.states.SETTING_METADATA)
                        ),
                    )
                )
                .all()
            )
            queries.extend(q)
        jobs_to_pause = defaultdict(list)
        jobs_to_fail = defaultdict(list)
        jobs_to_ignore = defaultdict(list)
        for job_id, hda_deleted, hda_state, hda_name, dataset_deleted, dataset_purged, dataset_state in queries:
            if hda_deleted or dataset_deleted:
                if dataset_purged:
                    # If the dataset has been purged we can't resume the job by undeleting the input
                    jobs_to_fail[job_id].append(f"Input dataset '{hda_name}' was deleted before the job started")
                else:
                    jobs_to_pause[job_id].append(f"Input dataset '{hda_name}' was deleted before the job started")
            elif hda_state == model.HistoryDatasetAssociation.states.FAILED_METADATA:
                jobs_to_pause[job_id].append(f"Input dataset '{hda_name}' failed to properly set metadata")
            elif dataset_state == model.Dataset.states.PAUSED:
                jobs_to_pause[job_id].append(f"Input dataset '{hda_name}' was paused before the job started")
            elif dataset_state == model.Dataset.states.ERROR:
                jobs_to_pause[job_id].append(f"Input dataset '{hda_name}' is in error state")
            elif dataset_state != model.Dataset.states.OK:
                jobs_to_ignore[job_id].append(f"Input dataset '{hda_name}' is in {dataset_state} state")
        for job_id in sorted(jobs_to_pause):
            pause_message = ", ".join(jobs_to_pause[job_id])
            pause_message = f"{pause_message}. To resume this job fix the input dataset(s)."
            job, job_wrapper = self.job_pair_for_id(job_id)
            try:
                job_wrapper.pause(job=job, message=pause_message)
            except Exception:
                log.exception("(%s) Caught exception while attempting to pause job.", job_id)
        for job_id in sorted(jobs_to_fail):
            fail_message = ", ".join(jobs_to_fail[job_id])
            job, job_wrapper = self.job_pair_for_id(job_id)
            try:
                job_wrapper.fail(fail_message)
            except Exception:
                log.exception("(%s) Caught exception while attempting to fail job.", job_id)
        jobs_to_ignore.update(jobs_to_pause)
        jobs_to_ignore.update(jobs_to_fail)
        return [j for j in jobs if j.id not in jobs_to_ignore]

    def __check_job_state(self, job):
        """
        Check if a job is ready to run by verifying that each of its input
        datasets is ready (specifically in the OK state). If any input dataset
        has an error, fail the job and return JOB_INPUT_ERROR. If any input
        dataset is deleted, fail the job and return JOB_INPUT_DELETED.  If all
        input datasets are in OK state, return JOB_READY indicating that the
        job can be dispatched. Otherwise, return JOB_WAIT indicating that input
        datasets are still being prepared.
        """
        if not self.track_jobs_in_database:
            in_memory_not_ready_state = self.__verify_in_memory_job_inputs(job)
            if in_memory_not_ready_state:
                return in_memory_not_ready_state

        # Else, if tracking in the database, job.state is guaranteed to be NEW and
        # the inputs are guaranteed to be OK.

        # Create the job wrapper so that the destination can be set
        job_id = job.id
        job_wrapper = self.job_wrappers.get(job_id, None)
        if not job_wrapper:
            job_wrapper = self.job_wrapper(job)
            self.job_wrappers[job_id] = job_wrapper

        # If state == JOB_READY, assume job_destination also set - otherwise
        # in case of various error or cancelled states do not assume
        # destination has been set.
        state, job_destination = self.__verify_job_ready(job, job_wrapper)

        if state == JOB_READY:
            # PASS.  increase usage by one job (if caching) so that multiple jobs aren't dispatched on this queue iteration
            self.increase_running_job_count(job.user_id, job_destination.id)
            for job_to_input_dataset_association in job.input_datasets:
                # We record the input dataset version, now that we know the inputs are ready
                if job_to_input_dataset_association.dataset:
                    job_to_input_dataset_association.dataset_version = job_to_input_dataset_association.dataset.version
        return state

    def __verify_job_ready(self, job, job_wrapper):
        """Compute job destination and verify job is ready at that
        destination by checking job limits and quota. If this method
        return a job state of JOB_READY - it MUST also return a job
        destination.
        """
        job_destination = None
        try:
            assert (
                job_wrapper.tool is not None
            ), "This tool was disabled before the job completed.  Please contact your Galaxy administrator."
            # Cause the job_destination to be set and cached by the mapper
            job_destination = job_wrapper.job_destination
        except AssertionError as e:
            log.warning(f"({job.id}) Tool '{job.tool_id}' removed from tool config, unable to run job")
            job_wrapper.fail(e)
            return JOB_ERROR, job_destination
        except JobNotReadyException as e:
            job_state = e.job_state or JOB_WAIT
            return job_state, None
        except Exception as e:
            failure_message = getattr(e, "failure_message", DEFAULT_JOB_RUNNER_FAILURE_MESSAGE)
            if failure_message == DEFAULT_JOB_RUNNER_FAILURE_MESSAGE:
                log.exception("Failed to generate job destination")
            else:
                log.debug(f"Intentionally failing job with message ({failure_message})")
            job_wrapper.fail(failure_message)
            return JOB_ERROR, job_destination
        # job is ready to run, check limits
        # TODO: these checks should be refactored to minimize duplication and made more modular/pluggable
        state = self.__check_destination_jobs(job, job_wrapper)

        if state == JOB_READY:
            state = self.__check_user_jobs(job, job_wrapper)
        # Check total walltime limits
        if state == JOB_READY and "delta" in self.app.job_config.limits.total_walltime:
            jobs_to_check = self.sa_session.query(model.Job).filter(
                model.Job.update_time
                >= datetime.datetime.now() - datetime.timedelta(self.app.job_config.limits.total_walltime["window"]),
                model.Job.state == "ok",
            )
            if job.user_id:
                jobs_to_check = jobs_to_check.filter(model.Job.user_id == job.user_id)
            else:
                jobs_to_check = jobs_to_check.filter(model.Job.session_id == job.session_id)
            time_spent = datetime.timedelta(0)
            for job in jobs_to_check:
                # History is job.state_history
                started = None
                finished = None
                for history in sorted(job.state_history, key=lambda h: h.create_time):
                    if history.state == "running":
                        started = history.create_time
                    elif history.state == "ok":
                        finished = history.create_time

                if started is not None and finished is not None:
                    time_spent += finished - started
                else:
                    log.warning(
                        "Unable to calculate time spent for job %s; started: %s, finished: %s",
                        job.id,
                        started,
                        finished,
                    )

            if time_spent > self.app.job_config.limits.total_walltime["delta"]:
                return JOB_USER_OVER_TOTAL_WALLTIME, job_destination

        return state, job_destination

    def __verify_in_memory_job_inputs(self, job):
        """Perform the same checks that happen via SQL for in-memory managed
        jobs.
        """
        if job.state == model.Job.states.DELETED:
            return JOB_DELETED
        elif job.state == model.Job.states.ERROR:
            return JOB_ADMIN_DELETED
        for dataset_assoc in job.input_datasets + job.input_library_datasets:
            idata = dataset_assoc.dataset
            if not idata:
                continue
            # don't run jobs for which the input dataset was deleted
            if idata.deleted:
                self.job_wrappers.pop(job.id, self.job_wrapper(job)).fail(
                    f"input data {idata.hid} (file: {idata.get_file_name()}) was deleted before the job started"
                )
                return JOB_INPUT_DELETED
            # an error in the input data causes us to bail immediately
            elif idata.state == idata.states.ERROR:
                self.job_wrappers.pop(job.id, self.job_wrapper(job)).fail(f"input data {idata.hid} is in error state")
                return JOB_INPUT_ERROR
            elif idata.state == idata.states.FAILED_METADATA:
                self.job_wrappers.pop(job.id, self.job_wrapper(job)).fail(
                    f"input data {idata.hid} failed to properly set metadata"
                )
                return JOB_INPUT_ERROR
            elif idata.state != idata.states.OK and not (
                idata.state == idata.states.SETTING_METADATA
                and job.tool_id is not None
                and job.tool_id == self.app.datatypes_registry.set_external_metadata_tool.id
            ):
                # need to requeue
                return JOB_WAIT

        # All inputs ready to go.
        return None

    def __clear_job_count(self):
        self.user_job_count = None
        self.user_job_count_per_destination = None
        self.total_job_count_per_destination = None

    def get_user_job_count(self, user_id):
        self.__cache_user_job_count()
        # This could have been incremented by a previous job dispatched on this iteration, even if we're not caching
        rval = self.user_job_count.get(user_id, 0)
        if not self.app.config.cache_user_job_count:
            result = self.sa_session.execute(
                select(func.count(model.Job.table.c.id)).where(
                    and_(
                        model.Job.table.c.state.in_(
                            (model.Job.states.QUEUED, model.Job.states.RUNNING, model.Job.states.RESUBMITTED)
                        ),
                        (model.Job.table.c.user_id == user_id),
                    )
                )
            )
            for row in result:
                # there should only be one row
                rval += row[0]
        return rval

    def __cache_user_job_count(self):
        # Cache the job count if necessary
        if self.user_job_count is None and self.app.config.cache_user_job_count:
            self.user_job_count = {}
            query = self.sa_session.execute(
                select(model.Job.table.c.user_id, func.count(model.Job.table.c.user_id))
                .where(
                    and_(
                        model.Job.table.c.state.in_(
                            (model.Job.states.QUEUED, model.Job.states.RUNNING, model.Job.states.RESUBMITTED)
                        ),
                        (model.Job.table.c.user_id != null()),
                    )
                )
                .group_by(model.Job.table.c.user_id)
            )
            for row in query:
                self.user_job_count[row[0]] = row[1]
        elif self.user_job_count is None:
            self.user_job_count = {}

    def get_user_job_count_per_destination(self, user_id):
        self.__cache_user_job_count_per_destination()
        cached = self.user_job_count_per_destination.get(user_id, {})
        if self.app.config.cache_user_job_count:
            rval = cached
        else:
            # The cached count is still used even when we're not caching, it is
            # incremented when a job is run by this handler to ensure that
            # multiple jobs can't get past the limits in one iteration of the
            # queue.
            rval = {}
            rval.update(cached)
            result = self.sa_session.execute(
                select(
                    model.Job.table.c.destination_id, func.count(model.Job.table.c.destination_id).label("job_count")
                )
                .where(
                    and_(
                        model.Job.table.c.state.in_((model.Job.states.QUEUED, model.Job.states.RUNNING)),
                        (model.Job.table.c.user_id == user_id),
                    )
                )
                .group_by(model.Job.table.c.destination_id)
            )
            for row in result.mappings():
                # Add the count from the database to the cached count
                rval[row["destination_id"]] = rval.get(row["destination_id"], 0) + row["job_count"]
        return rval

    def __cache_user_job_count_per_destination(self):
        # Cache the job count if necessary
        if self.user_job_count_per_destination is None and self.app.config.cache_user_job_count:
            self.user_job_count_per_destination = {}
            result = self.sa_session.execute(
                select(
                    model.Job.table.c.user_id,
                    model.Job.table.c.destination_id,
                    func.count(model.Job.table.c.user_id).label("job_count"),
                )
                .where(and_(model.Job.table.c.state.in_((model.Job.states.QUEUED, model.Job.states.RUNNING))))
                .group_by(model.Job.table.c.user_id, model.Job.table.c.destination_id)
            )
            for row in result.mappings():
                if row["user_id"] not in self.user_job_count_per_destination:
                    self.user_job_count_per_destination[row["user_id"]] = {}
                self.user_job_count_per_destination[row["user_id"]][row["destination_id"]] = row["job_count"]
        elif self.user_job_count_per_destination is None:
            self.user_job_count_per_destination = {}

    def increase_running_job_count(self, user_id, destination_id):
        if (
            self.app.job_config.limits.registered_user_concurrent_jobs
            or self.app.job_config.limits.anonymous_user_concurrent_jobs
            or self.app.job_config.limits.destination_user_concurrent_jobs
        ):
            if self.user_job_count is None:
                self.user_job_count = {}
            if self.user_job_count_per_destination is None:
                self.user_job_count_per_destination = {}
            self.user_job_count[user_id] = self.user_job_count.get(user_id, 0) + 1
            if user_id not in self.user_job_count_per_destination:
                self.user_job_count_per_destination[user_id] = {}
            self.user_job_count_per_destination[user_id][destination_id] = (
                self.user_job_count_per_destination[user_id].get(destination_id, 0) + 1
            )
        if self.app.job_config.limits.destination_total_concurrent_jobs:
            if self.total_job_count_per_destination is None:
                self.total_job_count_per_destination = {}
            self.total_job_count_per_destination[destination_id] = (
                self.total_job_count_per_destination.get(destination_id, 0) + 1
            )

    def __check_user_jobs(self, job, job_wrapper):
        # TODO: Update output datasets' _state = LIMITED or some such new
        # state, so the UI can reflect what jobs are waiting due to concurrency
        # limits
        if job.user:
            # Check the hard limit first
            if self.app.job_config.limits.registered_user_concurrent_jobs:
                count = self.get_user_job_count(job.user_id)
                # Check the user's number of dispatched jobs against the overall limit
                if count >= self.app.job_config.limits.registered_user_concurrent_jobs:
                    return JOB_WAIT
            # If we pass the hard limit, also check the per-destination count
            id = job_wrapper.job_destination.id
            count_per_id = self.get_user_job_count_per_destination(job.user_id)
            if id in self.app.job_config.limits.destination_user_concurrent_jobs:
                count = count_per_id.get(id, 0)
                # Check the user's number of dispatched jobs in the assigned destination id against the limit for that id
                if count >= self.app.job_config.limits.destination_user_concurrent_jobs[id]:
                    return JOB_WAIT
            # If we pass the destination limit (if there is one), also check limits on any tags (if any)
            if job_wrapper.job_destination.tags:
                for tag in job_wrapper.job_destination.tags:
                    # Check each tag for this job's destination
                    if tag in self.app.job_config.limits.destination_user_concurrent_jobs:
                        # Only if there's a limit defined for this tag
                        count = 0
                        for id in [d.id for d in self.app.job_config.get_destinations(tag)]:
                            # Add up the aggregate job total for this tag
                            count += count_per_id.get(id, 0)
                        if count >= self.app.job_config.limits.destination_user_concurrent_jobs[tag]:
                            return JOB_WAIT
        elif job.galaxy_session:
            # Anonymous users only get the hard limit
            if self.app.job_config.limits.anonymous_user_concurrent_jobs:
                count = (
                    self.sa_session.query(model.Job)
                    .enable_eagerloads(False)
                    .filter(
                        and_(
                            model.Job.session_id == job.galaxy_session.id,
                            or_(
                                model.Job.state == model.Job.states.RUNNING, model.Job.state == model.Job.states.QUEUED
                            ),
                        )
                    )
                    .count()
                )
                if count >= self.app.job_config.limits.anonymous_user_concurrent_jobs:
                    return JOB_WAIT
        else:
            log.warning(
                f"Job {job.id} is not associated with a user or session so job concurrency limit cannot be checked."
            )
        return JOB_READY

    def __cache_total_job_count_per_destination(self):
        # Cache the job count if necessary
        if self.total_job_count_per_destination is None:
            self.total_job_count_per_destination = {}
            result = self.sa_session.execute(
                select(
                    model.Job.table.c.destination_id, func.count(model.Job.table.c.destination_id).label("job_count")
                )
                .where(and_(model.Job.table.c.state.in_((model.Job.states.QUEUED, model.Job.states.RUNNING))))
                .group_by(model.Job.table.c.destination_id)
            )
            for row in result.mappings():
                self.total_job_count_per_destination[row["destination_id"]] = row["job_count"]

    def get_total_job_count_per_destination(self):
        self.__cache_total_job_count_per_destination()
        # Always use caching (at worst a job will have to wait one iteration,
        # and this would be more fair anyway as it ensures FIFO scheduling,
        # insofar as FIFO would be fair...)
        return self.total_job_count_per_destination

    def __check_destination_jobs(self, job, job_wrapper):
        if self.app.job_config.limits.destination_total_concurrent_jobs:
            id = job_wrapper.job_destination.id
            count_per_id = self.get_total_job_count_per_destination()
            if id in self.app.job_config.limits.destination_total_concurrent_jobs:
                count = count_per_id.get(id, 0)
                # Check the number of dispatched jobs in the assigned destination id against the limit for that id
                if count >= self.app.job_config.limits.destination_total_concurrent_jobs[id]:
                    return JOB_WAIT
            # If we pass the destination limit (if there is one), also check limits on any tags (if any)
            if job_wrapper.job_destination.tags:
                for tag in job_wrapper.job_destination.tags:
                    # Check each tag for this job's destination
                    if tag in self.app.job_config.limits.destination_total_concurrent_jobs:
                        # Only if there's a limit defined for this tag
                        count = 0
                        for id in [d.id for d in self.app.job_config.get_destinations(tag)]:
                            # Add up the aggregate job total for this tag
                            count += count_per_id.get(id, 0)
                        if count >= self.app.job_config.limits.destination_total_concurrent_jobs[tag]:
                            return JOB_WAIT
        return JOB_READY

    def put(self, job_id, tool_id):
        """Add a job to the queue (by job identifier)"""
        if not self.track_jobs_in_database:
            self.queue.put((job_id, tool_id))
            self.sleeper.wake()

    def shutdown(self):
        """Attempts to gracefully shut down the worker thread"""
        if self.parent_pid != os.getpid():
            # We're not the real job queue, do nothing
            return
        else:
            log.info("sending stop signal to worker thread")
            self.stop_monitoring()
            if not self.track_jobs_in_database:
                self.queue.put(self.STOP_SIGNAL)
            # A message could still be received while shutting down, should be ok since they will be picked up on next startup.
            self.sleeper.wake()
            self.shutdown_monitor()
            log.info("job handler queue stopped")
            self.dispatcher.shutdown()


class JobHandlerStopQueue(BaseJobHandlerQueue):
    """
    A queue for jobs which need to be terminated prematurely.
    """

    def __init__(self, app: MinimalManagerApp, dispatcher):
        super().__init__(app, dispatcher)
        # self.queue contains tuples: (job_id, error message)

        name = "JobHandlerStopQueue.monitor_thread"
        self._init_monitor_thread(name, target=self.__monitor, config=app.config)

    def start(self):
        # Start the queue
        self.monitor_thread.start()
        log.info("job handler stop queue started")

    def __monitor(self):
        """
        Continually iterate and stop appropriate jobs.
        """
        # HACK: Delay until after forking, we need a way to do post fork notification!!!
        time.sleep(10)
        while self.monitor_running:
            try:
                self.__monitor_step()
            except Exception:
                log.exception("Exception in monitor_step")
            # Sleep
            self._monitor_sleep(1)

    def __delete(self, job, error_msg, session):
        final_state = job.states.DELETED
        if error_msg is not None:
            final_state = job.states.ERROR
            job.info = error_msg
        job.set_final_state(final_state, supports_skip_locked=self.app.application_stack.supports_skip_locked())
        session.add(job)
        session.flush()

    def __stop(self, job, session):
        job.set_state(job.states.STOPPED)
        session.add(job)
        session.flush()

    def __monitor_step(self):
        """
        Called repeatedly by `monitor` to stop jobs.
        """
        # Pull all new jobs from the queue at once
        jobs_to_check = []
        with self.sa_session() as session, session.begin():
            self._add_newly_deleted_jobs(session, jobs_to_check)
            try:
                self._pull_from_queue(session, jobs_to_check)
            except StopSignalException:
                return
            self._check_jobs(session, jobs_to_check)

    def put(self, job_id, error_msg=None):
        if not self.track_jobs_in_database:
            self.queue.put((job_id, error_msg))

    def shutdown(self):
        """Attempts to gracefully shut down the worker thread"""
        if self.parent_pid != os.getpid():
            # We're not the real job queue, do nothing
            return
        else:
            log.info("sending stop signal to worker thread")
            self.stop_monitoring()
            if not self.track_jobs_in_database:
                self.queue.put(self.STOP_SIGNAL)
            self.shutdown_monitor()
            log.info("job handler stop queue stopped")

    def _add_newly_deleted_jobs(self, session, jobs_to_check):
        if self.track_jobs_in_database:
            newly_deleted_jobs = self._get_new_jobs(session)
            for job in newly_deleted_jobs:
                # job.stderr is always a string (job.job_stderr + job.tool_stderr, possibly `''`),
                # while any `not None` message returned in self.queue.get_nowait() is interpreted
                # as an error, so here we use None if job.stderr is false-y
                jobs_to_check.append((job, job.stderr or None))

    def _get_new_jobs(self, session):
        states = (model.Job.states.DELETING, model.Job.states.STOPPING)
        stmt = select(model.Job).filter(
            model.Job.state.in_(states) & (model.Job.handler == self.app.config.server_name)
        )
        return session.scalars(stmt).all()

    def _pull_from_queue(self, session, jobs_to_check):
        # Pull jobs from the queue (in the case of Administrative stopped jobs)
        try:
            while 1:
                message = self.queue.get_nowait()
                if message is self.STOP_SIGNAL:
                    raise StopSignalException()
                job_id, error_msg = message
                job = session.get(model.Job, job_id)
                jobs_to_check.append((job, error_msg))
        except Empty:
            pass

    def _check_jobs(self, session, jobs_to_check):
        for job, error_msg in jobs_to_check:
            if (
                job.state
                not in (
                    job.states.DELETING,
                    job.states.DELETED,
                    job.states.STOPPING,
                    job.states.STOPPED,
                )
                and job.finished
            ):
                # terminated before it got here
                log.debug("Job %s already finished, not deleting or stopping", job.id)
                continue
            if job.state == job.states.DELETING:
                self.__delete(job, error_msg, session)
            elif job.state == job.states.STOPPING:
                self.__stop(job, session)
            if job.job_runner_name is not None:
                # tell the dispatcher to stop the job
                job_wrapper = JobWrapper(job, self, use_persisted_destination=True)
                self.dispatcher.stop(job, job_wrapper)


class DefaultJobDispatcher:
    def __init__(self, app: MinimalManagerApp):
        self.app = app
        self.job_runners = self.app.job_config.get_job_runner_plugins(self.app.config.server_name)
        # Once plugins are loaded, all job destinations that were created from
        # URLs can have their URL params converted to the destination's param
        # dict by the plugin.
        self.app.job_config.convert_legacy_destinations(self.job_runners)
        log.debug(f"Loaded job runners plugins: {':'.join(self.job_runners.keys())}")

    def start(self):
        for runner in self.job_runners.values():
            runner.start()

    def url_to_destination(self, url: str):
        """This is used by the runner mapper (a.k.a. dynamic runner) and
        recovery methods to have runners convert URLs to destinations.

        New-style runner plugin IDs must match the URL's scheme for this to work.
        """
        runner_name = url.split(":", 1)[0]
        try:
            return self.job_runners[runner_name].url_to_destination(url)
        except Exception:
            log.exception(
                "Unable to convert legacy job runner URL '%s' to job destination, destination will be the '%s' runner with no params",
                url,
                runner_name,
            )
            return JobDestination(runner=runner_name)

    def get_job_runner(self, job_wrapper, get_task_runner=False):
        runner_name = job_wrapper.job_destination.runner
        try:
            runner = self.job_runners[runner_name]
        except KeyError:
            log.error(f"({job_wrapper.job_id}) Invalid job runner: {runner_name}")
            job_wrapper.fail(DEFAULT_JOB_RUNNER_FAILURE_MESSAGE)
            return None
        if get_task_runner and job_wrapper.can_split() and runner.runner_name != "PulsarJobRunner":
            return self.job_runners["tasks"]
        return runner

    def put(self, job_wrapper):
        runner = self.get_job_runner(job_wrapper, get_task_runner=True)
        if runner is None:
            # Something went wrong, we've already failed the job wrapper
            return
        if isinstance(job_wrapper, TaskWrapper):
            # DBTODO Refactor
            log.debug(f"({job_wrapper.job_id}) Dispatching task {job_wrapper.task_id} to task runner")
        else:
            log.debug(f"({job_wrapper.job_id}) Dispatching to {job_wrapper.job_destination.runner} runner")
        runner.put(job_wrapper)

    def stop(self, job, job_wrapper):
        """
        Stop the given job. The input variable job may be either a Job or a Task.
        """
        # The Job and Task classes have been modified so that their accessors
        # will return the appropriate value.
        # Note that Jobs and Tasks have runner_names, which are distinct from
        # the job_runner_name and task_runner_name.

        # The runner name is not set until the job has started.
        # If we're stopping a task, then the runner_name may be
        # None, in which case it hasn't been scheduled.
        if self.app.config.enable_celery_tasks and job.tool_id == "__DATA_FETCH__":
            from galaxy.celery import celery_app

            celery_app.control.revoke(job.job_runner_external_id)
        if (job_runner_name := job.get_job_runner_name()) is not None:
            runner_name = job_runner_name.split(":", 1)[0]
            log.debug(f"Stopping job {job_wrapper.get_id_tag()} in {runner_name} runner")
            try:
                if job.state != model.Job.states.NEW:
                    self.job_runners[runner_name].stop_job(job_wrapper)
            except KeyError:
                log.error(f"stop(): ({job_wrapper.get_id_tag()}) Invalid job runner: {runner_name}")
                # Job and output dataset states have already been updated, so nothing is done here.

    def recover(self, job, job_wrapper):
        runner_name = (job.job_runner_name.split(":", 1))[0]
        log.debug("recovering job %d in %s runner", job.id, runner_name)
        runner = self.get_job_runner(job_wrapper)
        try:
            runner.recover(job, job_wrapper)
        except ObjectNotFound:
            msg = "Could not recover job working directory after Galaxy restart"
            log.exception(f"recover(): ({job_wrapper.job_id}) {msg}")
            job_wrapper.fail(msg)

    def shutdown(self):
        failures = []
        for name, runner in self.job_runners.items():
            try:
                runner.shutdown()
            except Exception:
                failures.append(name)
                log.exception("Failed to shutdown runner %s", name)
        if failures:
            raise Exception(f"Failed to shutdown runners: {', '.join(failures)}")<|MERGE_RESOLUTION|>--- conflicted
+++ resolved
@@ -557,21 +557,9 @@
                 elif job_state == JOB_DELETED:
                     log.info("(%d) Job deleted by user while still queued", job.id)
                 elif job_state == JOB_ADMIN_DELETED:
-<<<<<<< HEAD
                     log.info("(%d) Job deleted by admin while still queued", job.id)
-                elif job_state in (JOB_USER_OVER_QUOTA, JOB_USER_OVER_TOTAL_WALLTIME):
-                    if job_state == JOB_USER_OVER_QUOTA:
-                        log.info("(%d) User (%s) is over quota: job paused", job.id, job.user_id)
-                        what = "your disk quota"
-                    else:
-                        log.info("(%d) User (%s) is over total walltime limit: job paused", job.id, job.user_id)
-                        what = "your total job runtime"
-
-=======
-                    log.info("(%d) Job deleted by admin while still queued" % job.id)
                 elif job_state == JOB_USER_OVER_TOTAL_WALLTIME:
                     log.info("(%d) User (%s) is over total walltime limit: job paused" % (job.id, job.user_id))
->>>>>>> 7f6a2432
                     job.set_state(model.Job.states.PAUSED)
                     for dataset_assoc in job.output_datasets + job.output_library_datasets:
                         dataset_assoc.dataset.dataset.state = model.Dataset.states.PAUSED
