from __future__ import print_function
import calendar
from collections import namedtuple
from datetime import datetime, date, timedelta
from galaxy.web.base.controller import BaseUIController, web
from galaxy import model, util
from galaxy.web.framework.helpers import grids
from galaxy.model.orm import and_, not_, or_
import pkg_resources
pkg_resources.require( "SQLAlchemy >= 0.4" )
import sqlalchemy as sa
from galaxy.webapps.reports.controllers.query import ReportQueryBuilder
import sys

import logging
log = logging.getLogger( __name__ )


def sorter(default_sort_id, kwd):
    """
    Initialize sorting variables
    """
    SortSpec = namedtuple('SortSpec', ['sort_id', 'order', 'arrow', 'exc_order'])

    sort_id = kwd.get('sort_id')
    order = kwd.get('order')

    # Parse the default value
    if sort_id == "default":
        sort_id = default_sort_id

    # Create the sort
    if order == "asc":
        _order = sa.asc( sort_id )
    elif order == "desc":
        _order = sa.desc( sort_id )
    else:
        # In case of default
        order = "desc"
        _order = sa.desc( sort_id )

    # Create an arrow icon to put beside the ordered column
    up_arrow = "&#x2191;"
    down_arrow = "&#x2193;"
    arrow = " "

    if order == "asc":
        arrow += down_arrow
    else:
        arrow += up_arrow

    return SortSpec(sort_id, order, arrow, _order)


class SpecifiedDateListGrid( grids.Grid ):

    class JobIdColumn( grids.IntegerColumn ):

        def get_value( self, trans, grid, job ):
            return job.id

    class StateColumn( grids.TextColumn ):

        def get_value( self, trans, grid, job ):
            return '<div class="count-box state-color-%s">%s</div>' % ( job.state, job.state )

        def filter( self, trans, user, query, column_filter ):
            if column_filter == 'Unfinished':
                return query.filter( not_( or_( model.Job.table.c.state == model.Job.states.OK,
                                                model.Job.table.c.state == model.Job.states.ERROR,
                                                model.Job.table.c.state == model.Job.states.DELETED ) ) )
            return query

    class ToolColumn( grids.TextColumn ):

        def get_value( self, trans, grid, job ):
            return job.tool_id

        def filter( self, trans, user, query, column_filter ):
            if column_filter is not None:
                query = query.filter( model.Job.table.c.tool_id == column_filter )

            return query

    class CreateTimeColumn( grids.DateTimeColumn ):

        def get_value( self, trans, grid, job ):
            return job.create_time.strftime("%b %d, %Y, %H:%M:%S")

    class UserColumn( grids.GridColumn ):

        def get_value( self, trans, grid, job ):
            if job.user:
                return job.user.email
            return 'anonymous'

    class EmailColumn( grids.GridColumn ):

        def filter( self, trans, user, query, column_filter ):
            if column_filter == 'All':
                return query
            return query.filter( and_( model.Job.table.c.user_id == model.User.table.c.id,
                                       model.User.table.c.email == column_filter ) )

    class SpecifiedDateColumn( grids.GridColumn ):

        def filter( self, trans, user, query, column_filter ):
            if column_filter == 'All':
                return query
            # We are either filtering on a date like YYYY-MM-DD or on a month like YYYY-MM,
            # so we need to figure out which type of date we have
            if column_filter.count( '-' ) == 2:  # We are filtering on a date like YYYY-MM-DD
                year, month, day = map( int, column_filter.split( "-" ) )
                start_date = date( year, month, day )
                end_date = start_date + timedelta( days=1 )
            if column_filter.count( '-' ) == 1:  # We are filtering on a month like YYYY-MM
                year, month = map( int, column_filter.split( "-" ) )
                start_date = date( year, month, 1 )
                end_date = start_date + timedelta( days=calendar.monthrange( year, month )[1] )

            return query.filter( and_( self.model_class.table.c.create_time >= start_date,
                                       self.model_class.table.c.create_time < end_date ) )

    # Grid definition
    use_async = False
    model_class = model.Job
    title = "Jobs"
    template = '/webapps/reports/grid.mako'
    default_sort_key = "id"
    columns = [
        JobIdColumn( "Id",
                     key="id",
                     link=( lambda item: dict( operation="job_info", id=item.id, webapp="reports" ) ),
                     attach_popup=False,
                     filterable="advanced" ),
        StateColumn( "State",
                     key="state",
                     attach_popup=False ),
        ToolColumn( "Tool Id",
                    key="tool_id",
                    link=( lambda item: dict( operation="tool_per_month", id=item.id, webapp="reports" ) ),
                    attach_popup=False ),
        CreateTimeColumn( "Creation Time",
                          key="create_time",
                          attach_popup=False ),
        UserColumn( "User",
                    key="email",
                    model_class=model.User,
                    link=( lambda item: dict( operation="user_per_month", id=item.id, webapp="reports" ) ),
                    attach_popup=False ),
        # Columns that are valid for filtering but are not visible.
        SpecifiedDateColumn( "Specified Date",
                             key="specified_date",
                             visible=False ),
        EmailColumn( "Email",
                     key="email",
                     model_class=model.User,
                     visible=False ),
        grids.StateColumn( "State",
                           key="state",
                           visible=False,
                           filterable="advanced" )
    ]
    columns.append( grids.MulticolFilterColumn( "Search",
                                                cols_to_filter=[ columns[1], columns[2] ],
                                                key="free-text-search",
                                                visible=False,
                                                filterable="standard" ) )
    standard_filters = []
    default_filter = { 'specified_date': 'All' }
    num_rows_per_page = 50
    preserve_state = False
    use_paging = True

    def build_initial_query( self, trans, **kwd ):
        params = util.Params( kwd )
        monitor_email = params.get( 'monitor_email', 'monitor@bx.psu.edu' )
        monitor_user_id = get_monitor_id( trans, monitor_email )
        return trans.sa_session.query( self.model_class ) \
                               .join( model.User ) \
                               .filter( model.Job.table.c.user_id != monitor_user_id )\
                               .enable_eagerloads( False )


class Jobs( BaseUIController, ReportQueryBuilder ):

    """
    Class contains functions for querying data requested by user via the webapp. It exposes the functions and
    responds to requests with the filled .mako templates.
    """

    specified_date_list_grid = SpecifiedDateListGrid()

    @web.expose
    def specified_date_handler( self, trans, **kwd ):
        # We add params to the keyword dict in this method in order to rename the param
        # with an "f-" prefix, simulating filtering by clicking a search link.  We have
        # to take this approach because the "-" character is illegal in HTTP requests.
        kwd[ 'sort_id' ] = 'default'
        kwd[ 'order' ] = 'default'

        if 'f-specified_date' in kwd and 'specified_date' not in kwd:
            # The user clicked a State link in the Advanced Search box, so 'specified_date'
            # will have been eliminated.
            pass
        elif 'specified_date' not in kwd:
            kwd[ 'f-specified_date' ] = 'All'
        else:
            kwd[ 'f-specified_date' ] = kwd[ 'specified_date' ]
        if 'operation' in kwd:
            operation = kwd['operation'].lower()
            if operation == "job_info":
                return trans.response.send_redirect( web.url_for( controller='jobs',
                                                                  action='job_info',
                                                                  **kwd ) )
            elif operation == "tool_for_month":
                kwd[ 'f-tool_id' ] = kwd[ 'tool_id' ]
            elif operation == "tool_per_month":
                # The received id is the job id, so we need to get the job's tool_id.
                job_id = kwd.get( 'id', None )
                job = get_job( trans, job_id )
                kwd[ 'tool_id' ] = job.tool_id
                return trans.response.send_redirect( web.url_for( controller='jobs',
                                                                  action='tool_per_month',
                                                                  **kwd ) )
            elif operation == "user_for_month":
                kwd[ 'f-email' ] = util.restore_text( kwd[ 'email' ] )
            elif operation == "user_per_month":
                # The received id is the job id, so we need to get the id of the user
                # that submitted the job.
                job_id = kwd.get( 'id', None )
                job = get_job( trans, job_id )
                if job.user:
                    kwd[ 'email' ] = job.user.email
                else:
                    kwd[ 'email' ] = None  # For anonymous users
                return trans.response.send_redirect( web.url_for( controller='jobs',
                                                                  action='user_per_month',
                                                                  **kwd ) )
            elif operation == "specified_date_in_error":
                kwd[ 'f-state' ] = 'error'
            elif operation == "unfinished":
                kwd[ 'f-state' ] = 'Unfinished'
            elif operation == "specified_tool_in_error":
                kwd[ 'f-state' ] = 'error'
                kwd[ 'f-tool_id' ] = kwd[ 'tool_id' ]
        return self.specified_date_list_grid( trans, **kwd )

    @web.expose
    def specified_month_all( self, trans, **kwd ):
        """
        Queries the DB for all jobs in given month, defaults to current month.
        """
        message = ''

        params = util.Params( kwd )
        monitor_email = params.get( 'monitor_email', 'monitor@bx.psu.edu' )
        specs = sorter( 'date', kwd )
        sort_id = specs.sort_id
        order = specs.order
        arrow = specs.arrow
        _order = specs.exc_order

        # In case we don't know which is the monitor user we will query for all jobs
        monitor_user_id = get_monitor_id( trans, monitor_email )

        # If specified_date is not received, we'll default to the current month
        specified_date = kwd.get( 'specified_date', datetime.utcnow().strftime( "%Y-%m-%d" ) )
        specified_month = specified_date[ :7 ]
        year, month = map( int, specified_month.split( "-" ) )
        start_date = date( year, month, 1 )
        end_date = start_date + timedelta( days=calendar.monthrange( year, month )[1] )
        month_label = start_date.strftime( "%B" )
        year_label = start_date.strftime( "%Y" )

        #Use to make the page table
        month_jobs = sa.select( ( sa.func.date( model.Job.table.c.create_time ).label( 'date' ),
                                  sa.func.count( model.Job.table.c.id ).label( 'total_jobs' ) ),
                                whereclause=sa.and_( model.Job.table.c.user_id != monitor_user_id,
                                                     model.Job.table.c.create_time >= start_date,
                                                     model.Job.table.c.create_time < end_date ),
                                from_obj=[ model.Job.table ],
                                group_by=[ 'date' ],
                                order_by=[ _order ] )

        #Use to make trendline
        all_jobs = sa.select( ( model.Job.table.c.create_time.label('date'), model.Job.table.c.id.label('id') ),
                                whereclause=sa.and_( model.Job.table.c.user_id != monitor_user_id,
                                                     model.Job.table.c.create_time >= start_date,
                                                     model.Job.table.c.create_time < end_date ) )

        trend = [0] * 24
        jobs = []
        for row in month_jobs.execute():
            trend = [0] * 24
            
            row_dayname = row.date.strftime( "%A" )
            row_day = row.date.strftime( "%d" )

            for job in all_jobs.execute():
                if row_day == job.date.strftime( "%d" ):
                    hour = int(job.date.strftime( "%-H" )) -1
                    trend[hour] += 1

            jobs.append( ( row_dayname,
                           row_day,
                           row.total_jobs,
                           row.date,
                           trend
                           ) )
            
        return trans.fill_template( '/webapps/reports/jobs_specified_month_all.mako',
                                    order=order,
                                    arrow=arrow,
                                    sort_id=sort_id,
                                    month_label=month_label,
                                    year_label=year_label,
                                    month=month,
                                    jobs=jobs,
                                    is_user_jobs_only=monitor_user_id,
                                    message=message )

    @web.expose
    def specified_month_in_error( self, trans, **kwd ):
        """
        Queries the DB for the user jobs in error.
        """
        message = ''
        params = util.Params( kwd )
        monitor_email = params.get( 'monitor_email', 'monitor@bx.psu.edu' )
        specs = sorter( 'date', kwd )
        sort_id = specs.sort_id
        order = specs.order
        arrow = specs.arrow
        _order = specs.exc_order

        # In case we don't know which is the monitor user we will query for all jobs instead
        monitor_user_id = get_monitor_id( trans, monitor_email )

        # If specified_date is not received, we'll default to the current month
        specified_date = kwd.get( 'specified_date', datetime.utcnow().strftime( "%Y-%m-%d" ) )
        specified_month = specified_date[ :7 ]
        year, month = map( int, specified_month.split( "-" ) )
        start_date = date( year, month, 1 )
        end_date = start_date + timedelta( days=calendar.monthrange( year, month )[1] )
        month_label = start_date.strftime( "%B" )
        year_label = start_date.strftime( "%Y" )

        month_jobs_in_error = sa.select( ( sa.func.date( model.Job.table.c.create_time ).label( 'date' ),
                                           sa.func.count( model.Job.table.c.id ).label( 'total_jobs' ) ),
                                         whereclause=sa.and_( model.Job.table.c.user_id != monitor_user_id,
                                                              model.Job.table.c.state == 'error',
                                                              model.Job.table.c.create_time >= start_date,
                                                              model.Job.table.c.create_time < end_date ),
                                         from_obj=[ model.Job.table ],
                                         group_by=[ 'date' ],
<<<<<<< HEAD
                                         order_by=[ sa.desc( 'date' ) ] )
        #Use to make trendline
        all_jobs_in_error = sa.select( ( model.Job.table.c.create_time.label('date'), model.Job.table.c.id.label('id') ),
                                whereclause=sa.and_( model.Job.table.c.user_id != monitor_user_id,
                                                     model.Job.table.c.state == 'error',
                                                     model.Job.table.c.create_time >= start_date,
                                                     model.Job.table.c.create_time < end_date ) )
=======
                                         order_by=[ _order ] )
>>>>>>> 0ba756e0

        trend = [0] * 24
        jobs = []
        for row in month_jobs_in_error.execute():
            trend = [0] * 24
            
            row_dayname = row.date.strftime( "%A" )
            row_day = row.date.strftime( "%d" )

            for job in all_jobs_in_error.execute():
                if row_day == job.date.strftime( "%d" ):
                    hour = int(job.date.strftime( "%-H" )) -1
                    trend[hour] += 1

            jobs.append( ( row_dayname,
                           row_day,
                           row.total_jobs,
                           row.date,
                           trend
                           ) )

        return trans.fill_template( '/webapps/reports/jobs_specified_month_in_error.mako',
                                    order=order,
                                    arrow=arrow,
                                    sort_id=sort_id,
                                    month_label=month_label,
                                    year_label=year_label,
                                    month=month,
                                    jobs=jobs,
                                    message=message,
                                    is_user_jobs_only=monitor_user_id )
    
    @web.expose
    def per_month_all( self, trans, **kwd ):
        """
        Queries the DB for all jobs. Avoids monitor jobs.
        """

        message = ''
        params = util.Params( kwd )
        monitor_email = params.get( 'monitor_email', 'monitor@bx.psu.edu' )
        specs = sorter( 'date', kwd )
        sort_id = specs.sort_id
        order = specs.order
        arrow = specs.arrow
        _order = specs.exc_order

        # In case we don't know which is the monitor user we will query for all jobs
        monitor_user_id = get_monitor_id( trans, monitor_email )

        #Use to make the page table
        jobs_by_month = sa.select( ( self.select_month( model.Job.table.c.create_time ).label( 'date' ),
                                     sa.func.count( model.Job.table.c.id ).label( 'total_jobs' ) ),
<<<<<<< HEAD
                                     whereclause=model.Job.table.c.user_id != monitor_user_id,
                                     from_obj=[ model.Job.table ],
                                     group_by=self.group_by_month( model.Job.table.c.create_time ),
                                     order_by=[ sa.desc('date') ] )

        #Use to make trendline
        all_jobs = sa.select( ( self.select_month(model.Job.table.c.create_time).label('date'), model.Job.table.c.id.label('id') ) )
=======
                                   whereclause=model.Job.table.c.user_id != monitor_user_id,
                                   from_obj=[ model.Job.table ],
                                   group_by=self.group_by_month( model.Job.table.c.create_time ),
                                   order_by=[ _order ] )
>>>>>>> 0ba756e0

        jobs = []
        for row in jobs_by_month.execute():
            month = int(row.date.strftime("%-m"))
            month_name = row.date.strftime("%B")
            year = int(row.date.strftime("%Y"))
            wday, day_range = calendar.monthrange(year, month)

            trend = [0] * day_range

            for job in all_jobs.execute():
                job_month = int(job.date.strftime("%-m"))
                job_year = int(job.date.strftime("%Y"))

                if job_month == month and job_year == year:
                    day = int(job.date.strftime("%-d")) - 1
                    trend[day] += 1

            jobs.append( (
                row.date.strftime( "%Y-%m" ),
                row.total_jobs,
                month_name,
                year,
                trend
            ) )

        return trans.fill_template( '/webapps/reports/jobs_per_month_all.mako',
                                    order=order,
                                    arrow=arrow,
                                    sort_id=sort_id,
                                    jobs=jobs,
                                    is_user_jobs_only=monitor_user_id,
                                    message=message )

    @web.expose
    def per_month_in_error( self, trans, **kwd ):
        """
        Queries the DB for user jobs in error. Filters out monitor jobs.
        """

        message = ''
        params = util.Params( kwd )
        monitor_email = params.get( 'monitor_email', 'monitor@bx.psu.edu' )
        specs = sorter( 'date', kwd )
        sort_id = specs.sort_id
        order = specs.order
        arrow = specs.arrow
        _order = specs.exc_order

        # In case we don't know which is the monitor user we will query for all jobs
        monitor_user_id = get_monitor_id( trans, monitor_email )

        #Use to make the page table
        jobs_in_error_by_month = sa.select( ( self.select_month( model.Job.table.c.create_time ).label( 'date' ),
                                              sa.func.count( model.Job.table.c.id ).label( 'total_jobs' ) ),
                                            whereclause=sa.and_( model.Job.table.c.state == 'error',
                                                                 model.Job.table.c.user_id != monitor_user_id ),
                                            from_obj=[ model.Job.table ],
                                            group_by=self.group_by_month( model.Job.table.c.create_time ),
                                            order_by=[ _order ] )

        #Use to make trendline
        all_jobs = sa.select( ( self.select_month(model.Job.table.c.create_time).label('date'), model.Job.table.c.id.label('id') ),
                                whereclause=sa.and_( model.Job.table.c.state == 'error',
                                                     model.Job.table.c.user_id != monitor_user_id ))

        jobs = []
        for row in jobs_in_error_by_month.execute():
            month = int(row.date.strftime("%-m"))
            month_name = row.date.strftime("%B")
            year = int(row.date.strftime("%Y"))
            wday, day_range = calendar.monthrange(year, month)

            trend = [0] * day_range

            for job in all_jobs.execute():
                job_month = int(job.date.strftime("%-m"))
                job_year = int(job.date.strftime("%Y"))

                if job_month == month and job_year == year:
                    day = int(job.date.strftime("%-d")) - 1
                    trend[day] += 1

            jobs.append( (
                row.date.strftime( "%Y-%m" ),
                row.total_jobs,
                month_name,
                year,
                trend
            ) )
        return trans.fill_template( '/webapps/reports/jobs_per_month_in_error.mako',
                                    order=order,
                                    arrow=arrow,
                                    sort_id=sort_id,
                                    jobs=jobs,
                                    message=message,
                                    is_user_jobs_only=monitor_user_id )

    @web.expose
    def per_user( self, trans, **kwd ):
        params = util.Params( kwd )
        message = ''
        monitor_email = params.get( 'monitor_email', 'monitor@bx.psu.edu' )
        specs = sorter( 'user_email', kwd )
        sort_id = specs.sort_id
        order = specs.order
        arrow = specs.arrow
        _order = specs.exc_order

        jobs = []
        jobs_per_user = sa.select( ( model.User.table.c.email.label( 'user_email' ),
                                     sa.func.count( model.Job.table.c.id ).label( 'total_jobs' ) ),
                                   from_obj=[ sa.outerjoin( model.Job.table, model.User.table ) ],
                                   group_by=[ 'user_email' ],
                                   order_by=[ _order ] )
        for row in jobs_per_user.execute():
            if ( row.user_email is None ):
                jobs.append( ( 'Anonymous',
                               row.total_jobs ) )
            elif ( row.user_email == monitor_email ):
                continue
            else:
                jobs.append( ( row.user_email,
                               row.total_jobs ) )
        return trans.fill_template( '/webapps/reports/jobs_per_user.mako',
                                    order=order,
                                    arrow=arrow,
                                    sort_id=sort_id,
                                    jobs=jobs,
                                    message=message )

    @web.expose
    def user_per_month( self, trans, **kwd ):
        params = util.Params( kwd )
        message = ''

        email = util.restore_text( params.get( 'email', '' ) )
        specs = sorter( 'date', kwd )
        sort_id = specs.sort_id
        order = specs.order
        arrow = specs.arrow
        _order = specs.exc_order
        q = sa.select( ( self.select_month( model.Job.table.c.create_time ).label( 'date' ),
                         sa.func.count( model.Job.table.c.id ).label( 'total_jobs' ) ),
                       whereclause=sa.and_( model.Job.table.c.session_id == model.GalaxySession.table.c.id,
                                            model.GalaxySession.table.c.user_id == model.User.table.c.id,
                                            model.User.table.c.email == email ),
                       from_obj=[ sa.join( model.Job.table, model.User.table ) ],
                       group_by=self.group_by_month( model.Job.table.c.create_time ),
                       order_by=[ _order ] )
        jobs = []
        for row in q.execute():
            jobs.append( ( row.date.strftime( "%Y-%m" ),
                           row.total_jobs,
                           row.date.strftime( "%B" ),
                           row.date.strftime( "%Y" ) ) )
        return trans.fill_template( '/webapps/reports/jobs_user_per_month.mako',
                                    order=order,
                                    arrow=arrow,
                                    sort_id=sort_id,
                                    id=kwd.get('id'),
                                    email=util.sanitize_text( email ),
                                    jobs=jobs, message=message )

    @web.expose
    def per_tool( self, trans, **kwd ):
        message = ''

        params = util.Params( kwd )
        monitor_email = params.get( 'monitor_email', 'monitor@bx.psu.edu' )
        specs = sorter( 'tool_id', kwd )
        sort_id = specs.sort_id
        order = specs.order
        arrow = specs.arrow
        _order = specs.exc_order
        # In case we don't know which is the monitor user we will query for all jobs
        monitor_user_id = get_monitor_id( trans, monitor_email )

        jobs = []
        q = sa.select( ( model.Job.table.c.tool_id.label( 'tool_id' ),
                         sa.func.count( model.Job.table.c.id ).label( 'total_jobs' ) ),
                       whereclause=model.Job.table.c.user_id != monitor_user_id,
                       from_obj=[ model.Job.table ],
                       group_by=[ 'tool_id' ],
                       order_by=[ _order ] )
        for row in q.execute():
            jobs.append( ( row.tool_id,
                           row.total_jobs ) )
        return trans.fill_template( '/webapps/reports/jobs_per_tool.mako',
                                    order=order,
                                    arrow=arrow,
                                    sort_id=sort_id,
                                    jobs=jobs,
                                    message=message,
                                    is_user_jobs_only=monitor_user_id)

    @web.expose
    def errors_per_tool( self, trans, **kwd ):
        """
        Queries the DB for user jobs in error. Filters out monitor jobs.
        """

        message = ''
        params = util.Params( kwd )
        monitor_email = params.get( 'monitor_email', 'monitor@bx.psu.edu' )
        specs = sorter( 'tool_id', kwd )
        sort_id = specs.sort_id
        order = specs.order
        arrow = specs.arrow
        _order = specs.exc_order
        # In case we don't know which is the monitor user we will query for all jobs
        monitor_user_id = get_monitor_id( trans, monitor_email )

        jobs_in_error_per_tool = sa.select( ( model.Job.table.c.tool_id.label( 'tool_id' ),
                                              sa.func.count( model.Job.table.c.id ).label( 'total_jobs' ) ),
                                            whereclause=sa.and_( model.Job.table.c.state == 'error',
                                                                 model.Job.table.c.user_id != monitor_user_id ),
                                            from_obj=[ model.Job.table ],
                                            group_by=[ 'tool_id' ],
                                            order_by=[ _order ] )
        jobs = []
        for row in jobs_in_error_per_tool.execute():
            jobs.append( ( row.total_jobs, row.tool_id ) )
        return trans.fill_template( '/webapps/reports/jobs_errors_per_tool.mako',
                                    order=order,
                                    arrow=arrow,
                                    sort_id=sort_id,
                                    jobs=jobs,
                                    message=message,
                                    is_user_jobs_only=monitor_user_id )

    @web.expose
    def tool_per_month( self, trans, **kwd ):
        message = ''

        params = util.Params( kwd )
        monitor_email = params.get( 'monitor_email', 'monitor@bx.psu.edu' )
        specs = sorter( 'date', kwd )
        sort_id = specs.sort_id
        order = specs.order
        arrow = specs.arrow
        _order = specs.exc_order
        # In case we don't know which is the monitor user we will query for all jobs
        monitor_user_id = get_monitor_id( trans, monitor_email )

        tool_id = params.get( 'tool_id', 'Add a column1' )
        specified_date = params.get( 'specified_date', datetime.utcnow().strftime( "%Y-%m-%d" ) )
        q = sa.select( ( self.select_month( model.Job.table.c.create_time ).label( 'date' ),
                         sa.func.count( model.Job.table.c.id ).label( 'total_jobs' ) ),
                       whereclause=sa.and_( model.Job.table.c.tool_id == tool_id,
                                            model.Job.table.c.user_id != monitor_user_id ),
                       from_obj=[ model.Job.table ],
                       group_by=self.group_by_month( model.Job.table.c.create_time ),
                       order_by=[ _order ] )
        jobs = []
        for row in q.execute():
            jobs.append( ( row.date.strftime( "%Y-%m" ),
                           row.total_jobs,
                           row.date.strftime( "%B" ),
                           row.date.strftime( "%Y" ) ) )
        return trans.fill_template( '/webapps/reports/jobs_tool_per_month.mako',
                                    order=order,
                                    arrow=arrow,
                                    sort_id=sort_id,
                                    specified_date=specified_date,
                                    tool_id=tool_id,
                                    jobs=jobs,
                                    message=message,
                                    is_user_jobs_only=monitor_user_id )

    @web.expose
    def job_info( self, trans, **kwd ):
        message = ''
        job = trans.sa_session.query( model.Job ) \
                              .get( trans.security.decode_id( kwd.get( 'id', '' ) ) )
        return trans.fill_template( '/webapps/reports/job_info.mako',
                                    job=job,
                                    message=message )

    @web.expose
    def test( self, trans, **kwd ):
        message = ''
        order = "asc"

        return trans.fill_template( '/webapps/reports/test.mako',
                                    order=order,
                                    message=message )

# ---- Utility methods -------------------------------------------------------


def get_job( trans, id ):
    return trans.sa_session.query( trans.model.Job ).get( trans.security.decode_id( id ) )


def get_monitor_id( trans, monitor_email ):
    """
    A convenience method to obtain the monitor job id.
    """
    monitor_user_id = None
    monitor_row = trans.sa_session.query( trans.model.User.table.c.id ) \
        .filter( trans.model.User.table.c.email == monitor_email ) \
        .first()
    if monitor_row is not None:
        monitor_user_id = monitor_row[0]
    return monitor_user_id<|MERGE_RESOLUTION|>--- conflicted
+++ resolved
@@ -354,17 +354,13 @@
                                                               model.Job.table.c.create_time < end_date ),
                                          from_obj=[ model.Job.table ],
                                          group_by=[ 'date' ],
-<<<<<<< HEAD
-                                         order_by=[ sa.desc( 'date' ) ] )
+                                         order_by=[ _order ] )
         #Use to make trendline
         all_jobs_in_error = sa.select( ( model.Job.table.c.create_time.label('date'), model.Job.table.c.id.label('id') ),
-                                whereclause=sa.and_( model.Job.table.c.user_id != monitor_user_id,
-                                                     model.Job.table.c.state == 'error',
-                                                     model.Job.table.c.create_time >= start_date,
-                                                     model.Job.table.c.create_time < end_date ) )
-=======
-                                         order_by=[ _order ] )
->>>>>>> 0ba756e0
+                                      whereclause=sa.and_( model.Job.table.c.user_id != monitor_user_id,
+                                                           model.Job.table.c.state == 'error',
+                                                           model.Job.table.c.create_time >= start_date,
+                                                           model.Job.table.c.create_time < end_date ) )
 
         trend = [0] * 24
         jobs = []
@@ -415,23 +411,16 @@
         # In case we don't know which is the monitor user we will query for all jobs
         monitor_user_id = get_monitor_id( trans, monitor_email )
 
-        #Use to make the page table
+        # Use to make the page table
         jobs_by_month = sa.select( ( self.select_month( model.Job.table.c.create_time ).label( 'date' ),
                                      sa.func.count( model.Job.table.c.id ).label( 'total_jobs' ) ),
-<<<<<<< HEAD
                                      whereclause=model.Job.table.c.user_id != monitor_user_id,
                                      from_obj=[ model.Job.table ],
                                      group_by=self.group_by_month( model.Job.table.c.create_time ),
-                                     order_by=[ sa.desc('date') ] )
-
-        #Use to make trendline
+                                     order_by=[ _order ] )
+        
+        # Use to make sparkline
         all_jobs = sa.select( ( self.select_month(model.Job.table.c.create_time).label('date'), model.Job.table.c.id.label('id') ) )
-=======
-                                   whereclause=model.Job.table.c.user_id != monitor_user_id,
-                                   from_obj=[ model.Job.table ],
-                                   group_by=self.group_by_month( model.Job.table.c.create_time ),
-                                   order_by=[ _order ] )
->>>>>>> 0ba756e0
 
         jobs = []
         for row in jobs_by_month.execute():
