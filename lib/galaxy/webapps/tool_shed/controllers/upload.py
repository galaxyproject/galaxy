--- conflicted
+++ resolved
@@ -7,12 +7,9 @@
 
 from galaxy import util
 from galaxy import web
-<<<<<<< HEAD
+from galaxy.datatypes import checkers
+from galaxy.util import checkers
 from galaxy.util import xml_util
-from galaxy.datatypes import checkers
-=======
-from galaxy.util import checkers
->>>>>>> 670a5f2c
 from galaxy.web.base.controller import BaseUIController
 from tool_shed.util.web_util import escape
 
