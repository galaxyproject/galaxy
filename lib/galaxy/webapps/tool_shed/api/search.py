--- conflicted
+++ resolved
@@ -54,11 +54,7 @@
         results[ 'hostname' ] = url_for( '/', qualified = True )
 
         if return_jsonp:
-<<<<<<< HEAD
-            response = '%s(%s);' % ( callback, json.dumps( results ) )
-=======
             response = str( '%s(%s);' % ( callback, json.dumps( results ) ) )
->>>>>>> e462b409
         else:
             response = json.dumps( results )
         return response