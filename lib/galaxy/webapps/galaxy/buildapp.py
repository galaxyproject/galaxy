--- conflicted
+++ resolved
@@ -378,146 +378,6 @@
     # ====== TOOLS API ======
     # =======================
 
-<<<<<<< HEAD
-    webapp.mapper.connect('/api/tools/fetch', action='fetch', controller='tools', conditions=dict(method=["POST"]))
-    webapp.mapper.connect('/api/tools/all_requirements', action='all_requirements', controller="tools")
-    webapp.mapper.connect('/api/tools/error_stack', action='error_stack', controller="tools")
-    webapp.mapper.connect('/api/tools/{id:.+?}/build', action='build', controller="tools")
-    webapp.mapper.connect('/api/tools/{id:.+?}/reload', action='reload', controller="tools")
-    webapp.mapper.connect('/api/tools/tests_summary', action='tests_summary', controller="tools")
-    webapp.mapper.connect('/api/tools/{id:.+?}/test_data_path', action='test_data_path', controller="tools")
-    webapp.mapper.connect('/api/tools/{id:.+?}/test_data_download', action='test_data_download', controller="tools")
-    webapp.mapper.connect('/api/tools/{id:.+?}/test_data', action='test_data', controller="tools")
-    webapp.mapper.connect('/api/tools/{id:.+?}/diagnostics', action='diagnostics', controller="tools")
-    webapp.mapper.connect('/api/tools/{id:.+?}/biotools', action='biotools', controller="tools")
-    webapp.mapper.connect('/api/tools/{id:.+?}/citations', action='citations', controller="tools")
-    webapp.mapper.connect('/api/tools/{id:.+?}/xrefs', action='xrefs', controller="tools")
-    webapp.mapper.connect('/api/tools/{id:.+?}/download', action='download', controller="tools")
-    webapp.mapper.connect('/api/tools/{id:.+?}/requirements', action='requirements', controller="tools")
-    webapp.mapper.connect('/api/tools/{id:.+?}/install_dependencies', action='install_dependencies', controller="tools", conditions=dict(method=["POST"]))
-    webapp.mapper.connect('/api/tools/{id:.+?}/dependencies', action='install_dependencies', controller="tools", conditions=dict(method=["POST"]))
-    webapp.mapper.connect('/api/tools/{id:.+?}/dependencies', action='uninstall_dependencies', controller="tools", conditions=dict(method=["DELETE"]))
-    webapp.mapper.connect('/api/tools/{id:.+?}/build_dependency_cache', action='build_dependency_cache', controller="tools", conditions=dict(method=["POST"]))
-    webapp.mapper.connect('/api/tools/{id:.+?}', action='show', controller="tools")
-    webapp.mapper.resource('tool', 'tools', path_prefix='/api')
-    webapp.mapper.resource('dynamic_tools', 'dynamic_tools', path_prefix='/api')
-
-    webapp.mapper.connect('/api/entry_points', action='index', controller="tool_entry_points")
-    webapp.mapper.connect('/api/entry_points/{id:.+?}/access', action='access_entry_point', controller="tool_entry_points")
-
-    webapp.mapper.connect('/api/dependency_resolvers/clean', action="clean", controller="tool_dependencies", conditions=dict(method=["POST"]))
-    webapp.mapper.connect('/api/dependency_resolvers/dependency', action="manager_dependency", controller="tool_dependencies", conditions=dict(method=["GET"]))
-    webapp.mapper.connect('/api/dependency_resolvers/dependency', action="install_dependency", controller="tool_dependencies", conditions=dict(method=["POST"]))
-    webapp.mapper.connect('/api/dependency_resolvers/requirements', action="manager_requirements", controller="tool_dependencies")
-    webapp.mapper.connect('/api/dependency_resolvers/unused_paths', action="unused_dependency_paths", controller="tool_dependencies", conditions=dict(method=["GET"]))
-    webapp.mapper.connect('/api/dependency_resolvers/unused_paths', action="delete_unused_dependency_paths", controller="tool_dependencies", conditions=dict(method=["PUT"]))
-    webapp.mapper.connect('/api/dependency_resolvers/toolbox', controller="tool_dependencies", action="summarize_toolbox", conditions=dict(method=["GET"]))
-    webapp.mapper.connect('/api/dependency_resolvers/toolbox/install', controller="tool_dependencies", action="toolbox_install", conditions=dict(method=["POST"]))
-    webapp.mapper.connect('/api/dependency_resolvers/toolbox/uninstall', controller="tool_dependencies", action="toolbox_uninstall", conditions=dict(method=["POST"]))
-    webapp.mapper.connect('/api/dependency_resolvers/{index}/clean', action="clean", controller="tool_dependencies", conditions=dict(method=["POST"]))
-    webapp.mapper.connect('/api/dependency_resolvers/{index}/dependency', action="resolver_dependency", controller="tool_dependencies", conditions=dict(method=["GET"]))
-    webapp.mapper.connect('/api/dependency_resolvers/{index}/dependency', action="install_dependency", controller="tool_dependencies", conditions=dict(method=["POST"]))
-    webapp.mapper.connect('/api/dependency_resolvers/{index}/requirements', action="resolver_requirements", controller="tool_dependencies")
-    webapp.mapper.resource('dependency_resolver', 'dependency_resolvers', controller="tool_dependencies", path_prefix='api')
-    webapp.mapper.connect('/api/container_resolvers', action="index", controller="container_resolution", conditions=dict(method=["GET"]))
-    webapp.mapper.connect('/api/container_resolvers/resolve', action="resolve", controller="container_resolution", conditions=dict(method=["GET"]))
-    webapp.mapper.connect('/api/container_resolvers/toolbox', action="resolve_toolbox", controller="container_resolution", conditions=dict(method=["GET"]))
-    webapp.mapper.connect('/api/container_resolvers/resolve/install', action="resolve_with_install", controller="container_resolution", conditions=dict(method=["POST"]))
-    webapp.mapper.connect('/api/container_resolvers/toolbox/install', action="resolve_toolbox_with_install", controller="container_resolution", conditions=dict(method=["POST"]))
-    webapp.mapper.connect('/api/container_resolvers/{index}', action="show", controller="container_resolution", conditions=dict(method=["GET"]))
-    webapp.mapper.connect('/api/container_resolvers/{index}/resolve', action="resolve", controller="container_resolution", conditions=dict(method=["GET"]))
-    webapp.mapper.connect('/api/container_resolvers/{index}/toolbox', action="resolve_toolbox", controller="container_resolution", conditions=dict(method=["GET"]))
-    webapp.mapper.connect('/api/container_resolvers/{index}/resolve/install', action="resolve_with_install", controller="container_resolution", conditions=dict(method=["POST"]))
-    webapp.mapper.connect('/api/container_resolvers/{index}/toolbox/install', action="resolve_toolbox_with_install", controller="container_resolution", conditions=dict(method=["POST"]))
-
-    webapp.mapper.resource_with_deleted('user', 'users', path_prefix='/api')
-    webapp.mapper.resource('genome', 'genomes', path_prefix='/api')
-    webapp.mapper.connect('/api/genomes/{id}/indexes', controller='genomes', action='indexes')
-    webapp.mapper.connect('/api/genomes/{id}/sequences', controller='genomes', action='sequences')
-    webapp.mapper.resource('visualization', 'visualizations', path_prefix='/api')
-    webapp.mapper.connect('/api/visualizations/{id}/sharing', action='sharing', controller="visualizations", conditions=dict(method=["GET", "POST"]))
-    webapp.mapper.resource('plugins', 'plugins', path_prefix='/api')
-    webapp.mapper.connect('/api/workflows/build_module', action='build_module', controller="workflows")
-    webapp.mapper.connect('/api/workflows/menu', action='get_workflow_menu', controller="workflows", conditions=dict(method=["GET"]))
-    webapp.mapper.connect('/api/workflows/menu', action='set_workflow_menu', controller="workflows", conditions=dict(method=["PUT"]))
-    webapp.mapper.resource('workflow', 'workflows', path_prefix='/api')
-    webapp.mapper.resource_with_deleted('history', 'histories', path_prefix='/api')
-    webapp.mapper.connect('/api/histories/{history_id}/citations', action='citations', controller="histories")
-    webapp.mapper.connect('/api/histories/{id}/sharing', action='sharing', controller="histories", conditions=dict(method=["GET", "POST"]))
-    webapp.mapper.connect(
-        'dynamic_tool_confs',
-        '/api/configuration/dynamic_tool_confs',
-        controller="configuration",
-        action="dynamic_tool_confs"
-    )
-    webapp.mapper.connect(
-        'tool_lineages',
-        '/api/configuration/tool_lineages',
-        controller="configuration",
-        action="tool_lineages"
-    )
-    webapp.mapper.connect(
-        '/api/configuration/toolbox',
-        controller="configuration",
-        action="reload_toolbox",
-        conditions=dict(method=["PUT"])
-    )
-    webapp.mapper.resource('configuration', 'configuration', path_prefix='/api')
-    webapp.mapper.connect("configuration_version",
-                          "/api/version", controller="configuration",
-                          action="version", conditions=dict(method=["GET"]))
-    webapp.mapper.connect("api_whoami",
-                          "/api/whoami", controller='configuration',
-                          action='whoami',
-                          conditions=dict(method=["GET"]))
-    webapp.mapper.connect("api_decode",
-                          "/api/configuration/decode/{encoded_id}", controller='configuration',
-                          action='decode_id',
-                          conditions=dict(method=["GET"]))
-    webapp.mapper.resource('datatype',
-                           'datatypes',
-                           path_prefix='/api',
-                           collection={'sniffers': 'GET', 'mapping': 'GET', 'converters': 'GET', 'edam_data': 'GET', 'edam_formats': 'GET'},
-                           parent_resources=dict(member_name='datatype', collection_name='datatypes'))
-    webapp.mapper.resource('search', 'search', path_prefix='/api')
-    webapp.mapper.connect('/api/pages/{id}.pdf', action='show_pdf', controller="pages", conditions=dict(method=["GET"]))
-    webapp.mapper.resource('page', 'pages', path_prefix="/api")
-    webapp.mapper.connect('/api/pages/{id}/sharing', action='sharing', controller="pages", conditions=dict(method=["GET", "POST"]))
-    webapp.mapper.resource('revision', 'revisions',
-                           path_prefix='/api/pages/{page_id}',
-                           controller='page_revisions',
-                           parent_resources=dict(member_name='page', collection_name='pages'))
-
-    webapp.mapper.connect("history_archive_export",
-                          "/api/histories/{id}/exports", controller="histories",
-                          action="archive_export", conditions=dict(method=["PUT"]))
-    webapp.mapper.connect("history_archive_download",
-                          "/api/histories/{id}/exports/{jeha_id}", controller="histories",
-                          action="archive_download", conditions=dict(method=["GET"]))
-
-    webapp.mapper.connect('/api/histories/{history_id}/contents/archive',
-                          controller='history_contents', action='archive')
-    webapp.mapper.connect('/api/histories/{history_id}/contents/archive/{filename}{.format}',
-                          controller='history_contents', action='archive')
-    webapp.mapper.connect("/api/histories/{history_id}/contents/dataset_collections/{id}/download",
-                          controller='history_contents',
-                          action='download_dataset_collection',
-                          conditions=dict(method=["GET"]))
-    webapp.mapper.connect("/api/dataset_collections/{id}/download",
-                          controller='history_contents',
-                          action='download_dataset_collection',
-                          conditions=dict(method=["GET"]))
-
-    webapp.mapper.connect("/api/histories/{history_id}/jobs_summary",
-                          action="index_jobs_summary",
-                          controller='history_contents',
-                          conditions=dict(method=["GET"]))
-
-    webapp.mapper.connect("/api/histories/{history_id}/contents/{type:%s}s/{id}/jobs_summary" % "|".join(valid_history_contents_types),
-                          action="show_jobs_summary",
-                          controller='history_contents',
-                          conditions=dict(method=["GET"]))
-=======
     webapp.mapper.connect("/api/tool_panels", action="panel_views", controller="tools", conditions=dict(method=["GET"]))
     webapp.mapper.connect(
         "/api/tool_panels/{view}", action="panel_view", controller="tools", conditions=dict(method=["GET"])
@@ -532,6 +392,7 @@
     webapp.mapper.connect("/api/tools/{id:.+?}/test_data_download", action="test_data_download", controller="tools")
     webapp.mapper.connect("/api/tools/{id:.+?}/test_data", action="test_data", controller="tools")
     webapp.mapper.connect("/api/tools/{id:.+?}/diagnostics", action="diagnostics", controller="tools")
+    webapp.mapper.connect('/api/tools/{id:.+?}/biotools', action='biotools', controller="tools")
     webapp.mapper.connect("/api/tools/{id:.+?}/citations", action="citations", controller="tools")
     webapp.mapper.connect(
         "/api/tools/{tool_id:.+?}/convert", action="conversion", controller="tools", conditions=dict(method=["POST"])
@@ -736,7 +597,6 @@
     )
     webapp.mapper.resource("workflow", "workflows", path_prefix="/api")
 
->>>>>>> 6e98bc89
     # ---- visualizations registry ---- generic template renderer
     # @deprecated: this route should be considered deprecated
     webapp.add_route(
