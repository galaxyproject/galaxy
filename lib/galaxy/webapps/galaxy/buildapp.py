"""
Provides factory methods to assemble the Galaxy web application
"""
import atexit
import logging
import sys
import threading
import traceback
from urllib.parse import urljoin

from paste import httpexceptions
from tuswsgi import TusMiddleware

import galaxy.app
import galaxy.datatypes.registry
import galaxy.model
import galaxy.model.mapping
import galaxy.web.framework
import galaxy.webapps.base.webapp
from galaxy import util
from galaxy.security.validate_user_input import VALID_PUBLICNAME_RE
from galaxy.util import asbool
from galaxy.util.properties import load_app_properties
from galaxy.web.framework.middleware.batch import BatchMiddleware
from galaxy.web.framework.middleware.error import ErrorMiddleware
from galaxy.web.framework.middleware.request_id import RequestIDMiddleware
from galaxy.web.framework.middleware.xforwardedhost import XForwardedHostMiddleware
from galaxy.webapps.base.webapp import build_url_map
from galaxy.webapps.util import wrap_if_allowed

log = logging.getLogger(__name__)


class GalaxyWebApplication(galaxy.webapps.base.webapp.WebApplication):
    injection_aware = True


def app_factory(*args, **kwargs):
    """
    Return a wsgi application serving the root object
    """
    return app_pair(*args, **kwargs)[0]


def app_pair(global_conf, load_app_kwds=None, wsgi_preflight=True, **kwargs):
    """
    Return a wsgi application serving the root object and the Galaxy application.

    When creating an app for asgi, set wsgi_preflight to False to allow FastAPI
    middleware to handle CORS options, etc..
    """
    load_app_kwds = load_app_kwds or {}
    kwargs = load_app_properties(kwds=kwargs, **load_app_kwds)
    # Create the Galaxy application unless passed in
    if "app" in kwargs:
        app = kwargs.pop("app")
        galaxy.app.app = app
    else:
        try:
            app = galaxy.app.UniverseApplication(global_conf=global_conf, **kwargs)
            galaxy.app.app = app
        except Exception:
            traceback.print_exc()
            sys.exit(1)

    if kwargs.get("register_shutdown_at_exit", True):
        # Call app's shutdown method when the interpeter exits, this cleanly stops
        # the various Galaxy application daemon threads
        app.application_stack.register_postfork_function(atexit.register, app.shutdown)
    # Create the universe WSGI application
    webapp = GalaxyWebApplication(app, session_cookie="galaxysession", name="galaxy")

    # STANDARD CONTROLLER ROUTES
    webapp.add_ui_controllers("galaxy.webapps.galaxy.controllers", app)
    # Force /history to go to view of current
    webapp.add_route("/history", controller="history", action="view")
    webapp.add_route("/history/view/{id}", controller="history", action="view")

    # Force /activate to go to the controller
    webapp.add_route("/activate", controller="user", action="activate")

    # Authentication endpoints.
    webapp.add_route("/authnz/", controller="authnz", action="index", provider=None)
    webapp.add_route("/authnz/{provider}/login", controller="authnz", action="login", provider=None)
    webapp.add_route("/authnz/{provider}/callback", controller="authnz", action="callback", provider=None)
    webapp.add_route(
        "/authnz/{provider}/disconnect/{email}", controller="authnz", action="disconnect", provider=None, email=None
    )
    webapp.add_route("/authnz/{provider}/logout", controller="authnz", action="logout", provider=None)
    webapp.add_route("/authnz/{provider}/create_user", controller="authnz", action="create_user")
    # Returns the provider specific logout url for currently logged in provider
    webapp.add_route("/authnz/logout", controller="authnz", action="get_logout_url")
    webapp.add_route("/authnz/get_cilogon_idps", controller="authnz", action="get_cilogon_idps")

    # These two routes handle our simple needs at the moment
    webapp.add_route(
        "/async/{tool_id}/{data_id}/{data_secret}",
        controller="async",
        action="index",
        tool_id=None,
        data_id=None,
        data_secret=None,
    )
    webapp.add_route("/{controller}/{action}", action="index")
    webapp.add_route("/{action}", controller="root", action="index")

    # allow for subdirectories in extra_files_path
    webapp.add_route(
        "/datasets/{dataset_id}/display/{filename:.+?}",
        controller="dataset",
        action="display",
        dataset_id=None,
        filename=None,
    )
    webapp.add_route(
        "/datasets/{dataset_id}/{action}/{filename}",
        controller="dataset",
        action="index",
        dataset_id=None,
        filename=None,
    )
    webapp.add_route(
        "/display_application/{dataset_id}/{app_name}/{link_name}/{user_id}/{app_action}/{action_param}/{action_param_extra:.+?}",
        controller="dataset",
        action="display_application",
        dataset_id=None,
        user_id=None,
        app_name=None,
        link_name=None,
        app_action=None,
        action_param=None,
        action_param_extra=None,
    )

    USERNAME_REQS = {"username": VALID_PUBLICNAME_RE.pattern.strip("^$")}
    webapp.add_route(
        "/u/{username}/d/{slug}/{filename}",
        controller="dataset",
        action="display_by_username_and_slug",
        filename=None,
        requirements=USERNAME_REQS,
    )
    webapp.add_route(
        "/u/{username}/p/{slug}", controller="page", action="display_by_username_and_slug", requirements=USERNAME_REQS
    )
    webapp.add_route(
        "/u/{username}/h/{slug}",
        controller="history",
        action="display_by_username_and_slug",
        requirements=USERNAME_REQS,
    )
    webapp.add_route(
        "/u/{username}/w/{slug}",
        controller="workflow",
        action="display_by_username_and_slug",
        requirements=USERNAME_REQS,
    )
    webapp.add_route(
        "/u/{username}/w/{slug}/{format}",
        controller="workflow",
        action="display_by_username_and_slug",
        requirements=USERNAME_REQS,
    )
    webapp.add_route(
        "/u/{username}/v/{slug}",
        controller="visualization",
        action="display_by_username_and_slug",
        requirements=USERNAME_REQS,
    )

    # TODO: Refactor above routes into external method to allow testing in
    # isolation as well.
    populate_api_routes(webapp, app)
    if wsgi_preflight:
        # API OPTIONS RESPONSE
        webapp.mapper.connect(
            "options",
            "/api/{path_info:.*?}",
            controller="authenticate",
            action="options",
            conditions={"method": ["OPTIONS"]},
        )

    # CLIENTSIDE ROUTES
    # The following are routes that are handled completely on the clientside.
    # The following routes don't bootstrap any information, simply provide the
    # base analysis interface at which point the application takes over.

    webapp.add_client_route("/admin/data_tables", "admin")
    webapp.add_client_route("/admin/data_types", "admin")
    webapp.add_client_route("/admin/jobs", "admin")
    webapp.add_client_route("/admin/invocations", "admin")
    webapp.add_client_route("/admin/toolbox_dependencies", "admin")
    webapp.add_client_route("/admin/data_manager{path_info:.*}", "admin")
    webapp.add_client_route("/admin/error_stack", "admin")
    webapp.add_client_route("/admin/users", "admin")
    webapp.add_client_route("/admin/users/create", "admin")
    webapp.add_client_route("/admin/display_applications", "admin")
    webapp.add_client_route("/admin/reset_metadata", "admin")
    webapp.add_client_route("/admin/roles", "admin")
    webapp.add_client_route("/admin/forms", "admin")
    webapp.add_client_route("/admin/groups", "admin")
    webapp.add_client_route("/admin/repositories", "admin")
    webapp.add_client_route("/admin/sanitize_allow", "admin")
    webapp.add_client_route("/admin/tool_versions", "admin")
    webapp.add_client_route("/admin/toolshed", "admin")
    webapp.add_client_route("/admin/quotas", "admin")
    webapp.add_client_route("/admin/form/{form_id}", "admin")
    webapp.add_client_route("/admin/api_keys", "admin")
    webapp.add_client_route("/login/confirm")
    webapp.add_client_route("/tools/view")
    webapp.add_client_route("/tools/json")
    webapp.add_client_route("/tours")
    webapp.add_client_route("/tours/{tour_id}")
    webapp.add_client_route("/user")
    webapp.add_client_route("/user/{form_id}")
    webapp.add_client_route("/welcome/new")
    webapp.add_client_route("/visualizations")
    webapp.add_client_route("/visualizations/edit")
    webapp.add_client_route("/visualizations/sharing")
    webapp.add_client_route("/visualizations/list_published")
    webapp.add_client_route("/visualizations/list")
    webapp.add_client_route("/pages/list")
    webapp.add_client_route("/pages/list_published")
    webapp.add_client_route("/pages/create")
    webapp.add_client_route("/pages/edit")
    webapp.add_client_route("/pages/sharing")
    webapp.add_client_route("/histories/citations")
    webapp.add_client_route("/histories/list")
    webapp.add_client_route("/histories/import")
    webapp.add_client_route("/histories/{history_id}/export")
    webapp.add_client_route("/histories/list_published")
    webapp.add_client_route("/histories/list_shared")
    webapp.add_client_route("/histories/rename")
    webapp.add_client_route("/histories/sharing")
    webapp.add_client_route("/histories/permissions")
    webapp.add_client_route("/histories/view")
    webapp.add_client_route("/histories/show_structure")
    webapp.add_client_route("/datasets/list")
    webapp.add_client_route("/datasets/edit")
    webapp.add_client_route("/collection/edit/{collection_id}")
    webapp.add_client_route("/datasets/error")
    webapp.add_client_route("/jobs/{job_id}/view")
    webapp.add_client_route("/datasets/{dataset_id}/details")
    webapp.add_client_route("/datasets/{dataset_id}/show_params")
    webapp.add_client_route("/workflows/list")
    webapp.add_client_route("/workflows/list_published")
    webapp.add_client_route("/workflows/create")
    webapp.add_client_route("/workflows/run")
    webapp.add_client_route("/workflows/import")
    webapp.add_client_route("/workflows/trs_import")
    webapp.add_client_route("/workflows/trs_search")
    webapp.add_client_route("/workflows/invocations")
    webapp.add_client_route("/workflows/invocations/report")
    # webapp.add_client_route('/workflows/invocations/view_bco')
    webapp.add_client_route("/custom_builds")
    webapp.add_client_route("/interactivetool_entry_points/list")
    webapp.add_client_route("/libraries{path:.*?}")

    # ==== Done
    # Indicate that all configuration settings have been provided
    webapp.finalize_config()

    # Wrap the webapp in some useful middleware
    if kwargs.get("middleware", True):
        webapp = wrap_in_middleware(webapp, global_conf, app.application_stack, **kwargs)
<<<<<<< HEAD
    if asbool(kwargs.get("static_enabled", True)):
        webapp = wrap_if_allowed(
            webapp,
            app.application_stack,
            wrap_in_static,
            args=(global_conf,),
            kwargs=dict(plugin_frameworks=[app.visualizations_registry], **kwargs),
        )
=======
    if asbool(kwargs.get('static_enabled', True)):
        webapp = wrap_if_allowed(webapp, app.application_stack, build_url_map,
                                 args=(global_conf,),
                                 kwargs=kwargs)
>>>>>>> b710dcb1
    app.application_stack.register_postfork_function(postfork_setup)

    for th in threading.enumerate():
        if th.is_alive():
            log.debug("Prior to webapp return, Galaxy thread %s is alive.", th)
    # Return
    return webapp, app


def uwsgi_app():
    return galaxy.webapps.base.webapp.build_native_uwsgi_app(app_factory, "galaxy")


# For backwards compatibility
uwsgi_app_factory = uwsgi_app


def postfork_setup():
    from galaxy.app import app

    app.application_stack.log_startup()


def populate_api_routes(webapp, app):
    webapp.add_api_controllers("galaxy.webapps.galaxy.api", app)

    valid_history_contents_types = [
        "dataset",
        "dataset_collection",
    ]

    # Accesss HDA details via histories/{history_id}/contents/datasets/{hda_id}
    # and HDCA details via histories/{history_id}/contents/dataset_collections/{hdca_id}
    webapp.mapper.resource(
        "content_typed",
        "{type:%s}s" % "|".join(valid_history_contents_types),
        name_prefix="history_",
        controller="history_contents",
        path_prefix="/api/histories/{history_id}/contents",
        parent_resources=dict(member_name="history", collection_name="histories"),
    )
    # Legacy access to HDA details via histories/{history_id}/contents/{hda_id}
    webapp.mapper.resource(
        "content",
        "contents",
        controller="history_contents",
        name_prefix="history_",
        path_prefix="/api/histories/{history_id}",
        parent_resources=dict(member_name="history", collection_name="histories"),
    )
    webapp.mapper.connect(
        "history_contents_batch_update",
        "/api/histories/{history_id}/contents",
        controller="history_contents",
        action="update_batch",
        conditions=dict(method=["PUT"]),
    )
    webapp.mapper.connect(
        "history_contents_display",
        "/api/histories/{history_id}/contents/{history_content_id}/display",
        controller="datasets",
        action="display",
        conditions=dict(method=["GET"]),
    )
    webapp.mapper.connect(
        "history_contents_update_permissions",
        "/api/histories/{history_id}/contents/{history_content_id}/permissions",
        controller="history_contents",
        action="update_permissions",
        conditions=dict(method=["PUT"]),
    )
    webapp.mapper.connect(
        "history_contents_validate",
        "/api/histories/{history_id}/contents/{history_content_id}/validate",
        controller="history_contents",
        action="validate",
        conditions=dict(method=["PUT"]),
    )
    webapp.mapper.connect(
        "history_contents_extra_files",
        "/api/histories/{history_id}/contents/{history_content_id}/extra_files",
        controller="datasets",
        action="extra_files",
        conditions=dict(method=["GET"]),
    )
    webapp.mapper.connect(
        "history_content_as_text",
        "/api/datasets/{dataset_id}/get_content_as_text",
        controller="datasets",
        action="get_content_as_text",
        conditions=dict(method=["GET"]),
    )
    webapp.mapper.connect(
        "dataset_storage",
        "/api/datasets/{dataset_id}/storage",
        controller="datasets",
        action="show_storage",
        conditions=dict(method=["GET"]),
    )
    webapp.mapper.connect(
        "dataset_inheritance_chain",
        "/api/datasets/{dataset_id}/inheritance_chain",
        controller="datasets",
        action="show_inheritance_chain",
        conditions=dict(method=["GET"]),
    )
    webapp.mapper.connect(
        "get_metadata_file",
        "/api/histories/{history_id}/contents/{history_content_id}/metadata_file",
        controller="datasets",
        action="get_metadata_file",
        conditions=dict(method=["GET"]),
    )
    webapp.mapper.connect(
        "/api/histories/{history_id}/contents/{direction:near|before|after}/{hid}/{limit}",
        action="contents_near",
        controller="history_contents",
        conditions=dict(method=["GET"]),
    )
    webapp.mapper.resource(
        "user",
        "users",
        controller="group_users",
        name_prefix="group_",
        path_prefix="/api/groups/{group_id}",
        parent_resources=dict(member_name="group", collection_name="groups"),
    )
    webapp.mapper.resource(
        "role",
        "roles",
        controller="group_roles",
        name_prefix="group_",
        path_prefix="/api/groups/{group_id}",
        parent_resources=dict(member_name="group", collection_name="groups"),
    )
    _add_item_tags_controller(
        webapp, name_prefix="history_content_", path_prefix="/api/histories/{history_id}/contents/{history_content_id}"
    )
    webapp.mapper.connect(
        "/api/histories/published", action="published", controller="histories", conditions=dict(method=["GET"])
    )
    webapp.mapper.connect("/api/histories/shared_with_me", action="shared_with_me", controller="histories")

    webapp.mapper.connect(
        "cloud_storage", "/api/cloud/storage/", controller="cloud", action="index", conditions=dict(method=["GET"])
    )
    webapp.mapper.connect(
        "cloud_storage_get",
        "/api/cloud/storage/get",
        controller="cloud",
        action="get",
        conditions=dict(method=["POST"]),
    )
    webapp.mapper.connect(
        "cloud_storage_send",
        "/api/cloud/storage/send",
        controller="cloud",
        action="send",
        conditions=dict(method=["POST"]),
    )

    _add_item_tags_controller(webapp, name_prefix="history_", path_prefix="/api/histories/{history_id}")
    _add_item_tags_controller(webapp, name_prefix="workflow_", path_prefix="/api/workflows/{workflow_id}")
    _add_item_annotation_controller(
        webapp, name_prefix="history_content_", path_prefix="/api/histories/{history_id}/contents/{history_content_id}"
    )
    _add_item_annotation_controller(webapp, name_prefix="history_", path_prefix="/api/histories/{history_id}")
    _add_item_annotation_controller(webapp, name_prefix="workflow_", path_prefix="/api/workflows/{workflow_id}")
    _add_item_provenance_controller(
        webapp, name_prefix="history_content_", path_prefix="/api/histories/{history_id}/contents/{history_content_id}"
    )

    webapp.mapper.resource("dataset", "datasets", path_prefix="/api")
    webapp.mapper.resource("tool_data", "tool_data", path_prefix="/api")
    webapp.mapper.connect(
        "/api/tool_data/{id:.+?}/fields/{value:.+?}/files/{path:.+?}",
        action="download_field_file",
        controller="tool_data",
    )
    webapp.mapper.connect("/api/tool_data/{id:.+?}/fields/{value:.+?}", action="show_field", controller="tool_data")
    webapp.mapper.connect("/api/tool_data/{id:.+?}/reload", action="reload", controller="tool_data")

    webapp.mapper.resource("dataset_collection", "dataset_collections", path_prefix="/api")
    webapp.mapper.connect(
        "contents_dataset_collection",
        "/api/dataset_collections/{hdca_id}/contents/{parent_id}",
        controller="dataset_collections",
        action="contents",
    )

    webapp.mapper.resource("form", "forms", path_prefix="/api")
    webapp.mapper.resource("role", "roles", path_prefix="/api")
    webapp.mapper.resource("upload", "uploads", path_prefix="/api")
    webapp.mapper.connect(
        "/api/upload/resumable_upload/{session_id}",
        controller="uploads",
        action="hooks",
        conditions=dict(method=["PATCH"]),
    )
    webapp.mapper.connect("/api/upload/resumable_upload", controller="uploads", action="hooks")
    webapp.mapper.connect("/api/upload/hooks", controller="uploads", action="hooks", conditions=dict(method=["POST"]))
    webapp.mapper.connect("/api/ftp_files", controller="remote_files")
    webapp.mapper.connect(
        "/api/remote_files", action="index", controller="remote_files", conditions=dict(method=["GET"])
    )
    webapp.mapper.connect(
        "/api/remote_files/plugins", action="plugins", controller="remote_files", conditions=dict(method=["GET"])
    )
    webapp.mapper.resource("group", "groups", path_prefix="/api")
    webapp.mapper.resource_with_deleted("quota", "quotas", path_prefix="/api")

    webapp.mapper.connect("/api/cloud/authz/", action="index", controller="cloudauthz", conditions=dict(method=["GET"]))
    webapp.mapper.connect(
        "/api/cloud/authz/", action="create", controller="cloudauthz", conditions=dict(method=["POST"])
    )

    webapp.mapper.connect(
        "delete_cloudauthz_item",
        "/api/cloud/authz/{encoded_authz_id}",
        action="delete",
        controller="cloudauthz",
        conditions=dict(method=["DELETE"]),
    )

    webapp.mapper.connect(
        "upload_cloudauthz_item",
        "/api/cloud/authz/{encoded_authz_id}",
        action="update",
        controller="cloudauthz",
        conditions=dict(method=["PUT"]),
    )

    webapp.mapper.connect(
        "get_custom_builds_metadata",
        "/api/histories/{id}/custom_builds_metadata",
        controller="histories",
        action="get_custom_builds_metadata",
        conditions=dict(method=["GET"]),
    )

    # =======================
    # ====== TOOLS API ======
    # =======================

    webapp.mapper.connect("/api/tools/fetch", action="fetch", controller="tools", conditions=dict(method=["POST"]))
    webapp.mapper.connect("/api/tools/all_requirements", action="all_requirements", controller="tools")
    webapp.mapper.connect("/api/tools/error_stack", action="error_stack", controller="tools")
    webapp.mapper.connect("/api/tools/{id:.+?}/build", action="build", controller="tools")
    webapp.mapper.connect("/api/tools/{id:.+?}/reload", action="reload", controller="tools")
    webapp.mapper.connect("/api/tools/tests_summary", action="tests_summary", controller="tools")
    webapp.mapper.connect("/api/tools/{id:.+?}/test_data_path", action="test_data_path", controller="tools")
    webapp.mapper.connect("/api/tools/{id:.+?}/test_data_download", action="test_data_download", controller="tools")
    webapp.mapper.connect("/api/tools/{id:.+?}/test_data", action="test_data", controller="tools")
    webapp.mapper.connect("/api/tools/{id:.+?}/diagnostics", action="diagnostics", controller="tools")
    webapp.mapper.connect("/api/tools/{id:.+?}/citations", action="citations", controller="tools")
    webapp.mapper.connect(
        "/api/tools/{tool_id:.+?}/convert", action="conversion", controller="tools", conditions=dict(method=["POST"])
    )
    webapp.mapper.connect("/api/tools/{id:.+?}/xrefs", action="xrefs", controller="tools")
    webapp.mapper.connect("/api/tools/{id:.+?}/download", action="download", controller="tools")
    webapp.mapper.connect("/api/tools/{id:.+?}/raw_tool_source", action="raw_tool_source", controller="tools")
    webapp.mapper.connect("/api/tools/{id:.+?}/requirements", action="requirements", controller="tools")
    webapp.mapper.connect(
        "/api/tools/{id:.+?}/install_dependencies",
        action="install_dependencies",
        controller="tools",
        conditions=dict(method=["POST"]),
    )
    webapp.mapper.connect(
        "/api/tools/{id:.+?}/dependencies",
        action="install_dependencies",
        controller="tools",
        conditions=dict(method=["POST"]),
    )
    webapp.mapper.connect(
        "/api/tools/{id:.+?}/dependencies",
        action="uninstall_dependencies",
        controller="tools",
        conditions=dict(method=["DELETE"]),
    )
    webapp.mapper.connect(
        "/api/tools/{id:.+?}/build_dependency_cache",
        action="build_dependency_cache",
        controller="tools",
        conditions=dict(method=["POST"]),
    )
    webapp.mapper.connect("/api/tools/{id:.+?}", action="show", controller="tools")
    webapp.mapper.resource("tool", "tools", path_prefix="/api")
    webapp.mapper.resource("dynamic_tools", "dynamic_tools", path_prefix="/api")

    webapp.mapper.connect(
        "/api/sanitize_allow", action="index", controller="sanitize_allow", conditions=dict(method=["GET"])
    )
    webapp.mapper.connect(
        "/api/sanitize_allow", action="create", controller="sanitize_allow", conditions=dict(method=["PUT"])
    )
    webapp.mapper.connect(
        "/api/sanitize_allow", action="delete", controller="sanitize_allow", conditions=dict(method=["DELETE"])
    )

    webapp.mapper.connect("/api/entry_points", action="index", controller="tool_entry_points")
    webapp.mapper.connect(
        "/api/entry_points/{id:.+?}/access", action="access_entry_point", controller="tool_entry_points"
    )
    webapp.mapper.connect(
        "/api/entry_points/{id:.+?}",
        action="stop_entry_point",
        controller="tool_entry_points",
        conditions={"method": ["DELETE"]},
    )

    webapp.mapper.connect(
        "/api/dependency_resolvers/clean",
        action="clean",
        controller="tool_dependencies",
        conditions=dict(method=["POST"]),
    )
    webapp.mapper.connect(
        "/api/dependency_resolvers/dependency",
        action="manager_dependency",
        controller="tool_dependencies",
        conditions=dict(method=["GET"]),
    )
    webapp.mapper.connect(
        "/api/dependency_resolvers/dependency",
        action="install_dependency",
        controller="tool_dependencies",
        conditions=dict(method=["POST"]),
    )
    webapp.mapper.connect(
        "/api/dependency_resolvers/requirements", action="manager_requirements", controller="tool_dependencies"
    )
    webapp.mapper.connect(
        "/api/dependency_resolvers/unused_paths",
        action="unused_dependency_paths",
        controller="tool_dependencies",
        conditions=dict(method=["GET"]),
    )
    webapp.mapper.connect(
        "/api/dependency_resolvers/unused_paths",
        action="delete_unused_dependency_paths",
        controller="tool_dependencies",
        conditions=dict(method=["PUT"]),
    )
    webapp.mapper.connect(
        "/api/dependency_resolvers/toolbox",
        controller="tool_dependencies",
        action="summarize_toolbox",
        conditions=dict(method=["GET"]),
    )
    webapp.mapper.connect(
        "/api/dependency_resolvers/toolbox/install",
        controller="tool_dependencies",
        action="toolbox_install",
        conditions=dict(method=["POST"]),
    )
    webapp.mapper.connect(
        "/api/dependency_resolvers/toolbox/uninstall",
        controller="tool_dependencies",
        action="toolbox_uninstall",
        conditions=dict(method=["POST"]),
    )
    webapp.mapper.connect(
        "/api/dependency_resolvers/{index}/clean",
        action="clean",
        controller="tool_dependencies",
        conditions=dict(method=["POST"]),
    )
    webapp.mapper.connect(
        "/api/dependency_resolvers/{index}/dependency",
        action="resolver_dependency",
        controller="tool_dependencies",
        conditions=dict(method=["GET"]),
    )
    webapp.mapper.connect(
        "/api/dependency_resolvers/{index}/dependency",
        action="install_dependency",
        controller="tool_dependencies",
        conditions=dict(method=["POST"]),
    )
    webapp.mapper.connect(
        "/api/dependency_resolvers/{index}/requirements", action="resolver_requirements", controller="tool_dependencies"
    )
    webapp.mapper.resource(
        "dependency_resolver", "dependency_resolvers", controller="tool_dependencies", path_prefix="api"
    )
    webapp.mapper.connect(
        "/api/container_resolvers", action="index", controller="container_resolution", conditions=dict(method=["GET"])
    )
    webapp.mapper.connect(
        "/api/container_resolvers/resolve",
        action="resolve",
        controller="container_resolution",
        conditions=dict(method=["GET"]),
    )
    webapp.mapper.connect(
        "/api/container_resolvers/toolbox",
        action="resolve_toolbox",
        controller="container_resolution",
        conditions=dict(method=["GET"]),
    )
    webapp.mapper.connect(
        "/api/container_resolvers/resolve/install",
        action="resolve_with_install",
        controller="container_resolution",
        conditions=dict(method=["POST"]),
    )
    webapp.mapper.connect(
        "/api/container_resolvers/toolbox/install",
        action="resolve_toolbox_with_install",
        controller="container_resolution",
        conditions=dict(method=["POST"]),
    )
    webapp.mapper.connect(
        "/api/container_resolvers/{index}",
        action="show",
        controller="container_resolution",
        conditions=dict(method=["GET"]),
    )
    webapp.mapper.connect(
        "/api/container_resolvers/{index}/resolve",
        action="resolve",
        controller="container_resolution",
        conditions=dict(method=["GET"]),
    )
    webapp.mapper.connect(
        "/api/container_resolvers/{index}/toolbox",
        action="resolve_toolbox",
        controller="container_resolution",
        conditions=dict(method=["GET"]),
    )
    webapp.mapper.connect(
        "/api/container_resolvers/{index}/resolve/install",
        action="resolve_with_install",
        controller="container_resolution",
        conditions=dict(method=["POST"]),
    )
    webapp.mapper.connect(
        "/api/container_resolvers/{index}/toolbox/install",
        action="resolve_toolbox_with_install",
        controller="container_resolution",
        conditions=dict(method=["POST"]),
    )
    webapp.mapper.connect(
        "/api/workflows/get_tool_predictions",
        action="get_tool_predictions",
        controller="workflows",
        conditions=dict(method=["POST"]),
    )

    webapp.mapper.resource_with_deleted("user", "users", path_prefix="/api")
    webapp.mapper.resource("genome", "genomes", path_prefix="/api")
    webapp.mapper.connect("/api/genomes/{id}/indexes", controller="genomes", action="indexes")
    webapp.mapper.connect("/api/genomes/{id}/sequences", controller="genomes", action="sequences")
    webapp.mapper.resource("visualization", "visualizations", path_prefix="/api")
    webapp.mapper.connect(
        "/api/visualizations/{id}/sharing",
        action="sharing",
        controller="visualizations",
        conditions=dict(method=["GET"]),
    )
    webapp.mapper.connect(
        "/api/visualizations/{id}/enable_link_access",
        action="enable_link_access",
        controller="visualizations",
        conditions=dict(method=["PUT"]),
    )
    webapp.mapper.connect(
        "/api/visualizations/{id}/disable_link_access",
        action="disable_link_access",
        controller="visualizations",
        conditions=dict(method=["PUT"]),
    )
    webapp.mapper.connect(
        "/api/visualizations/{id}/publish",
        action="publish",
        controller="visualizations",
        conditions=dict(method=["PUT"]),
    )
    webapp.mapper.connect(
        "/api/visualizations/{id}/unpublish",
        action="unpublish",
        controller="visualizations",
        conditions=dict(method=["PUT"]),
    )
    webapp.mapper.connect(
        "/api/visualizations/{id}/share_with_users",
        action="share_with_users",
        controller="visualizations",
        conditions=dict(method=["PUT"]),
    )
    webapp.mapper.connect(
        "/api/visualizations/{id}/slug", action="set_slug", controller="visualizations", conditions=dict(method=["PUT"])
    )
    webapp.mapper.resource("plugins", "plugins", path_prefix="/api")
    webapp.mapper.connect("/api/workflows/build_module", action="build_module", controller="workflows")
    webapp.mapper.connect(
        "/api/workflows/menu", action="get_workflow_menu", controller="workflows", conditions=dict(method=["GET"])
    )
    webapp.mapper.connect(
        "/api/workflows/menu", action="set_workflow_menu", controller="workflows", conditions=dict(method=["PUT"])
    )
    webapp.mapper.connect(
        "/api/workflows/{id}/refactor", action="refactor", controller="workflows", conditions=dict(method=["PUT"])
    )
    webapp.mapper.resource("workflow", "workflows", path_prefix="/api")
    webapp.mapper.connect("/api/licenses", controller="licenses", action="index", conditions=dict(method="GET"))
    webapp.mapper.connect("/api/licenses/{id}", controller="licenses", action="get", conditions=dict(method="GET"))
    webapp.mapper.resource_with_deleted("history", "histories", path_prefix="/api")
    webapp.mapper.connect("/api/histories/{history_id}/citations", action="citations", controller="histories")
    webapp.mapper.connect(
        "/api/histories/{id}/sharing", action="sharing", controller="histories", conditions=dict(method=["GET"])
    )
    webapp.mapper.connect(
        "/api/histories/{id}/enable_link_access",
        action="enable_link_access",
        controller="histories",
        conditions=dict(method=["PUT"]),
    )
    webapp.mapper.connect(
        "/api/histories/{id}/disable_link_access",
        action="disable_link_access",
        controller="histories",
        conditions=dict(method=["PUT"]),
    )
    webapp.mapper.connect(
        "/api/histories/{id}/publish", action="publish", controller="histories", conditions=dict(method=["PUT"])
    )
    webapp.mapper.connect(
        "/api/histories/{id}/unpublish", action="unpublish", controller="histories", conditions=dict(method=["PUT"])
    )
    webapp.mapper.connect(
        "/api/histories/{id}/share_with_users",
        action="share_with_users",
        controller="histories",
        conditions=dict(method=["PUT"]),
    )
    webapp.mapper.connect(
        "/api/histories/{id}/slug", action="set_slug", controller="histories", conditions=dict(method=["PUT"])
    )
    webapp.mapper.connect(
        "dynamic_tool_confs",
        "/api/configuration/dynamic_tool_confs",
        controller="configuration",
        action="dynamic_tool_confs",
    )
    webapp.mapper.connect(
        "tool_lineages", "/api/configuration/tool_lineages", controller="configuration", action="tool_lineages"
    )
    webapp.mapper.connect(
        "/api/configuration/toolbox",
        controller="configuration",
        action="reload_toolbox",
        conditions=dict(method=["PUT"]),
    )
    webapp.mapper.resource("configuration", "configuration", path_prefix="/api")
    webapp.mapper.connect(
        "configuration_version",
        "/api/version",
        controller="configuration",
        action="version",
        conditions=dict(method=["GET"]),
    )
    webapp.mapper.connect(
        "api_whoami", "/api/whoami", controller="configuration", action="whoami", conditions=dict(method=["GET"])
    )
    webapp.mapper.connect(
        "api_decode",
        "/api/configuration/decode/{encoded_id}",
        controller="configuration",
        action="decode_id",
        conditions=dict(method=["GET"]),
    )
    webapp.mapper.resource(
        "datatype",
        "datatypes",
        path_prefix="/api",
        collection={
            "sniffers": "GET",
            "mapping": "GET",
            "converters": "GET",
            "edam_data": "GET",
            "edam_formats": "GET",
            "types_and_mapping": "GET",
        },
        parent_resources=dict(member_name="datatype", collection_name="datatypes"),
    )
    webapp.mapper.resource("search", "search", path_prefix="/api")
    webapp.mapper.connect("/api/pages/{id}.pdf", action="show_pdf", controller="pages", conditions=dict(method=["GET"]))
    webapp.mapper.resource("page", "pages", path_prefix="/api")
    webapp.mapper.connect(
        "/api/pages/{id}/sharing", action="sharing", controller="pages", conditions=dict(method=["GET"])
    )
    webapp.mapper.connect(
        "/api/pages/{id}/enable_link_access",
        action="enable_link_access",
        controller="pages",
        conditions=dict(method=["PUT"]),
    )
    webapp.mapper.connect(
        "/api/pages/{id}/disable_link_access",
        action="disable_link_access",
        controller="pages",
        conditions=dict(method=["PUT"]),
    )
    webapp.mapper.connect(
        "/api/pages/{id}/publish", action="publish", controller="pages", conditions=dict(method=["PUT"])
    )
    webapp.mapper.connect(
        "/api/pages/{id}/unpublish", action="unpublish", controller="pages", conditions=dict(method=["PUT"])
    )
    webapp.mapper.connect(
        "/api/pages/{id}/share_with_users",
        action="share_with_users",
        controller="pages",
        conditions=dict(method=["PUT"]),
    )
    webapp.mapper.connect(
        "/api/pages/{id}/slug", action="set_slug", controller="pages", conditions=dict(method=["PUT"])
    )
    webapp.mapper.resource(
        "revision",
        "revisions",
        path_prefix="/api/pages/{page_id}",
        controller="page_revisions",
        parent_resources=dict(member_name="page", collection_name="pages"),
    )

    webapp.mapper.connect(
        "history_exports",
        "/api/histories/{id}/exports",
        controller="histories",
        action="index_exports",
        conditions=dict(method=["GET"]),
    )
    webapp.mapper.connect(
        "history_archive_export",
        "/api/histories/{id}/exports",
        controller="histories",
        action="archive_export",
        conditions=dict(method=["PUT"]),
    )
    webapp.mapper.connect(
        "history_archive_download",
        "/api/histories/{id}/exports/{jeha_id}",
        controller="histories",
        action="archive_download",
        conditions=dict(method=["GET"]),
    )

    webapp.mapper.connect(
        "/api/histories/{history_id}/contents/archive", controller="history_contents", action="archive"
    )
    webapp.mapper.connect(
        "/api/histories/{history_id}/contents/archive/{filename}{.format}",
        controller="history_contents",
        action="archive",
    )
    webapp.mapper.connect(
        "/api/histories/{history_id}/contents/dataset_collections/{id}/download",
        controller="history_contents",
        action="download_dataset_collection",
        conditions=dict(method=["GET"]),
    )
    webapp.mapper.connect(
        "/api/dataset_collections/{id}/download",
        controller="history_contents",
        action="download_dataset_collection",
        conditions=dict(method=["GET"]),
    )

    webapp.mapper.connect(
        "/api/dataset_collections/{id}/copy",
        controller="dataset_collections",
        action="update",
        conditions=dict(method=["POST"]),
    )

    webapp.mapper.connect(
        "/api/dataset_collections/{id}/attributes",
        controller="dataset_collections",
        action="attributes",
        conditions=dict(method=["GET"]),
    )

    webapp.mapper.connect(
        "api_suitable_converters",
        "/api/dataset_collections/{id}/suitable_converters",
        controller="dataset_collections",
        action="suitable_converters",
        conditions=dict(method=["GET"]),
    )

    webapp.mapper.connect(
        "/api/histories/{history_id}/jobs_summary",
        action="index_jobs_summary",
        controller="history_contents",
        conditions=dict(method=["GET"]),
    )

    webapp.mapper.connect(
        "/api/histories/{history_id}/contents/{type:%s}s/{id}/jobs_summary" % "|".join(valid_history_contents_types),
        action="show_jobs_summary",
        controller="history_contents",
        conditions=dict(method=["GET"]),
    )
    # ---- visualizations registry ---- generic template renderer
    # @deprecated: this route should be considered deprecated
    webapp.add_route(
        "/visualization/show/{visualization_name}", controller="visualization", action="render", visualization_name=None
    )

    # provide an alternate route to visualization plugins that's closer to their static assets
    # (/plugins/visualizations/{visualization_name}/static) and allow them to use relative urls to those
    webapp.mapper.connect(
        "visualization_plugin",
        "/plugins/visualizations/{visualization_name}/show",
        controller="visualization",
        action="render",
    )
    webapp.mapper.connect(
        "saved_visualization",
        "/plugins/visualizations/{visualization_name}/saved",
        controller="visualization",
        action="saved",
    )
    # same with IE's
    webapp.mapper.connect(
        "interactive_environment_plugin",
        "/plugins/interactive_environments/{visualization_name}/show",
        controller="visualization",
        action="render",
    )
    webapp.mapper.connect(
        "saved_interactive_environment",
        "/plugins/interactive_environments/{visualization_name}/saved",
        controller="visualization",
        action="saved",
    )

    # Deprecated in favor of POST /api/workflows with 'workflow' in payload.
    webapp.mapper.connect(
        "import_workflow_deprecated",
        "/api/workflows/upload",
        controller="workflows",
        action="import_new_workflow_deprecated",
        conditions=dict(method=["POST"]),
    )
    webapp.mapper.connect(
        "workflow_dict",
        "/api/workflows/{workflow_id}/download",
        controller="workflows",
        action="workflow_dict",
        conditions=dict(method=["GET"]),
    )
    webapp.mapper.connect(
        "show_versions",
        "/api/workflows/{workflow_id}/versions",
        controller="workflows",
        action="show_versions",
        conditions=dict(method=["GET"]),
    )
    # Preserve the following download route for now for dependent applications  -- deprecate at some point
    webapp.mapper.connect(
        "workflow_dict",
        "/api/workflows/download/{workflow_id}",
        controller="workflows",
        action="workflow_dict",
        conditions=dict(method=["GET"]),
    )
    # Deprecated in favor of POST /api/workflows with shared_workflow_id in payload.
    webapp.mapper.connect(
        "import_shared_workflow_deprecated",
        "/api/workflows/import",
        controller="workflows",
        action="import_shared_workflow_deprecated",
        conditions=dict(method=["POST"]),
    )

    webapp.mapper.connect(
        "trs_search", "/api/trs_search", controller="trs_search", action="index", conditions=dict(method=["GET"])
    )
    webapp.mapper.connect(
        "trs_consume_get_servers",
        "/api/trs_consume/servers",
        controller="trs_consumer",
        action="get_servers",
        conditions=dict(method=["GET"]),
    )
    webapp.mapper.connect(
        "trs_consume_get_tool",
        "/api/trs_consume/{trs_server}/tools/{tool_id}",
        controller="trs_consumer",
        action="get_tool",
        conditions=dict(method=["GET"]),
    )
    webapp.mapper.connect(
        "trs_consume_get_tool_versions",
        "/api/trs_consume/{trs_server}/tools/{tool_id}/versions",
        controller="trs_consumer",
        action="get_tool_versions",
        conditions=dict(method=["GET"]),
    )
    webapp.mapper.connect(
        "trs_consume_get_tool_version",
        "/api/trs_consume/{trs_server}/tools/{tool_id}/versions/{version_id}",
        controller="trs_consumer",
        action="get_tool_version",
        conditions=dict(method=["GET"]),
    )
    webapp.mapper.connect(
        "trs_consume_import_tool_version",
        "/api/trs_consume/{trs_server}/tools/{tool_id}/versions/{version_id}/import",
        controller="trs_consumer",
        action="import_tool_version",
        conditions=dict(method=["POST"]),
    )

    # route for creating/getting converted datasets
    webapp.mapper.connect("/api/datasets/{dataset_id}/converted", controller="datasets", action="converted", ext=None)
    webapp.mapper.connect("/api/datasets/{dataset_id}/converted/{ext}", controller="datasets", action="converted")
    webapp.mapper.connect(
        "/api/datasets/{dataset_id}/permissions",
        controller="datasets",
        action="update_permissions",
        conditions=dict(method=["PUT"]),
    )

    webapp.mapper.connect(
        "list_invocations",
        "/api/invocations",
        controller="workflows",
        action="index_invocations",
        conditions=dict(method=["GET"]),
    )

    # API refers to usages and invocations - these mean the same thing but the
    # usage routes should be considered deprecated.
    invoke_names = {
        "invocations": "",
        "usage": "_deprecated",
    }
    for noun, suffix in invoke_names.items():
        name = f"{noun}{suffix}"
        webapp.mapper.connect(
            f"list_workflow_{name}",
            "/api/workflows/{workflow_id}/%s" % noun,
            controller="workflows",
            action="index_invocations",
            conditions=dict(method=["GET"]),
        )
        webapp.mapper.connect(
            f"workflow_{name}",
            "/api/workflows/{workflow_id}/%s" % noun,
            controller="workflows",
            action="invoke",
            conditions=dict(method=["POST"]),
        )

    def connect_invocation_endpoint(endpoint_name, endpoint_suffix, action, conditions=None):
        # /api/invocations/<invocation_id>
        # /api/workflows/<workflow_id>/invocations/<invocation_id>
        # /api/workflows/<workflow_id>/usage/<invocation_id> (deprecated)
        conditions = conditions or dict(method=["GET"])
        webapp.mapper.connect(
            f"workflow_invocation_{endpoint_name}",
            f"/api/workflows/{{workflow_id}}/invocations/{{invocation_id}}{endpoint_suffix}",
            controller="workflows",
            action=action,
            conditions=conditions,
        )
        webapp.mapper.connect(
            f"workflow_usage_{endpoint_name}",
            f"/api/workflows/{{workflow_id}}/usage/{{invocation_id}}{endpoint_suffix}",
            controller="workflows",
            action=action,
            conditions=conditions,
        )
        webapp.mapper.connect(
            f"invocation_{endpoint_name}",
            f"/api/invocations/{{invocation_id}}{endpoint_suffix}",
            controller="workflows",
            action=action,
            conditions=conditions,
        )

    connect_invocation_endpoint("show", "", action="show_invocation")
    connect_invocation_endpoint("show_report", "/report", action="show_invocation_report")
    connect_invocation_endpoint("show_report_pdf", "/report.pdf", action="show_invocation_report_pdf")
    connect_invocation_endpoint("biocompute/download", "/biocompute/download", action="download_invocation_bco")
    connect_invocation_endpoint("biocompute", "/biocompute", action="export_invocation_bco")
    connect_invocation_endpoint("jobs_summary", "/jobs_summary", action="invocation_jobs_summary")
    connect_invocation_endpoint("step_jobs_summary", "/step_jobs_summary", action="invocation_step_jobs_summary")
    connect_invocation_endpoint("cancel", "", action="cancel_invocation", conditions=dict(method=["DELETE"]))
    connect_invocation_endpoint("show_step", "/steps/{step_id}", action="invocation_step")
    connect_invocation_endpoint(
        "update_step", "/steps/{step_id}", action="update_invocation_step", conditions=dict(method=["PUT"])
    )

    # ============================
    # ===== AUTHENTICATE API =====
    # ============================

    webapp.mapper.connect(
        "api_key_retrieval",
        "/api/authenticate/baseauth/",
        controller="authenticate",
        action="get_api_key",
        conditions=dict(method=["GET"]),
    )

    # ======================================
    # ====== DISPLAY APPLICATIONS API ======
    # ======================================

    webapp.mapper.connect(
        "index",
        "/api/display_applications",
        controller="display_applications",
        action="index",
        conditions=dict(method=["GET"]),
    )

    webapp.mapper.connect(
        "reload",
        "/api/display_applications/reload",
        controller="display_applications",
        action="reload",
        conditions=dict(method=["POST"]),
    )

    # =====================
    # ===== TOURS API =====
    # =====================

    webapp.mapper.connect("index", "/api/tours", controller="tours", action="index", conditions=dict(method=["GET"]))

    webapp.mapper.connect(
        "show", "/api/tours/{tour_id}", controller="tours", action="show", conditions=dict(method=["GET"])
    )

    webapp.mapper.connect(
        "update_tour",
        "/api/tours/{tour_id}",
        controller="tours",
        action="update_tour",
        conditions=dict(method=["POST"]),
    )

    # ================================
    # ===== USERS API =====
    # ================================

    webapp.mapper.connect(
        "api_key", "/api/users/{id}/api_key", controller="users", action="api_key", conditions=dict(method=["POST"])
    )

    webapp.mapper.connect(
        "api_key",
        "/api/users/{id}/api_key",
        controller="users",
        action="get_or_create_api_key",
        conditions=dict(method=["GET"]),
    )

    webapp.mapper.connect(
        "get_api_key",
        "/api/users/{id}/api_key/inputs",
        controller="users",
        action="get_api_key",
        conditions=dict(method=["GET"]),
    )

    webapp.mapper.connect(
        "set_api_key",
        "/api/users/{id}/api_key/inputs",
        controller="users",
        action="set_api_key",
        conditions=dict(method=["PUT"]),
    )

    webapp.mapper.connect(
        "get_information",
        "/api/users/{id}/information/inputs",
        controller="users",
        action="get_information",
        conditions=dict(method=["GET"]),
    )

    webapp.mapper.connect(
        "set_information",
        "/api/users/{id}/information/inputs",
        controller="users",
        action="set_information",
        conditions=dict(method=["PUT"]),
    )

    webapp.mapper.connect(
        "get_password",
        "/api/users/{id}/password/inputs",
        controller="users",
        action="get_password",
        conditions=dict(method=["GET"]),
    )

    webapp.mapper.connect(
        "set_password",
        "/api/users/{id}/password/inputs",
        controller="users",
        action="set_password",
        conditions=dict(method=["PUT"]),
    )

    webapp.mapper.connect(
        "get_permissions",
        "/api/users/{id}/permissions/inputs",
        controller="users",
        action="get_permissions",
        conditions=dict(method=["GET"]),
    )

    webapp.mapper.connect(
        "set_permissions",
        "/api/users/{id}/permissions/inputs",
        controller="users",
        action="set_permissions",
        conditions=dict(method=["PUT"]),
    )

    webapp.mapper.connect(
        "get_toolbox_filters",
        "/api/users/{id}/toolbox_filters/inputs",
        controller="users",
        action="get_toolbox_filters",
        conditions=dict(method=["GET"]),
    )

    webapp.mapper.connect(
        "set_toolbox_filters",
        "/api/users/{id}/toolbox_filters/inputs",
        controller="users",
        action="set_toolbox_filters",
        conditions=dict(method=["PUT"]),
    )

    webapp.mapper.connect(
        "get_communication",
        "/api/users/{id}/communication/inputs",
        controller="users",
        action="get_communication",
        conditions=dict(method=["GET"]),
    )

    webapp.mapper.connect(
        "set_communication",
        "/api/users/{id}/communication/inputs",
        controller="users",
        action="set_communication",
        conditions=dict(method=["PUT"]),
    )

    webapp.mapper.connect(
        "get_custom_builds",
        "/api/users/{id}/custom_builds",
        controller="users",
        action="get_custom_builds",
        conditions=dict(method=["GET"]),
    )

    webapp.mapper.connect(
        "add_custom_builds",
        "/api/users/{id}/custom_builds/{key}",
        controller="users",
        action="add_custom_builds",
        conditions=dict(method=["PUT"]),
    )

    webapp.mapper.connect(
        "delete_custom_builds",
        "/api/users/{id}/custom_builds/{key}",
        controller="users",
        action="delete_custom_builds",
        conditions=dict(method=["DELETE"]),
    )

    webapp.mapper.connect(
        "set_favorite_tool",
        "/api/users/{id}/favorites/{object_type}",
        controller="users",
        action="set_favorite",
        conditions=dict(method=["PUT"]),
    )

    webapp.mapper.connect(
        "remove_favorite_tool",
        "/api/users/{id}/favorites/{object_type}/{object_id:.*?}",
        controller="users",
        action="remove_favorite",
        conditions=dict(method=["DELETE"]),
    )

    # ========================
    # ===== WEBHOOKS API =====
    # ========================

    webapp.mapper.connect(
        "get_all_webhooks",
        "/api/webhooks",
        controller="webhooks",
        action="all_webhooks",
        conditions=dict(method=["GET"]),
    )

    webapp.mapper.connect(
        "get_webhook_data",
        "/api/webhooks/{webhook_id}/data",
        controller="webhooks",
        action="webhook_data",
        conditions=dict(method=["GET"]),
    )

    # ====================
    # ===== TAGS API =====
    # ====================

    webapp.mapper.connect(
        "update_tags", "/api/tags", controller="tags", action="update", conditions=dict(method=["PUT"])
    )

    # =======================
    # ===== LIBRARY API =====
    # =======================

    webapp.mapper.connect(
        "update_library",
        "/api/libraries/{id}",
        controller="libraries",
        action="update",
        conditions=dict(method=["PATCH", "PUT"]),
    )

    webapp.mapper.connect(
        "show_library_permissions",
        "/api/libraries/{encoded_library_id}/permissions",
        controller="libraries",
        action="get_permissions",
        conditions=dict(method=["GET"]),
    )

    # POST for legacy reasons, but this should be a PUT.
    webapp.mapper.connect(
        "set_library_permissions",
        "/api/libraries/{encoded_library_id}/permissions",
        controller="libraries",
        action="set_permissions",
        conditions=dict(method=["POST", "PUT"]),
    )

    webapp.mapper.connect(
        "show_ld_item",
        "/api/libraries/datasets/{id}",
        controller="library_datasets",
        action="show",
        conditions=dict(method=["GET"]),
    )

    webapp.mapper.connect(
        "load_ld",
        "/api/libraries/datasets/",
        controller="library_datasets",
        action="load",
        conditions=dict(method=["POST"]),
    )

    webapp.mapper.connect(
        "show_version_of_ld_item",
        "/api/libraries/datasets/{encoded_dataset_id}/versions/{encoded_ldda_id}",
        controller="library_datasets",
        action="show_version",
        conditions=dict(method=["GET"]),
    )

    webapp.mapper.connect(
        "update_ld",
        "/api/libraries/datasets/{encoded_dataset_id}",
        controller="library_datasets",
        action="update",
        conditions=dict(method=["PATCH"]),
    )

    webapp.mapper.connect(
        "show_legitimate_ld_roles",
        "/api/libraries/datasets/{encoded_dataset_id}/permissions",
        controller="library_datasets",
        action="show_roles",
        conditions=dict(method=["GET"]),
    )

    webapp.mapper.connect(
        "update_ld_permissions",
        "/api/libraries/datasets/{encoded_dataset_id}/permissions",
        controller="library_datasets",
        action="update_permissions",
        conditions=dict(method=["POST"]),
    )

    webapp.mapper.connect(
        "delete_ld_item",
        "/api/libraries/datasets/{encoded_dataset_id}",
        controller="library_datasets",
        action="delete",
        conditions=dict(method=["DELETE"]),
    )

    webapp.mapper.connect(
        "download_ld_items",
        "/api/libraries/datasets/download/{archive_format}",
        controller="library_datasets",
        action="download",
        conditions=dict(method=["POST", "GET"]),
    )

    webapp.mapper.resource_with_deleted("library", "libraries", path_prefix="/api")

    webapp.mapper.resource(
        "content",
        "contents",
        controller="library_contents",
        name_prefix="library_",
        path_prefix="/api/libraries/{library_id}",
        parent_resources=dict(member_name="library", collection_name="libraries"),
    )

    _add_item_extended_metadata_controller(
        webapp, name_prefix="library_dataset_", path_prefix="/api/libraries/{library_id}/contents/{library_content_id}"
    )

    # =======================
    # ===== FOLDERS API =====
    # =======================

    webapp.mapper.connect(
        "add_history_datasets_to_library",
        "/api/folders/{encoded_folder_id}/contents",
        controller="folder_contents",
        action="create",
        conditions=dict(method=["POST"]),
    )

    webapp.mapper.connect(
        "create_folder",
        "/api/folders/{encoded_parent_folder_id}",
        controller="folders",
        action="create",
        conditions=dict(method=["POST"]),
    )

    webapp.mapper.connect(
        "delete_folder",
        "/api/folders/{encoded_folder_id}",
        controller="folders",
        action="delete",
        conditions=dict(method=["DELETE"]),
    )

    webapp.mapper.connect(
        "update_folder",
        "/api/folders/{encoded_folder_id}",
        controller="folders",
        action="update",
        conditions=dict(method=["PATCH", "PUT"]),
    )

    webapp.mapper.resource("folder", "folders", path_prefix="/api")

    webapp.mapper.connect(
        "show_folder_permissions",
        "/api/folders/{encoded_folder_id}/permissions",
        controller="folders",
        action="get_permissions",
        conditions=dict(method=["GET"]),
    )

    webapp.mapper.connect(
        "set_folder_permissions",
        "/api/folders/{encoded_folder_id}/permissions",
        controller="folders",
        action="set_permissions",
        conditions=dict(method=["POST"]),
    )

    webapp.mapper.resource(
        "content",
        "contents",
        controller="folder_contents",
        name_prefix="folder_",
        path_prefix="/api/folders/{folder_id}",
        parent_resources=dict(member_name="folder", collection_name="folders"),
        conditions=dict(method=["GET"]),
    )

    webapp.mapper.resource("job", "jobs", path_prefix="/api")
    webapp.mapper.connect(
        "job_search", "/api/jobs/search", controller="jobs", action="search", conditions=dict(method=["POST"])
    )
    webapp.mapper.connect(
        "job_inputs", "/api/jobs/{id}/inputs", controller="jobs", action="inputs", conditions=dict(method=["GET"])
    )
    webapp.mapper.connect(
        "job_outputs", "/api/jobs/{id}/outputs", controller="jobs", action="outputs", conditions=dict(method=["GET"])
    )
    webapp.mapper.connect(
        "build_for_rerun",
        "/api/jobs/{id}/build_for_rerun",
        controller="jobs",
        action="build_for_rerun",
        conditions=dict(method=["GET"]),
    )
    webapp.mapper.connect(
        "resume", "/api/jobs/{id}/resume", controller="jobs", action="resume", conditions=dict(method=["PUT"])
    )
    webapp.mapper.connect(
        "job_error", "/api/jobs/{id}/error", controller="jobs", action="error", conditions=dict(method=["POST"])
    )
    webapp.mapper.connect(
        "common_problems",
        "/api/jobs/{id}/common_problems",
        controller="jobs",
        action="common_problems",
        conditions=dict(method=["GET"]),
    )
    # Job metrics and parameters by job id or dataset id (for slightly different accessibility checking)
    webapp.mapper.connect(
        "metrics", "/api/jobs/{job_id}/metrics", controller="jobs", action="metrics", conditions=dict(method=["GET"])
    )
    webapp.mapper.connect(
        "destination_params",
        "/api/jobs/{job_id}/destination_params",
        controller="jobs",
        action="destination_params",
        conditions=dict(method=["GET"]),
    )
    webapp.mapper.connect(
        "show_job_lock", "/api/job_lock", controller="jobs", action="show_job_lock", conditions=dict(method=["GET"])
    )
    webapp.mapper.connect(
        "update_job_lock", "/api/job_lock", controller="jobs", action="update_job_lock", conditions=dict(method=["PUT"])
    )
    webapp.mapper.connect(
        "dataset_metrics",
        "/api/datasets/{dataset_id}/metrics",
        controller="jobs",
        action="metrics",
        conditions=dict(method=["GET"]),
    )
    webapp.mapper.connect(
        "parameters_display",
        "/api/jobs/{job_id}/parameters_display",
        controller="jobs",
        action="parameters_display",
        conditions=dict(method=["GET"]),
    )
    webapp.mapper.connect(
        "dataset_parameters_display",
        "/api/datasets/{dataset_id}/parameters_display",
        controller="jobs",
        action="parameters_display",
        conditions=dict(method=["GET"]),
    )

    # Job files controllers. Only for consumption by remote job runners.
    webapp.mapper.resource(
        "file",
        "files",
        controller="job_files",
        name_prefix="job_",
        path_prefix="/api/jobs/{job_id}",
        parent_resources=dict(member_name="job", collection_name="jobs"),
    )
    webapp.mapper.resource(
        "port",
        "ports",
        controller="job_ports",
        name_prefix="job_",
        path_prefix="/api/jobs/{job_id}",
        parent_resources=dict(member_name="job", collection_name="jobs"),
    )

    _add_item_extended_metadata_controller(
        webapp, name_prefix="history_dataset_", path_prefix="/api/histories/{history_id}/contents/{history_content_id}"
    )

    # ====================
    # ===== TOOLSHED =====
    # ====================

    # Handle displaying tool help images and README file images contained in repositories installed from the tool shed.
    webapp.add_route(
        "/admin_toolshed/static/images/{repository_id}/{image_file:.+?}",
        controller="admin_toolshed",
        action="display_image_in_repository",
        repository_id=None,
        image_file=None,
    )

    # Do the same but without a repository id
    webapp.add_route(
        "/shed_tool_static/{shed}/{owner}/{repo}/{tool}/{version}/{image_file:.+?}",
        controller="shed_tool_static",
        action="index",
        shed=None,
        owner=None,
        repo=None,
        tool=None,
        version=None,
        image_file=None,
    )

    webapp.mapper.connect(
        "tool_shed_contents",
        "/api/tool_shed/contents",
        controller="toolshed",
        action="show",
        conditions=dict(method=["GET"]),
    )

    webapp.mapper.connect(
        "tool_shed_category_contents",
        "/api/tool_shed/category",
        controller="toolshed",
        action="category",
        conditions=dict(method=["GET"]),
    )

    webapp.mapper.connect(
        "tool_shed_repository_details",
        "/api/tool_shed/repository",
        controller="toolshed",
        action="repository",
        conditions=dict(method=["GET"]),
    )

    webapp.mapper.connect(
        "tool_sheds", "/api/tool_shed", controller="toolshed", action="index", conditions=dict(method=["GET"])
    )

    webapp.mapper.connect(
        "tool_shed_search",
        "/api/tool_shed/search",
        controller="toolshed",
        action="search",
        conditions=dict(method=["GET", "POST"]),
    )

    webapp.mapper.connect(
        "tool_shed_request",
        "/api/tool_shed/request",
        controller="toolshed",
        action="request",
        conditions=dict(method=["GET"]),
    )

    webapp.mapper.connect(
        "tool_shed_status",
        "/api/tool_shed/status",
        controller="toolshed",
        action="status",
        conditions=dict(method=["GET", "POST"]),
    )

    webapp.mapper.connect(
        "shed_tool_json",
        "/api/tool_shed/tool_json",
        controller="toolshed",
        action="tool_json",
        conditions=dict(method=["GET"]),
    )

    webapp.mapper.connect(
        "tool_shed_repository",
        "/api/tool_shed_repositories/:id/status",
        controller="tool_shed_repositories",
        action="status",
        conditions=dict(method=["GET"]),
    )

    webapp.mapper.connect(
        "install_repository",
        "/api/tool_shed_repositories",
        controller="tool_shed_repositories",
        action="install_repository_revision",
        conditions=dict(method=["POST"]),
    )

    webapp.mapper.connect(
        "install_repository",
        "/api/tool_shed_repositories/install",
        controller="tool_shed_repositories",
        action="install",
        conditions=dict(method=["POST"]),
    )

    webapp.mapper.connect(
        "check_for_updates",
        "/api/tool_shed_repositories/check_for_updates",
        controller="tool_shed_repositories",
        action="check_for_updates",
        conditions=dict(method=["GET"]),
    )

    webapp.mapper.connect(
        "tool_shed_repository",
        "/api/tool_shed_repositories",
        controller="tool_shed_repositories",
        action="uninstall_repository",
        conditions=dict(method=["DELETE"]),
    )

    webapp.mapper.connect(
        "tool_shed_repository",
        "/api/tool_shed_repositories/{id}",
        controller="tool_shed_repositories",
        action="uninstall_repository",
        conditions=dict(method=["DELETE"]),
    )

    webapp.mapper.connect(
        "reset_metadata_on_selected_installed_repositories",
        "/api/tool_shed_repositories/reset_metadata_on_selected_installed_repositories",
        controller="tool_shed_repositories",
        action="reset_metadata_on_selected_installed_repositories",
        conditions=dict(method=["POST"]),
    )

    # Galaxy API for tool shed features.
    webapp.mapper.resource(
        "tool_shed_repository",
        "tool_shed_repositories",
        member={
            "repair_repository_revision": "POST",
            "exported_workflows": "GET",
            "import_workflow": "POST",
            "import_workflows": "POST",
        },
        collection={"get_latest_installable_revision": "POST", "reset_metadata_on_installed_repositories": "POST"},
        controller="tool_shed_repositories",
        name_prefix="tool_shed_repository_",
        path_prefix="/api",
        new={"install_repository_revision": "POST"},
        parent_resources=dict(member_name="tool_shed_repository", collection_name="tool_shed_repositories"),
    )

    # ==== Trace/Metrics Logger
    # Connect logger from app
    if app.trace_logger:
        webapp.trace_logger = app.trace_logger

    # metrics logging API
    # webapp.mapper.connect( "index", "/api/metrics",
    #    controller="metrics", action="index", conditions=dict( method=["GET"] ) )
    # webapp.mapper.connect( "show", "/api/metrics/{id}",
    #    controller="metrics", action="show", conditions=dict( method=["GET"] ) )
    webapp.mapper.connect(
        "create", "/api/metrics", controller="metrics", action="create", conditions=dict(method=["POST"])
    )


def _add_item_tags_controller(webapp, name_prefix, path_prefix, **kwd):
    # Not just using map.resources because actions should be based on name not id
    controller = f"{name_prefix}tags"
    name = f"{name_prefix}tag"
    path = f"{path_prefix}/tags"
    map = webapp.mapper
    # Allow view items' tags.
    map.connect(name, path, controller=controller, action="index", conditions=dict(method=["GET"]))
    # Allow remove tag from item
    map.connect(
        f"{name}_delete",
        "%s/tags/{tag_name}" % path_prefix,
        controller=controller,
        action="delete",
        conditions=dict(method=["DELETE"]),
    )
    # Allow create a new tag with from name
    map.connect(
        f"{name}_create",
        "%s/tags/{tag_name}" % path_prefix,
        controller=controller,
        action="create",
        conditions=dict(method=["POST"]),
    )
    # Allow update tag value
    map.connect(
        f"{name}_update",
        "%s/tags/{tag_name}" % path_prefix,
        controller=controller,
        action="update",
        conditions=dict(method=["PUT"]),
    )
    # Allow show tag by name
    map.connect(
        f"{name}_show",
        "%s/tags/{tag_name}" % path_prefix,
        controller=controller,
        action="show",
        conditions=dict(method=["GET"]),
    )


def _add_item_extended_metadata_controller(webapp, name_prefix, path_prefix, **kwd):
    controller = f"{name_prefix}extended_metadata"
    name = f"{name_prefix}extended_metadata"
    webapp.mapper.resource(name, "extended_metadata", path_prefix=path_prefix, controller=controller)


def _add_item_annotation_controller(webapp, name_prefix, path_prefix, **kwd):
    controller = f"{name_prefix}annotations"
    name = f"{name_prefix}annotation"
    webapp.mapper.resource(name, "annotation", path_prefix=path_prefix, controller=controller)


def _add_item_provenance_controller(webapp, name_prefix, path_prefix, **kwd):
    controller = f"{name_prefix}provenance"
    name = f"{name_prefix}provenance"
    webapp.mapper.resource(name, "provenance", path_prefix=path_prefix, controller=controller)


def wrap_in_middleware(app, global_conf, application_stack, **local_conf):
    """
    Based on the configuration wrap `app` in a set of common and useful
    middleware.
    """
    webapp = app
    stack = application_stack

    # Merge the global and local configurations
    conf = global_conf.copy()
    conf.update(local_conf)
    debug = asbool(conf.get("debug", False))
    # First put into place httpexceptions, which must be most closely
    # wrapped around the application (it can interact poorly with
    # other middleware):
    app = wrap_if_allowed(app, stack, httpexceptions.make_middleware, name="paste.httpexceptions", args=(conf,))
    # Statsd request timing and profiling
    statsd_host = conf.get("statsd_host", None)
    if statsd_host:
        from galaxy.web.framework.middleware.statsd import StatsdMiddleware

        app = wrap_if_allowed(
            app,
            stack,
            StatsdMiddleware,
            args=(
                statsd_host,
                conf.get("statsd_port", 8125),
                conf.get("statsd_prefix", "galaxy"),
                conf.get("statsd_influxdb", False),
                conf.get("statsd_mock_calls", False),
            ),
        )
        log.info("Enabling 'statsd' middleware")
    # If we're using remote_user authentication, add middleware that
    # protects Galaxy from improperly configured authentication in the
    # upstream server
    single_user = conf.get("single_user", None)
    use_remote_user = asbool(conf.get("use_remote_user", False)) or single_user
    if use_remote_user:
        from galaxy.web.framework.middleware.remoteuser import RemoteUser

        app = wrap_if_allowed(
            app,
            stack,
            RemoteUser,
            kwargs=dict(
                maildomain=conf.get("remote_user_maildomain", None),
                display_servers=util.listify(conf.get("display_servers", "")),
                single_user=single_user,
                admin_users=conf.get("admin_users", "").split(","),
                remote_user_header=conf.get("remote_user_header", "HTTP_REMOTE_USER"),
                remote_user_secret_header=conf.get("remote_user_secret", None),
                normalize_remote_user_email=conf.get("normalize_remote_user_email", False),
            ),
        )
    # The recursive middleware allows for including requests in other
    # requests or forwarding of requests, all on the server side.
    if asbool(conf.get("use_recursive", True)):
        from paste import recursive

        app = wrap_if_allowed(app, stack, recursive.RecursiveMiddleware, args=(conf,))
    # If sentry logging is enabled, log here before propogating up to
    # the error middleware
    sentry_dsn = conf.get("sentry_dsn", None)
    if sentry_dsn:
        from sentry_sdk.integrations.wsgi import SentryWsgiMiddleware

        app = wrap_if_allowed(app, stack, SentryWsgiMiddleware)
    # Various debug middleware that can only be turned on if the debug
    # flag is set, either because they are insecure or greatly hurt
    # performance
    if debug:
        # Middleware to check for WSGI compliance
        if asbool(conf.get("use_lint", False)):
            from paste import lint

            app = wrap_if_allowed(app, stack, lint.make_middleware, name="paste.lint", args=(conf,))
        # Middleware to run the python profiler on each request
        if asbool(conf.get("use_profile", False)):
            from paste.debug import profile

            app = wrap_if_allowed(app, stack, profile.ProfileMiddleware, args=(conf,))
    # Error middleware
    app = wrap_if_allowed(app, stack, ErrorMiddleware, args=(conf,))
    # Transaction logging (apache access.log style)
    if asbool(conf.get("use_translogger", True)):
        from galaxy.web.framework.middleware.translogger import TransLogger

        app = wrap_if_allowed(app, stack, TransLogger)
    # X-Forwarded-Host handling
    app = wrap_if_allowed(app, stack, XForwardedHostMiddleware)
    # Request ID middleware
    app = wrap_if_allowed(app, stack, RequestIDMiddleware)
    # TUS upload middleware
    app = wrap_if_allowed(
        app,
        stack,
        TusMiddleware,
        kwargs={
            "upload_path": urljoin(f"{application_stack.config.galaxy_url_prefix}/", "api/upload/resumable_upload"),
            "tmp_dir": application_stack.config.tus_upload_store or application_stack.config.new_file_path,
            "max_size": application_stack.config.maximum_upload_file_size,
        },
    )
    # api batch call processing middleware
    app = wrap_if_allowed(app, stack, BatchMiddleware, args=(webapp, {}))
    if asbool(conf.get("enable_per_request_sql_debugging", False)):
        from galaxy.web.framework.middleware.sqldebug import SQLDebugMiddleware

        app = wrap_if_allowed(app, stack, SQLDebugMiddleware, args=(webapp, {}))
    return app<|MERGE_RESOLUTION|>--- conflicted
+++ resolved
@@ -264,21 +264,8 @@
     # Wrap the webapp in some useful middleware
     if kwargs.get("middleware", True):
         webapp = wrap_in_middleware(webapp, global_conf, app.application_stack, **kwargs)
-<<<<<<< HEAD
     if asbool(kwargs.get("static_enabled", True)):
-        webapp = wrap_if_allowed(
-            webapp,
-            app.application_stack,
-            wrap_in_static,
-            args=(global_conf,),
-            kwargs=dict(plugin_frameworks=[app.visualizations_registry], **kwargs),
-        )
-=======
-    if asbool(kwargs.get('static_enabled', True)):
-        webapp = wrap_if_allowed(webapp, app.application_stack, build_url_map,
-                                 args=(global_conf,),
-                                 kwargs=kwargs)
->>>>>>> b710dcb1
+        webapp = wrap_if_allowed(webapp, app.application_stack, build_url_map, args=(global_conf,), kwargs=kwargs)
     app.application_stack.register_postfork_function(postfork_setup)
 
     for th in threading.enumerate():
