"""
Contains the main interface in the Universe class
"""

import logging

from webob.exc import HTTPNotFound

from galaxy import (
    exceptions,
    web,
)
from galaxy.managers.histories import HistoryManager
from galaxy.model.item_attrs import UsesAnnotations
from galaxy.structured_app import StructuredApp
from galaxy.webapps.base import controller
from galaxy.webapps.base.webapp import GalaxyWebTransaction
from ..api import depends

log = logging.getLogger(__name__)


# =============================================================================
class RootController(controller.JSAppLauncher, UsesAnnotations):
    """
    Controller class that maps to the url root of Galaxy (i.e. '/').
    """

    app: StructuredApp
    history_manager: HistoryManager = depends(HistoryManager)

    def __init__(self, app: StructuredApp):
        super().__init__(app)

    @web.expose
    def default(self, trans, target1=None, target2=None, **kwd):
        """
        Called on any url that does not match a controller method.
        """
        raise HTTPNotFound("This link may not be followed from within Galaxy.")

    @web.expose
    def index(
        self, trans: GalaxyWebTransaction, tool_id=None, workflow_id=None, history_id=None, m_c=None, m_a=None, **kwd
    ):
        """
        Root and entry point for client-side web app.

        :type       tool_id: str or None
        :param      tool_id: load center panel with given tool if not None
        :type   workflow_id: encoded id or None
        :param  workflow_id: load center panel with given workflow if not None
        :type    history_id: encoded id or None
        :param   history_id: switch current history to given history if not None
        :type           m_c: str or None
        :param          m_c: controller name (e.g. 'user')
        :type           m_a: str or None
        :param          m_a: controller method/action (e.g. 'dbkeys')

        If m_c and m_a are present, the center panel will be loaded using the
        controller and action as a url: (e.g. 'user/dbkeys').
        """

        self._check_require_login(trans)

        # if a history_id was sent, attempt to switch to that history
        history = trans.history
        if history_id:
            unencoded_id = trans.security.decode_id(history_id)
            history = self.history_manager.get_owned(unencoded_id, trans.user)
            trans.set_history(history)
        return self._bootstrapped_client(trans)

    @web.expose
    def login(self, trans: GalaxyWebTransaction, redirect=None, is_logout_redirect=False, **kwd):
        """
        User login path for client-side.
        """
        # directly redirect to oidc provider if 1) enable_oidc is True, 2)
        # there is only one oidc provider, 3) auth_conf.xml has no authenticators
        if (
            trans.app.config.enable_oidc
            and len(trans.app.config.oidc) == 1
            and len(trans.app.auth_manager.authenticators) == 0
            and is_logout_redirect is False
        ):
            provider = next(iter(trans.app.config.oidc.keys()))
            success, message, redirect_uri = trans.app.authnz_manager.authenticate(provider, trans)
            if success:
                return trans.response.send_redirect(redirect_uri)
        return trans.response.send_redirect(web.url_for(controller="login", action="start", redirect=redirect))

    # ---- Tool related -----------------------------------------------------

    @web.expose
    def display_as(self, trans: GalaxyWebTransaction, id=None, display_app=None, **kwd):
        """
        Returns a file in a format that can successfully be displayed in display_app;
        if the file could not be returned, returns a message as a string.
        """
        # TODO: unencoded id
        data = trans.sa_session.query(self.app.model.HistoryDatasetAssociation).get(id)
        authz_method = kwd.get("authz_method", "rbac")
        if data:
            if authz_method == "rbac" and trans.app.security_agent.can_access_dataset(
                trans.get_current_user_roles(), data.dataset
            ):
                pass
            elif authz_method == "display_at" and trans.app.host_security_agent.allow_action(
                trans.request.remote_addr, data.permitted_actions.DATASET_ACCESS, dataset=data
            ):
                pass
            else:
                trans.response.status = 403
                return "You are not allowed to access this dataset."
            try:
                self.app.hda_manager.ensure_dataset_on_disk(trans, data)
            except exceptions.MessageException as e:
                trans.response.status = e.status_code
                return str(e)
            trans.response.set_content_type(data.get_mime())
            trans.log_event(f"Formatted dataset id {str(id)} for display at {display_app}")
            return data.as_display_type(display_app, **kwd)
        else:
<<<<<<< HEAD
            trans.response.status = "400"
            return f"No data with id={id}"
=======
            trans.response.status = 400
            return "No data with id=%d" % id
>>>>>>> 1d31d5b3

    @web.expose
    def welcome(self, trans: GalaxyWebTransaction, **kwargs):
        welcome_url = trans.app.config.config_value_for_host("welcome_url", trans.host)
        return trans.response.send_redirect(web.url_for(welcome_url))<|MERGE_RESOLUTION|>--- conflicted
+++ resolved
@@ -122,13 +122,8 @@
             trans.log_event(f"Formatted dataset id {str(id)} for display at {display_app}")
             return data.as_display_type(display_app, **kwd)
         else:
-<<<<<<< HEAD
-            trans.response.status = "400"
+            trans.response.status = 400
             return f"No data with id={id}"
-=======
-            trans.response.status = 400
-            return "No data with id=%d" % id
->>>>>>> 1d31d5b3
 
     @web.expose
     def welcome(self, trans: GalaxyWebTransaction, **kwargs):
