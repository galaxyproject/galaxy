--- conflicted
+++ resolved
@@ -9,36 +9,15 @@
 
 import logging
 
-from sqlalchemy.orm.exc import NoResultFound
+from galaxy import web
+from galaxy.webapps.base.controller import JSAppLauncher
 
-from datetime import datetime, timedelta
-from galaxy import web
-from galaxy.exceptions import Conflict
-from galaxy.web import url_for
-from galaxy.webapps.base.controller import JSAppLauncher
-from galaxy import (
-    exceptions,
-    model,
-    util
-)
-from galaxy.managers import (
-    api_keys,
-    base,
-    deletable
-)
-from galaxy.security.validate_user_input import (
-    validate_email,
-    validate_password,
-    validate_publicname
-)
-from galaxy.util.hash_util import new_secure_hash
 from galaxy.web import url_for
 
 log = logging.getLogger(__name__)
 
 from onelogin.saml2.auth import OneLogin_Saml2_Auth
 from onelogin.saml2.utils import OneLogin_Saml2_Utils
-import json
 
 class SAML(JSAppLauncher):
 
@@ -99,10 +78,6 @@
             log.debug("Creating new user " + remote_user_email)
             username = remote_user_email.split('@', 1)[0].lower()
             random.seed()
-<<<<<<< HEAD
-
-=======
->>>>>>> b40feeeb
             # Replace invalid characters in the username
             for char in [x for x in username if x not in string.ascii_lowercase + string.digits + '-' + '.']:
                 username = username.replace(char, '-')
@@ -112,30 +87,7 @@
                 while trans.sa_session.query(trans.app.model.User).filter_by(username=(username + '-' + str(i))).first():
                     i += 1
                 username += '-' + str(i)
-<<<<<<< HEAD
-
-            # user = trans.app.model.User(email=remote_user_email)
             user = trans.app.user_manager.create(email=remote_user_email, username=username)
-            #user.set_random_password(length=12)
-            # user.set_password_cleartext
-            # user.external = True
-            # user.active = True
-
-            # user.username = username
-            # log.debug("Adding the session")
-            # trans.sa_session.add(user)
-            # log.debug("Flushing the session")
-            # trans.sa_session.flush()
-            # log.debug("Creating private user role")
-            # trans.app.security_agent.create_private_user_role(user)
-            # We set default user permissions, before we log in and set the default history permissions
-            # if 'webapp' not in trans.environ or trans.environ['webapp'] != 'tool_shed':
-            #     log.debug("Setting default permissions")
-            #     trans.app.security_agent.user_set_default_permissions(user)
-            # self.log_event( "Automatically created account '%s'", user.email )
-=======
-            user = trans.app.user_manager.create(email=remote_user_email, username=username)
->>>>>>> b40feeeb
         return user
 
 
