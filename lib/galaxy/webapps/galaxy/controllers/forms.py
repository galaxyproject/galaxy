import copy
import csv
import logging
import re

import six
from markupsafe import escape

from galaxy import model, util
from galaxy.web.base.controller import BaseUIController, web
from galaxy.web.framework.helpers import grids, iff, time_ago

log = logging.getLogger(__name__)

VALID_FIELDNAME_RE = re.compile("^[a-zA-Z0-9\_]+$")


class FormsGrid(grids.Grid):
    # Custom column types
    class NameColumn(grids.TextColumn):
        def get_value(self, trans, grid, form):
            return escape(form.latest_form.name)

    class DescriptionColumn(grids.TextColumn):
        def get_value(self, trans, grid, form):
            return escape(form.latest_form.desc)

    class TypeColumn(grids.TextColumn):
        def get_value(self, trans, grid, form):
            return form.latest_form.type

    class StatusColumn(grids.GridColumn):
        def get_value(self, trans, grid, user):
            if user.deleted:
                return "deleted"
            return "active"

    # Grid definition
    title = "Forms"
    model_class = model.FormDefinitionCurrent
    default_sort_key = "-update_time"
    num_rows_per_page = 50
    preserve_state = True
    use_paging = True
    default_filter = dict(deleted="False")
    columns = [
        NameColumn("Name",
                   key="name",
                   model_class=model.FormDefinition,
                   link=(lambda item: iff(item.deleted, None, dict(controller="admin", action="form/edit_form", id=item.id))),
                   attach_popup=True,
                   filterable="advanced"),
        DescriptionColumn("Description",
                          key="desc",
                          model_class=model.FormDefinition,
                          filterable="advanced"),
        TypeColumn("Type"),
        grids.GridColumn("Last Updated", key="update_time", format=time_ago),
        StatusColumn("Status"),
        grids.DeletedColumn("Deleted",
                            key="deleted",
                            visible=False,
                            filterable="advanced")
    ]
    columns.append(grids.MulticolFilterColumn("Search",
                                              cols_to_filter=[columns[0], columns[1]],
                                              key="free-text-search",
                                              visible=False,
                                              filterable="standard"))
    operations = [
        grids.GridOperation("Delete", allow_multiple=True, condition=(lambda item: not item.deleted)),
        grids.GridOperation("Undelete", condition=(lambda item: item.deleted)),
    ]
    global_actions = [
        grids.GridAction("Create new form", dict(controller="admin", action="form/create_form"))
    ]

    def build_initial_query(self, trans, **kwargs):
        return trans.sa_session.query(self.model_class).join(model.FormDefinition, self.model_class.latest_form_id == model.FormDefinition.id)


class Forms(BaseUIController):
    forms_grid = FormsGrid()

    @web.expose_api
    @web.require_admin
    def forms_list(self, trans, payload=None, **kwd):
        message = kwd.get('message', '')
        status = kwd.get('status', '')
        if 'operation' in kwd:
            id = kwd.get('id')
            if not id:
<<<<<<< HEAD
                return message_exception(trans, 'Invalid form id (%s) received.' % str(id))
=======
                return self.message_exception(trans, 'Invalid form id (%s) received.' % str(id))
>>>>>>> 7cfbb56a
            ids = util.listify(id)
            operation = kwd['operation'].lower()
            if operation == 'delete':
                message, status = self._delete_form(trans, ids)
            elif operation == 'undelete':
                message, status = self._undelete_form(trans, ids)
        if message and status:
            kwd['message'] = util.sanitize_text(message)
            kwd['status'] = status
        kwd['dict_format'] = True
        return self.forms_grid(trans, **kwd)

    @web.expose_api
    @web.require_admin
    def create_form(self, trans, payload=None, **kwd):
        if trans.request.method == 'GET':
<<<<<<< HEAD
            fd_types = trans.app.model.FormDefinition.types.items()
            fd_types.sort()
=======
            fd_types = sorted(trans.app.model.FormDefinition.types.items())
>>>>>>> 7cfbb56a
            return {
                'title'         : 'Create new form',
                'submit_title'  : 'Create',
                'inputs'        : [{
                    'name'    : 'name',
                    'label'   : 'Name'
                }, {
                    'name'    : 'desc',
                    'label'   : 'Description'
                }, {
                    'name'    : 'type',
                    'type'    : 'select',
                    'options' : [('None', 'none')] + [(ft[1], ft[1]) for ft in fd_types],
                    'label'   : 'Type'
                }, {
                    'name'    : 'csv_file',
                    'label'   : 'Import from CSV',
                    'type'    : 'upload',
                    'help'    : 'Import fields from CSV-file with the following format: Label, Help, Type, Value, Options, Required=True/False.'
                }]
            }
        else:
            # csv-file format: label, helptext, type, default, selectlist, required '''
            csv_file = payload.get('csv_file')
            index = 0
            if csv_file:
                lines = csv_file.splitlines()
                for line in lines:
                    row = line.split(',')
                    if len(row) >= 6:
                        prefix = 'fields_%i|' % index
                        payload['%s%s' % (prefix, 'name')] = '%i_imported_field' % (index + 1)
                        payload['%s%s' % (prefix, 'label')] = row[0]
                        payload['%s%s' % (prefix, 'helptext')] = row[1]
                        payload['%s%s' % (prefix, 'type')] = row[2]
                        payload['%s%s' % (prefix, 'default')] = row[3]
                        payload['%s%s' % (prefix, 'selectlist')] = row[4].split(',')
                        payload['%s%s' % (prefix, 'required')] = row[5].lower() == 'true'
                    index = index + 1
            new_form, message = self.save_form_definition(trans, None, payload)
            if new_form is None:
<<<<<<< HEAD
                return message_exception(trans, message)
=======
                return self.message_exception(trans, message)
>>>>>>> 7cfbb56a
            imported = (' with %i imported fields' % index) if index > 0 else ''
            message = 'The form \'%s\' has been created%s.' % (payload.get('name'), imported)
            return {'message': util.sanitize_text(message)}

    @web.expose_api
    @web.require_admin
    def edit_form(self, trans, payload=None, **kwd):
        id = kwd.get('id')
        if not id:
<<<<<<< HEAD
            return message_exception(trans, 'No form id received for editing.')
        form = get_form(trans, id)
        latest_form = form.latest_form
        if trans.request.method == 'GET':
            fd_types = trans.app.model.FormDefinition.types.items()
            fd_types.sort()
=======
            return self.message_exception(trans, 'No form id received for editing.')
        form = get_form(trans, id)
        latest_form = form.latest_form
        if trans.request.method == 'GET':
            fd_types = sorted(trans.app.model.FormDefinition.types.items())
>>>>>>> 7cfbb56a
            ff_types = [(t.__name__.replace('Field', ''), t.__name__) for t in trans.model.FormDefinition.supported_field_types]
            field_cache = []
            field_inputs = [{
                'name'    : 'name',
                'label'   : 'Name',
                'value'   : 'field_name',
                'help'    : 'The field name must be unique for each field and must contain only alphanumeric characters and underscore.'
            }, {
                'name'    : 'label',
                'label'   : 'Label',
                'value'   : 'Field label'
            }, {
                'name'    : 'helptext',
                'label'   : 'Help text'
            }, {
                'name'    : 'type',
                'label'   : 'Type',
                'type'    : 'select',
                'options' : ff_types
            }, {
                'name'    : 'default',
                'label'   : 'Default value'
            }, {
                'name'    : 'selectlist',
                'label'   : 'Options',
                'help'    : '*Only for fields which allow multiple selections, provide comma-separated values.'
            }, {
                'name'    : 'required',
                'label'   : 'Required',
                'type'    : 'boolean',
                'value'   : 'false'
            }]
            form_dict = {
                'title'  : 'Edit form for \'%s\'' % (util.sanitize_text(latest_form.name)),
                'inputs' : [{
                    'name'    : 'name',
                    'label'   : 'Name',
                    'value'   : latest_form.name
                }, {
                    'name'    : 'desc',
                    'label'   : 'Description',
                    'value'   : latest_form.desc
                }, {
                    'name'    : 'type',
                    'type'    : 'select',
                    'options' : [('None', 'none')] + [(ft[1], ft[1]) for ft in fd_types],
                    'label'   : 'Type',
                    'value'   : latest_form.type
                }, {
                    'name'    : 'fields',
                    'title'   : 'Field',
                    'type'    : 'repeat',
                    'cache'   : field_cache,
                    'inputs'  : field_inputs
                }]
            }
            for field in latest_form.fields:
                new_field = copy.deepcopy(field_inputs)
                for field_input in new_field:
                    field_value = field.get(field_input['name'])
                    if field_value:
                        if isinstance(field_value, list):
                            field_value = ','.join(field_value)
                        field_input['value'] = str(field_value)
                field_cache.append(new_field)
            return form_dict
        else:
            new_form, message = self.save_form_definition(trans, id, payload)
            if new_form is None:
<<<<<<< HEAD
                return message_exception(trans, message)
=======
                return self.message_exception(trans, message)
>>>>>>> 7cfbb56a
            message = 'The form \'%s\' has been updated.' % payload.get('name')
            return {'message': util.sanitize_text(message)}

    def get_current_form(self, trans, payload=None, **kwd):
        '''
        This method gets all the unsaved user-entered form details and returns a
        dictionary containing the name, desc, type, layout & fields of the form
        '''
        name = payload.get('name')
        desc = payload.get('desc') or ''
        type = payload.get('type')
        fields = []
        index = 0
        while True:
            prefix = 'fields_%i|' % index
            if '%s%s' % (prefix, 'label') in payload:
                field_attributes = ['name', 'label', 'helptext', 'required', 'type', 'selectlist', 'default']
                field_dict = {attr: payload.get('%s%s' % (prefix, attr)) for attr in field_attributes}
                field_dict['visible'] = True
                field_dict['required'] = field_dict['required'] == 'true'
<<<<<<< HEAD
                if isinstance(field_dict['selectlist'], basestring):
=======
                if isinstance(field_dict['selectlist'], six.string_types):
>>>>>>> 7cfbb56a
                    field_dict['selectlist'] = field_dict['selectlist'].split(',')
                else:
                    field_dict['selectlist'] = []
                fields.append(field_dict)
                index = index + 1
            else:
                break
        return dict(name=name,
                    desc=desc,
                    type=type,
                    layout=[],
                    fields=fields)

    def save_form_definition(self, trans, form_id=None, payload=None, **kwd):
        '''
        This method saves a form given an id
        '''
        if not payload.get('name'):
            return None, 'Please provide a form name.'
        if payload.get('type') == 'none':
            return None, 'Please select a form type.'
        current_form = self.get_current_form(trans, payload)
        # validate fields
        field_names_dict = {}
        for field in current_form['fields']:
            if not field['label']:
                return None, 'All the field labels must be completed.'
            if not VALID_FIELDNAME_RE.match(field['name']):
                return None, '%s is not a valid field name.' % field['name']
            if field['name'] in field_names_dict:
                return None, 'Each field name must be unique in the form definition. %s is not unique.' % field['name']
            else:
                field_names_dict[field['name']] = 1
        # create a new form definition
        form_definition = trans.app.model.FormDefinition(name=current_form['name'],
                                                         desc=current_form['desc'],
                                                         fields=current_form['fields'],
                                                         form_definition_current=None,
                                                         form_type=current_form['type'],
                                                         layout=current_form['layout'])
        # save changes to the existing form
        if form_id:
            form_definition_current = trans.sa_session.query(trans.app.model.FormDefinitionCurrent).get(trans.security.decode_id(form_id))
            if form_definition_current is None:
                return None, 'Invalid form id (%s) provided. Cannot save form.' % form_id
        else:
            form_definition_current = trans.app.model.FormDefinitionCurrent()
        # create corresponding row in the form_definition_current table
        form_definition.form_definition_current = form_definition_current
        form_definition_current.latest_form = form_definition
        trans.sa_session.add(form_definition_current)
        trans.sa_session.flush()
        return form_definition, None

    @web.expose
    @web.require_admin
    def _delete_form(self, trans, ids):
        for form_id in ids:
            form = get_form(trans, form_id)
            form.deleted = True
            trans.sa_session.add(form)
            trans.sa_session.flush()
        return ('Deleted %i form(s).' % len(ids), 'done')

    @web.expose
    @web.require_admin
    def _undelete_form(self, trans, ids):
        for form_id in ids:
            form = get_form(trans, form_id)
            form.deleted = False
            trans.sa_session.add(form)
            trans.sa_session.flush()
        return ('Undeleted %i form(s).' % len(ids), 'done')

# ---- Utility methods -------------------------------------------------------


<<<<<<< HEAD
def message_exception(trans, message):
    trans.response.status = 400
    return {'err_msg': util.sanitize_text(message)}


=======
>>>>>>> 7cfbb56a
def get_form(trans, form_id):
    """Get a FormDefinition from the database by id."""
    form = trans.sa_session.query(trans.app.model.FormDefinitionCurrent).get(trans.security.decode_id(form_id))
    if not form:
        return trans.show_error_message("Form not found for id (%s)" % str(form_id))
    return form<|MERGE_RESOLUTION|>--- conflicted
+++ resolved
@@ -1,5 +1,4 @@
 import copy
-import csv
 import logging
 import re
 
@@ -90,11 +89,7 @@
         if 'operation' in kwd:
             id = kwd.get('id')
             if not id:
-<<<<<<< HEAD
-                return message_exception(trans, 'Invalid form id (%s) received.' % str(id))
-=======
                 return self.message_exception(trans, 'Invalid form id (%s) received.' % str(id))
->>>>>>> 7cfbb56a
             ids = util.listify(id)
             operation = kwd['operation'].lower()
             if operation == 'delete':
@@ -111,12 +106,7 @@
     @web.require_admin
     def create_form(self, trans, payload=None, **kwd):
         if trans.request.method == 'GET':
-<<<<<<< HEAD
-            fd_types = trans.app.model.FormDefinition.types.items()
-            fd_types.sort()
-=======
             fd_types = sorted(trans.app.model.FormDefinition.types.items())
->>>>>>> 7cfbb56a
             return {
                 'title'         : 'Create new form',
                 'submit_title'  : 'Create',
@@ -158,11 +148,7 @@
                     index = index + 1
             new_form, message = self.save_form_definition(trans, None, payload)
             if new_form is None:
-<<<<<<< HEAD
-                return message_exception(trans, message)
-=======
                 return self.message_exception(trans, message)
->>>>>>> 7cfbb56a
             imported = (' with %i imported fields' % index) if index > 0 else ''
             message = 'The form \'%s\' has been created%s.' % (payload.get('name'), imported)
             return {'message': util.sanitize_text(message)}
@@ -172,20 +158,11 @@
     def edit_form(self, trans, payload=None, **kwd):
         id = kwd.get('id')
         if not id:
-<<<<<<< HEAD
-            return message_exception(trans, 'No form id received for editing.')
-        form = get_form(trans, id)
-        latest_form = form.latest_form
-        if trans.request.method == 'GET':
-            fd_types = trans.app.model.FormDefinition.types.items()
-            fd_types.sort()
-=======
             return self.message_exception(trans, 'No form id received for editing.')
         form = get_form(trans, id)
         latest_form = form.latest_form
         if trans.request.method == 'GET':
             fd_types = sorted(trans.app.model.FormDefinition.types.items())
->>>>>>> 7cfbb56a
             ff_types = [(t.__name__.replace('Field', ''), t.__name__) for t in trans.model.FormDefinition.supported_field_types]
             field_cache = []
             field_inputs = [{
@@ -255,11 +232,7 @@
         else:
             new_form, message = self.save_form_definition(trans, id, payload)
             if new_form is None:
-<<<<<<< HEAD
-                return message_exception(trans, message)
-=======
                 return self.message_exception(trans, message)
->>>>>>> 7cfbb56a
             message = 'The form \'%s\' has been updated.' % payload.get('name')
             return {'message': util.sanitize_text(message)}
 
@@ -280,11 +253,7 @@
                 field_dict = {attr: payload.get('%s%s' % (prefix, attr)) for attr in field_attributes}
                 field_dict['visible'] = True
                 field_dict['required'] = field_dict['required'] == 'true'
-<<<<<<< HEAD
-                if isinstance(field_dict['selectlist'], basestring):
-=======
                 if isinstance(field_dict['selectlist'], six.string_types):
->>>>>>> 7cfbb56a
                     field_dict['selectlist'] = field_dict['selectlist'].split(',')
                 else:
                     field_dict['selectlist'] = []
@@ -362,14 +331,6 @@
 # ---- Utility methods -------------------------------------------------------
 
 
-<<<<<<< HEAD
-def message_exception(trans, message):
-    trans.response.status = 400
-    return {'err_msg': util.sanitize_text(message)}
-
-
-=======
->>>>>>> 7cfbb56a
 def get_form(trans, form_id):
     """Get a FormDefinition from the database by id."""
     form = trans.sa_session.query(trans.app.model.FormDefinitionCurrent).get(trans.security.decode_id(form_id))
