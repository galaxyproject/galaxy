import logging
import os
from urllib.parse import (
    quote_plus,
    unquote_plus,
)

import paste.httpexceptions
from markupsafe import escape

from galaxy import (
    datatypes,
    util,
    web,
)
from galaxy.datatypes.data import DatatypeConverterNotFoundException
from galaxy.datatypes.display_applications.util import (
    decode_dataset_user,
    encode_dataset_user,
)
from galaxy.datatypes.sniff import guess_ext
from galaxy.exceptions import (
    InsufficientPermissionsException,
    MessageException,
    RequestParameterInvalidException,
)
from galaxy.managers.hdas import (
    HDADeserializer,
    HDAManager,
)
from galaxy.managers.histories import HistoryManager
<<<<<<< HEAD
from galaxy.model import (
    Dataset,
    History,
    HistoryDatasetAssociation,
    HistoryDatasetCollectionAssociation,
)
=======
from galaxy.model.base import transaction
from galaxy.model.db.role import get_private_role_user_emails_dict
>>>>>>> 53dec0c5
from galaxy.model.item_attrs import (
    UsesAnnotations,
    UsesItemRatings,
)
from galaxy.structured_app import StructuredApp
from galaxy.util import (
    inflector,
    sanitize_text,
)
from galaxy.util.sanitize_html import sanitize_html
from galaxy.util.zipstream import ZipstreamWrapper
from galaxy.web import form_builder
from galaxy.webapps.base.controller import (
    BaseUIController,
    url_for,
    UsesExtendedMetadataMixin,
)
from galaxy.webapps.galaxy.services.datasets import DatasetsService
from ..api import depends

log = logging.getLogger(__name__)

comptypes = []

try:
    import zlib  # noqa: F401

    comptypes.append("zip")
except ImportError:
    pass


class DatasetInterface(BaseUIController, UsesAnnotations, UsesItemRatings, UsesExtendedMetadataMixin):
    history_manager: HistoryManager = depends(HistoryManager)
    hda_manager: HDAManager = depends(HDAManager)
    hda_deserializer: HDADeserializer = depends(HDADeserializer)
    service: DatasetsService = depends(DatasetsService)

    def __init__(self, app: StructuredApp):
        super().__init__(app)

    def _can_access_dataset(self, trans, dataset_association, allow_admin=True, additional_roles=None):
        roles = trans.get_current_user_roles()
        if additional_roles:
            roles = roles + additional_roles
        return (allow_admin and trans.user_is_admin) or trans.app.security_agent.can_access_dataset(
            roles, dataset_association.dataset
        )

    @web.expose
    def default(self, trans, dataset_id=None, **kwd):
        return "This link may not be followed from within Galaxy."

    @web.expose_api_raw_anonymous_and_sessionless
    def get_metadata_file(self, trans, hda_id, metadata_name, **kwd):
        """Allows the downloading of metadata files associated with datasets (eg. bai index for bam files)"""
        # Backward compatibility with legacy links, should use `/api/datasets/{hda_id}/get_metadata_file` instead
        fh, headers = self.service.get_metadata_file(
            trans, history_content_id=hda_id, metadata_file=metadata_name, open_file=True
        )
        trans.response.headers.update(headers)
        return fh

    def _check_dataset(self, trans, hda_id):
        # DEPRECATION: We still support unencoded ids for backward compatibility
        try:
            data = trans.sa_session.query(HistoryDatasetAssociation).get(self.decode_id(hda_id))
            if data is None:
                raise ValueError(f"Invalid reference dataset id: {hda_id}.")
        except Exception:
            try:
                data = trans.sa_session.query(HistoryDatasetAssociation).get(int(hda_id))
            except Exception:
                data = None
        if not data:
            raise web.httpexceptions.HTTPNotFound(f"Invalid reference dataset id: {str(hda_id)}.")
        if not self._can_access_dataset(trans, data):
            raise InsufficientPermissionsException("You are not allowed to access this dataset")
        self.app.hda_manager.ensure_dataset_on_disk(trans, data)
        return data

    @web.expose
    def display(
        self, trans, dataset_id=None, preview=False, filename=None, to_ext=None, offset=None, ck_size=None, **kwd
    ):
        data = self._check_dataset(trans, dataset_id)
        if "hdca" in kwd:
            raise RequestParameterInvalidException("Invalid request parameter 'hdca' encountered.")
        if hdca_id := kwd.get("hdca_id", None):
            hdca = self.app.dataset_collection_manager.get_dataset_collection_instance(trans, "history", hdca_id)
            del kwd["hdca_id"]
            kwd["hdca"] = hdca
        # Ensure offset is an integer before passing through to datatypes.
        if offset:
            offset = int(offset)
        # Ensure ck_size is an integer before passing through to datatypes.
        if ck_size:
            ck_size = int(ck_size)
        kwd.pop("dataset", None)
        # `dataset` in kwd would interfere with positional dataset argument of `display_data` method.
        display_data, headers = data.datatype.display_data(
            trans, data, preview, filename, to_ext, offset=offset, ck_size=ck_size, **kwd
        )
        if isinstance(display_data, ZipstreamWrapper):
            trans.response.headers.update(headers)
            return display_data.response()
        trans.response.headers.update(headers)
        return display_data

    @web.expose_api_anonymous
    def get_edit(self, trans, dataset_id=None, **kwd):
        """Produces the input definitions available to modify dataset attributes"""
        status = None
        data, message = self._get_dataset_for_edit(trans, dataset_id)
        if message:
            return message

        if self._can_access_dataset(trans, data):
            if data.state == Dataset.states.UPLOAD:
                raise MessageException(
                    "Please wait until this dataset finishes uploading before attempting to edit its metadata."
                )
            # let's not overwrite the imported datatypes module with the variable datatypes?
            # the built-in 'id' is overwritten in lots of places as well
            ldatatypes = [
                (dtype_name, dtype_name)
                for dtype_name, dtype_value in trans.app.datatypes_registry.datatypes_by_extension.items()
                if dtype_value.is_datatype_change_allowed()
            ]
            ldatatypes.sort()

            private_role_emails = get_private_role_user_emails_dict(trans.sa_session)
            role_tuples = []
            for role in trans.app.security_agent.get_legitimate_roles(trans, data.dataset, "root"):
                displayed_name = private_role_emails.get(role.id, role.name)
                role_tuples.append((displayed_name, trans.security.encode_id(role.id)))

            data_metadata = list(data.metadata.spec.items())
            converters_collection = [(key, value.name) for key, value in data.get_converter_types().items()]
            can_manage_dataset = trans.app.security_agent.can_manage_dataset(
                trans.get_current_user_roles(), data.dataset
            )
            # attribute editing
            attribute_inputs = [
                {"name": "name", "type": "text", "label": "Name", "value": data.get_display_name()},
                {"name": "info", "type": "text", "area": True, "label": "Info", "value": data.info},
                {
                    "name": "annotation",
                    "type": "text",
                    "area": True,
                    "label": "Annotation",
                    "optional": True,
                    "value": self.get_item_annotation_str(trans.sa_session, trans.user, data),
                    "help": "Add an annotation or notes to a dataset; annotations are available when a history is viewed.",
                },
            ]
            for name, spec in data_metadata:
                if spec.visible:
                    attributes = data.metadata.get_metadata_parameter(name, trans=trans)
                    if type(attributes) is form_builder.SelectField:
                        attribute_inputs.append(
                            {
                                "type": "select",
                                "multiple": attributes.multiple,
                                "optional": spec.get("optional"),
                                "name": name,
                                "label": spec.desc,
                                "options": attributes.options,
                                "value": attributes.value,
                            }
                        )
                    elif type(attributes) is form_builder.TextField:
                        attribute_inputs.append(
                            {
                                "type": "text",
                                "name": name,
                                "label": spec.desc,
                                "value": attributes.value,
                                "readonly": spec.get("readonly"),
                            }
                        )
            if data.missing_meta():
                message = 'Required metadata values are missing. Some of these values may not be editable by the user. Selecting "Auto-detect" will attempt to fix these values.'
                status = "warning"
            metadata_disable = data.state not in [
                Dataset.states.OK,
                Dataset.states.FAILED_METADATA,
            ]
            # datatype conversion
            conversion_options = [
                (f"{convert_id} (using '{convert_name}')", convert_id)
                for convert_id, convert_name in converters_collection
            ]
            conversion_disable = len(conversion_options) == 0
            conversion_inputs = [
                {
                    "type": "select",
                    "name": "target_type",
                    "label": "Target datatype",
                    "help": "This will create a new dataset with the contents of this dataset converted to a new format.",
                    "options": conversion_options,
                }
            ]
            # datatype changing
            datatype_options = [(ext_name, ext_id) for ext_id, ext_name in ldatatypes]
            datatype_disable = len(datatype_options) == 0
            datatype_input_default_value = None
            current_datatype = trans.app.datatypes_registry.datatypes_by_extension.get(data.ext)
            if current_datatype and current_datatype.is_datatype_change_allowed():
                datatype_input_default_value = data.ext
            datatype_inputs = [
                {
                    "type": "select",
                    "name": "datatype",
                    "label": "New Type",
                    "options": datatype_options,
                    "value": datatype_input_default_value,
                    "help": "This will change the datatype of the existing dataset but not modify its contents. Use this if Galaxy has incorrectly guessed the type of your dataset.",
                }
            ]
            # permissions
            permission_disable = True
            permission_inputs = []
            if trans.user:
                if not data.dataset.shareable:
                    permission_message = "The dataset is stored on private storage to you and cannot be shared."
                    permission_inputs.append(
                        {"name": "not_shareable", "type": "hidden", "label": permission_message, "readonly": True}
                    )
                elif data.dataset.actions:
                    in_roles = {}
                    for action, roles in trans.app.security_agent.get_permissions(data.dataset).items():
                        in_roles[action.action] = [trans.security.encode_id(role.id) for role in roles]
                    for index, action in Dataset.permitted_actions.items():
                        if action == trans.app.security_agent.permitted_actions.DATASET_ACCESS:
                            help_text = f"{action.description}<br/>NOTE: Users must have every role associated with this dataset in order to access it."
                        else:
                            help_text = action.description
                        permission_inputs.append(
                            {
                                "type": "select",
                                "multiple": True,
                                "optional": True,
                                "name": index,
                                "label": action.action,
                                "help": help_text,
                                "options": role_tuples,
                                "value": in_roles.get(action.action),
                                "readonly": not can_manage_dataset,
                            }
                        )
                    permission_disable = not can_manage_dataset
                else:
                    permission_inputs.append(
                        {
                            "name": "access_public",
                            "type": "hidden",
                            "label": "This dataset is accessible by everyone (it is public).",
                            "readonly": True,
                        }
                    )
            else:
                permission_inputs.append(
                    {
                        "name": "no_access",
                        "type": "hidden",
                        "label": "Permissions not available (not logged in).",
                        "readonly": True,
                    }
                )
            return {
                "display_name": data.get_display_name(),
                "message": message,
                "status": status,
                "dataset_id": dataset_id,
                "metadata_disable": metadata_disable,
                "attribute_inputs": attribute_inputs,
                "conversion_inputs": conversion_inputs,
                "conversion_disable": conversion_disable,
                "datatype_inputs": datatype_inputs,
                "datatype_disable": datatype_disable,
                "permission_inputs": permission_inputs,
                "permission_disable": permission_disable,
            }
        else:
            raise MessageException(
                "You do not have permission to edit this dataset's ( id: {dataset_id} ) information."
            )

    @web.expose_api_anonymous
    def set_edit(self, trans, payload=None, **kwd):
        """Allows user to modify parameters of an HDA."""
        status = "success"
        operation = payload.get("operation")
        dataset_id = payload.get("dataset_id")
        data, message = self._get_dataset_for_edit(trans, dataset_id)
        if message:
            return message

        if operation == "attributes":
            # The user clicked the Save button on the 'Edit Attributes' form
            data.name = payload.get("name")
            data.info = payload.get("info")
            if data.ok_to_edit_metadata():
                # The following for loop will save all metadata_spec items
                for name, spec in data.datatype.metadata_spec.items():
                    if not spec.get("readonly"):
                        setattr(data.metadata, name, spec.unwrap(payload.get(name) or None))
                data.datatype.after_setting_metadata(data)
                # Sanitize annotation before adding it.
                if payload.get("annotation"):
                    annotation = sanitize_html(payload.get("annotation"))
                    self.add_item_annotation(trans.sa_session, trans.get_user(), data, annotation)
                # if setting metadata previously failed and all required elements have now been set, clear the failed state.
                if data.state == Dataset.states.FAILED_METADATA and not data.missing_meta():
                    data.set_metadata_success_state()
                message = f"Attributes updated. {message}" if message else "Attributes updated."
            else:
                message = "Attributes updated, but metadata could not be changed because this dataset is currently being used as input or output. You must cancel or wait for these jobs to complete before changing metadata."
                status = "warning"
            trans.sa_session.commit()
        elif operation == "datatype":
            # The user clicked the Save button on the 'Change data type' form
            datatype = payload.get("datatype")
            self.hda_deserializer.deserialize(data, {"datatype": datatype}, trans=trans)
            message = f"Changed the type to {datatype}."
        elif operation == "datatype_detect":
            # The user clicked the 'Detect datatype' button on the 'Change data type' form
            if data.datatype.is_datatype_change_allowed():
                # prevent modifying datatype when dataset is queued or running as input/output
                if not data.ok_to_edit_metadata():
                    raise MessageException(
                        "This dataset is currently being used as input or output.  You cannot change datatype until the jobs have completed or you have canceled them."
                    )
                else:
                    path = data.dataset.get_file_name()
                    datatype = guess_ext(path, trans.app.datatypes_registry.sniff_order)
                    trans.app.datatypes_registry.change_datatype(data, datatype)
                    trans.sa_session.commit()
                    job, *_ = trans.app.datatypes_registry.set_external_metadata_tool.tool_action.execute(
                        trans.app.datatypes_registry.set_external_metadata_tool,
                        trans,
                        incoming={"input1": data},
                    )
                    trans.app.job_manager.enqueue(job, tool=trans.app.datatypes_registry.set_external_metadata_tool)
                    message = f"Detection was finished and changed the datatype to {datatype}."
            else:
                raise MessageException(f'Changing datatype "{data.extension}" is not allowed.')
        elif operation == "autodetect":
            # The user clicked the Auto-detect button on the 'Edit Attributes' form
            self.hda_manager.set_metadata(trans, data, overwrite=True)
            message = "Auto-detect operation successfully submitted."
        elif operation == "conversion":
            target_type = payload.get("target_type")
            if target_type:
                try:
                    message = data.datatype.convert_dataset(trans, data, target_type)
                except DatatypeConverterNotFoundException as e:
                    raise MessageException(str(e))
        elif operation == "permission":
            # Adapt form request to API - style.
            payload_permissions = {}
            for key, value in {"DATASET_MANAGE_PERMISSIONS": "manage_ids", "DATASET_ACCESS": "access_ids"}.items():
                role_ids = util.listify(payload.get(key))
                decoded_role_ids = list(map(self.decode_id, role_ids))
                payload_permissions[f"{value}[]"] = decoded_role_ids

            self.hda_manager.update_permissions(
                trans,
                data,
                action="set_permissions",
                **payload_permissions,
            )
            message = "Your changes completed successfully."
        else:
            raise MessageException(f"Invalid operation identifier ({operation}).")
        return {"status": status, "message": sanitize_text(message)}

    def _get_dataset_for_edit(self, trans, dataset_id):
        if dataset_id is not None:
            id = self.decode_id(dataset_id)
            data = trans.sa_session.query(HistoryDatasetAssociation).get(id)
        else:
            trans.log_event("dataset_id is None, cannot load a dataset to edit.")
            return None, self.message_exception(trans, "You must provide a dataset id to edit attributes.")
        if data is None:
            trans.log_event(f"Problem retrieving dataset id ({dataset_id}).")
            return None, self.message_exception(trans, "The dataset id is invalid.")
        if dataset_id is not None and data.user and data.user != trans.user:
            trans.log_event(f"User attempted to edit a dataset they do not own (encoded: {dataset_id}, decoded: {id}).")
            return None, self.message_exception(trans, "The dataset id is invalid.")
        if data.history.user and not data.dataset.has_manage_permissions_roles(trans.app.security_agent):
            # Permission setting related to DATASET_MANAGE_PERMISSIONS was broken for a period of time,
            # so it is possible that some Datasets have no roles associated with the DATASET_MANAGE_PERMISSIONS
            # permission.  In this case, we'll reset this permission to the hda user's private role.
            manage_permissions_action = trans.app.security_agent.get_action(
                trans.app.security_agent.permitted_actions.DATASET_MANAGE_PERMISSIONS.action
            )
            permissions = {manage_permissions_action: [trans.app.security_agent.get_private_user_role(data.user)]}
            trans.app.security_agent.set_dataset_permission(data.dataset, permissions)
        return data, None

    def _display_by_username_and_slug(self, trans, username, slug, filename=None, preview=True, **kwargs):
        """Display dataset by username and slug; because datasets do not yet have slugs, the slug is the dataset's id."""
        dataset = self._check_dataset(trans, slug)
        # Filename used for composite types.
        if filename:
            return self.display(trans, dataset_id=slug, filename=filename)

        truncated, dataset_data = self.hda_manager.text_data(dataset, preview)
        dataset.annotation = self.get_item_annotation_str(trans.sa_session, dataset.user, dataset)

        # If dataset is chunkable, get first chunk.
        first_chunk = None
        if dataset.datatype.CHUNKABLE:
            first_chunk = dataset.datatype.get_chunk(trans, dataset, 0)

        # If data is binary or an image, stream without template; otherwise, use display template.
        # TODO: figure out a way to display images in display template.
        if (
            isinstance(dataset.datatype, datatypes.binary.Binary)
            or isinstance(dataset.datatype, datatypes.images.Image)
            or isinstance(dataset.datatype, datatypes.text.Html)
        ):
            trans.response.set_content_type(dataset.get_mime())
            return open(dataset.get_file_name(), "rb")
        else:
            return trans.fill_template_mako(
                "/dataset/display.mako",
                item=dataset,
                item_data=dataset_data,
                truncated=truncated,
                first_chunk=first_chunk,
            )

    @web.expose
    def display_at(self, trans, dataset_id, filename=None, **kwd):
        """Sets up a dataset permissions so it is viewable at an external site"""
        if not trans.app.config.enable_old_display_applications:
            return trans.show_error_message(
                "This method of accessing external display applications has been disabled by a Galaxy administrator."
            )
        site = filename
        data = trans.sa_session.query(HistoryDatasetAssociation).get(dataset_id)
        if not data:
            raise paste.httpexceptions.HTTPRequestRangeNotSatisfiable(
                f"Invalid reference dataset id: {str(dataset_id)}."
            )
        if "display_url" not in kwd or "redirect_url" not in kwd:
            return trans.show_error_message(
                'Invalid parameters specified for "display at" link, please contact a Galaxy administrator'
            )
        try:
            redirect_url = kwd["redirect_url"] % quote_plus(kwd["display_url"])
        except Exception:
            redirect_url = kwd["redirect_url"]  # not all will need custom text
        if trans.app.security_agent.dataset_is_public(data.dataset):
            return trans.response.send_redirect(redirect_url)  # anon access already permitted by rbac
        if self._can_access_dataset(trans, data):
            trans.app.host_security_agent.set_dataset_permissions(data, trans.user, site)
            return trans.response.send_redirect(redirect_url)
        else:
            return trans.show_error_message(
                "You are not allowed to view this dataset at external sites.  Please contact your Galaxy administrator to acquire management permissions for this dataset."
            )

    @web.expose
    @web.do_not_cache
    def display_application(
        self,
        trans,
        dataset_id=None,
        user_id=None,
        app_name=None,
        link_name=None,
        app_action=None,
        action_param=None,
        action_param_extra=None,
        **kwds,
    ):
        """Access to external display applications"""
        if None in [app_name, link_name]:
            return trans.show_error_message("A display application name and link name must be provided.")
        app_name = unquote_plus(app_name)
        link_name = unquote_plus(link_name)
        # Build list of parameters to pass in to display application logic (app_kwds)
        app_kwds = {}
        for name, value in dict(kwds).items():  # clone kwds because we remove stuff as we go.
            if name.startswith("app_"):
                app_kwds[name[len("app_") :]] = value
                del kwds[name]
        if kwds:
            log.debug(f"Unexpected Keywords passed to display_application: {kwds}")  # route memory?
        # decode ids
        data, user = decode_dataset_user(trans, dataset_id, user_id)
        if not data:
            raise paste.httpexceptions.HTTPRequestRangeNotSatisfiable(
                f"Invalid reference dataset id: {str(dataset_id)}."
            )
        if user is None:
            user = trans.user
        if user:
            user_roles = user.all_roles()
        else:
            user_roles = []
        # Decode application name and link name
        if self._can_access_dataset(trans, data, additional_roles=user_roles):
            msg = []
            preparable_steps = []
            refresh = False
            display_app = trans.app.datatypes_registry.display_applications.get(app_name)
            if not display_app:
                log.debug("Unknown display application has been requested: %s", app_name)
                return paste.httpexceptions.HTTPNotFound(
                    f"The requested display application ({app_name}) is not available."
                )
            dataset_hash, user_hash = encode_dataset_user(trans, data, user)
            try:
                display_link = display_app.get_link(link_name, data, dataset_hash, user_hash, trans, app_kwds)
            except Exception as e:
                log.debug("Error generating display_link: %s", e)
                # User can sometimes recover from, e.g. conversion errors by fixing input metadata, so use conflict
                return paste.httpexceptions.HTTPConflict(f"Error generating display_link: {e}")
            if not display_link:
                log.debug("Unknown display link has been requested: %s", link_name)
                return paste.httpexceptions.HTTPNotFound(f"Unknown display link has been requested: {link_name}")
            if data.state == data.states.ERROR:
                msg.append(
                    (
                        "This dataset is in an error state, you cannot view it at an external display application.",
                        "error",
                    )
                )
            elif data.deleted:
                msg.append(
                    ("This dataset has been deleted, you cannot view it at an external display application.", "error")
                )
            elif data.state != data.states.OK:
                msg.append(
                    (
                        "You must wait for this dataset to be created before you can view it at an external display application.",
                        "info",
                    )
                )
                refresh = True
            else:
                # We have permissions, dataset is not deleted and is in OK state, allow access
                if display_link.display_ready():
                    if app_action in ["data", "param"]:
                        assert action_param, "An action param must be provided for a data or param action"
                        # data is used for things with filenames that could be passed off to a proxy
                        # in case some display app wants all files to be in the same 'directory',
                        # data can be forced to param, but not the other way (no filename for other direction)
                        # get param name from url param name
                        try:
                            action_param = display_link.get_param_name_by_url(action_param)
                        except ValueError as e:
                            log.debug(e)
                            return paste.httpexceptions.HTTPNotFound(util.unicodify(e))
                        value = display_link.get_param_value(action_param)
                        assert value, f"An invalid parameter name was provided: {action_param}"
                        assert value.parameter.viewable, "This parameter is not viewable."
                        if value.parameter.type == "data":
                            try:
                                if action_param_extra:
                                    assert (
                                        value.parameter.allow_extra_files_access
                                    ), f"Extra file content requested ({action_param_extra}), but allow_extra_files_access is False."
                                    file_name = os.path.join(value.extra_files_path, action_param_extra)
                                else:
                                    file_name = value.get_file_name()
                                content_length = os.path.getsize(file_name)
                                rval = open(file_name, "rb")
                            except OSError as e:
                                log.debug("Unable to access requested file in display application: %s", e)
                                return paste.httpexceptions.HTTPNotFound("This file is no longer available.")
                        else:
                            rval = str(value)
                            content_length = len(rval)
                        # Set Access-Control-Allow-Origin as specified in GEDA
                        if value.parameter.allow_cors:
                            trans.set_cors_origin()
                            trans.set_cors_allow()
                        trans.response.set_content_type(value.mime_type(action_param_extra=action_param_extra))
                        trans.response.headers["Content-Length"] = str(content_length)
                        return rval
                    elif app_action is None:
                        # redirect user to url generated by display link
                        return trans.response.send_redirect(display_link.display_url())
                    else:
                        msg.append((f"Invalid action provided: {app_action}", "error"))
                else:
                    if app_action is None:
                        refresh = True
                        trans.response.status = 202
                        msg.append(
                            (
                                "Launching this display application requires additional datasets to be generated, you can view the status of these jobs below. ",
                                "info",
                            )
                        )
                        if not display_link.preparing_display():
                            display_link.prepare_display()
                        preparable_steps = display_link.get_prepare_steps()
                    else:
                        # Ideally we should respond with 202 in both cases.
                        # Since we don't exactly know if any consumer relies on this we'll just keep continuing to
                        # respond with a 500 status code.
                        trans.response.status = 500
                        return trans.show_error_message(
                            f"Attempted a view action ({app_action}) on a non-ready display application"
                        )
            return trans.fill_template_mako(
                "dataset/display_application/display.mako",
                msg=msg,
                display_app=display_app,
                display_link=display_link,
                refresh=refresh,
                preparable_steps=preparable_steps,
            )
        return trans.show_error_message(
            "You do not have permission to view this dataset at an external display application."
        )

    @web.expose
    def copy_datasets(
        self,
        trans,
        source_history=None,
        source_content_ids="",
        target_history_id=None,
        target_history_ids="",
        new_history_name="",
        do_copy=False,
        **kwd,
    ):
        user = trans.get_user()
        if source_history is not None:
            decoded_source_history_id = self.decode_id(source_history)
            history = self.history_manager.get_owned(
                decoded_source_history_id, trans.user, current_history=trans.history
            )
            current_history = trans.get_history()
        else:
            history = current_history = trans.get_history()
        refresh_frames = []
        if source_content_ids:
            if not isinstance(source_content_ids, list):
                source_content_ids = source_content_ids.split(",")
            encoded_dataset_collection_ids = [
                s[len("dataset_collection|") :] for s in source_content_ids if s.startswith("dataset_collection|")
            ]
            encoded_dataset_ids = [s[len("dataset|") :] for s in source_content_ids if s.startswith("dataset|")]
            decoded_dataset_collection_ids = set(map(self.decode_id, encoded_dataset_collection_ids))
            decoded_dataset_ids = set(map(self.decode_id, encoded_dataset_ids))
        else:
            decoded_dataset_collection_ids = []
            decoded_dataset_ids = []
        if new_history_name:
            target_history_ids = []
        else:
            if target_history_id:
                target_history_ids = [self.decode_id(target_history_id)]
            elif target_history_ids:
                if not isinstance(target_history_ids, list):
                    target_history_ids = target_history_ids.split(",")
                target_history_ids = list({self.decode_id(h) for h in target_history_ids if h})
            else:
                target_history_ids = []
        done_msg = error_msg = ""
        new_history = None
        if do_copy:
            invalid_contents = 0
            if not (decoded_dataset_ids or decoded_dataset_collection_ids) or not (
                target_history_ids or new_history_name
            ):
                error_msg = "You must provide both source datasets and target histories. "
            else:
                if new_history_name:
                    new_history = History()
                    new_history.name = new_history_name
                    new_history.user = user
                    trans.sa_session.add(new_history)
                    trans.sa_session.commit()
                    target_history_ids.append(new_history.id)
                if user:
                    target_histories = [
                        hist
                        for hist in map(trans.sa_session.query(History).get, target_history_ids)
                        if hist is not None and hist.user == user
                    ]
                else:
                    target_histories = [history]
                if len(target_histories) != len(target_history_ids):
                    error_msg += f"You do not have permission to add datasets to {len(target_history_ids) - len(target_histories)} requested histories.  "
                source_contents = list(map(trans.sa_session.query(HistoryDatasetAssociation).get, decoded_dataset_ids))
                source_contents.extend(
                    map(
                        trans.sa_session.query(HistoryDatasetCollectionAssociation).get,
                        decoded_dataset_collection_ids,
                    )
                )
                source_contents.sort(key=lambda content: content.hid)
                for content in source_contents:
                    if content is None:
                        error_msg += "You tried to copy a dataset that does not exist. "
                        invalid_contents += 1
                    elif content.history != history:
                        error_msg += "You tried to copy a dataset which is not in your current history. "
                        invalid_contents += 1
                    else:
                        for hist in target_histories:
                            if content.history_content_type == "dataset":
                                copy = content.copy(flush=False)
                                hist.stage_addition(copy)
                            else:
                                copy = content.copy(element_destination=hist)
                            if user:
                                copy.copy_tags_from(user, content)
                        for hist in target_histories:
                            hist.add_pending_items()
                trans.sa_session.commit()
                if current_history in target_histories:
                    refresh_frames = ["history"]
                hist_names_str = ", ".join(
                    '<a href="{}" target="_top">{}</a>'.format(
                        url_for(
                            controller="history", action="switch_to_history", hist_id=trans.security.encode_id(hist.id)
                        ),
                        escape(hist.name),
                    )
                    for hist in target_histories
                )
                num_source = len(source_content_ids) - invalid_contents
                num_target = len(target_histories)
                done_msg = "{} {} copied to {} {}: {}.".format(
                    num_source,
                    inflector.cond_plural(num_source, "dataset"),
                    num_target,
                    inflector.cond_plural(num_target, "history"),
                    hist_names_str,
                )
                trans.sa_session.refresh(history)
        source_contents = history.active_contents
        target_histories = [history]
        if user:
            target_histories = user.active_histories
        return trans.fill_template(
            "/dataset/copy_view.mako",
            source_history=history,
            current_history=current_history,
            source_content_ids=source_content_ids,
            target_history_id=target_history_id,
            target_history_ids=target_history_ids,
            source_contents=source_contents,
            target_histories=target_histories,
            new_history_name=new_history_name,
            done_msg=done_msg,
            error_msg=error_msg,
            refresh_frames=refresh_frames,
        )<|MERGE_RESOLUTION|>--- conflicted
+++ resolved
@@ -29,17 +29,13 @@
     HDAManager,
 )
 from galaxy.managers.histories import HistoryManager
-<<<<<<< HEAD
 from galaxy.model import (
     Dataset,
     History,
     HistoryDatasetAssociation,
     HistoryDatasetCollectionAssociation,
 )
-=======
-from galaxy.model.base import transaction
 from galaxy.model.db.role import get_private_role_user_emails_dict
->>>>>>> 53dec0c5
 from galaxy.model.item_attrs import (
     UsesAnnotations,
     UsesItemRatings,
