"""
API operations for Workflows
"""

import json
import logging
import os

import requests
from gxformat2._yaml import ordered_dump
from markupsafe import escape
from sqlalchemy import desc, false, or_, true
from sqlalchemy.orm import joinedload

from galaxy import (
    exceptions,
    model,
    util
)
from galaxy.managers import (
    histories,
    history_contents,
    workflows
)

from galaxy.managers.jobs import fetch_job_states, invocation_job_source_iter, summarize_job_metrics
from galaxy.model.item_attrs import UsesAnnotations
from galaxy.tool_shed.galaxy_install.install_manager import InstallRepositoryManager
from galaxy.tools import recommendations
from galaxy.tools.parameters import populate_state
from galaxy.tools.parameters.basic import workflow_building_modes
from galaxy.util.sanitize_html import sanitize_html
from galaxy.version import VERSION
from galaxy.web import (
    expose_api,
    expose_api_anonymous_and_sessionless,
    expose_api_raw,
    expose_api_raw_anonymous_and_sessionless,
    format_return_as_json,
)
from galaxy.webapps.base.controller import (
    BaseAPIController,
    SharableMixin,
    url_for,
    UsesStoredWorkflowMixin
)
from galaxy.workflow.extract import extract_workflow
from galaxy.workflow.modules import module_factory
from galaxy.workflow.reports import generate_report
from galaxy.workflow.run import invoke, queue_invoke
from galaxy.workflow.run_request import build_workflow_run_configs

log = logging.getLogger(__name__)


class WorkflowsAPIController(BaseAPIController, UsesStoredWorkflowMixin, UsesAnnotations, SharableMixin):

    def __init__(self, app):
        super().__init__(app)
        self.history_manager = histories.HistoryManager(app)
        self.history_contents_manager = history_contents.HistoryContentsManager(app)
        self.workflow_manager = workflows.WorkflowsManager(app)
        self.workflow_contents_manager = workflows.WorkflowContentsManager(app)
        self.tool_recommendations = recommendations.ToolRecommendations()

    def __get_full_shed_url(self, url):
        for shed_url in self.app.tool_shed_registry.tool_sheds.values():
            if url in shed_url:
                return shed_url
        return None

    @expose_api_anonymous_and_sessionless
    def index(self, trans, **kwd):
        """
        GET /api/workflows
        """
        return self.get_workflows_list(trans, **kwd)

    @expose_api
    def get_workflow_menu(self, trans, **kwd):
        """
        Get workflows present in the tools panel
        GET /api/workflows/menu
        """
        user = trans.get_user()
        ids_in_menu = [x.stored_workflow_id for x in user.stored_workflow_menu_entries]
        return {
            'ids_in_menu': ids_in_menu,
            'workflows': self.get_workflows_list(trans, **kwd)
        }

    @expose_api
    def set_workflow_menu(self, trans, **kwd):
        """
        Save workflow menu to be shown in the tool panel
        PUT /api/workflows/menu
        """
        payload = kwd.get('payload')
        user = trans.get_user()
        workflow_ids = payload.get('workflow_ids')
        if workflow_ids is None:
            workflow_ids = []
        elif type(workflow_ids) != list:
            workflow_ids = [workflow_ids]
        workflow_ids_decoded = []
        # Decode the encoded workflow ids
        for ids in workflow_ids:
            workflow_ids_decoded.append(trans.security.decode_id(ids))
        sess = trans.sa_session
        # This explicit remove seems like a hack, need to figure out
        # how to make the association do it automatically.
        for m in user.stored_workflow_menu_entries:
            sess.delete(m)
        user.stored_workflow_menu_entries = []
        q = sess.query(model.StoredWorkflow)
        # To ensure id list is unique
        seen_workflow_ids = set()
        for wf_id in workflow_ids_decoded:
            if wf_id in seen_workflow_ids:
                continue
            else:
                seen_workflow_ids.add(wf_id)
            m = model.StoredWorkflowMenuEntry()
            m.stored_workflow = q.get(wf_id)
            user.stored_workflow_menu_entries.append(m)
        sess.flush()
        message = "Menu updated."
        trans.set_message(message)
        return {'message': message, 'status': 'done'}

    def get_workflows_list(self, trans, missing_tools=False, show_published=None, show_hidden=False, show_deleted=False, **kwd):
        """
        Displays a collection of workflows.

        :param  show_published:      if True, show also published workflows
        :type   show_published:      boolean
        :param  show_hidden:         if True, show hidden workflows
        :type   show_hidden:         boolean
        :param  show_deleted:        if True, show deleted workflows
        :type   show_deleted:        boolean
        :param  missing_tools:       if True, include a list of missing tools per workflow
        :type   missing_tools:       boolean
        """
        rval = []
        filter1 = trans.app.model.StoredWorkflow.user == trans.user
        user = trans.get_user()
        if show_published or user is None and show_published is None:
            filter1 = or_(filter1, (trans.app.model.StoredWorkflow.published == true()))
        query = trans.sa_session.query(trans.app.model.StoredWorkflow).options(
            joinedload("annotations")).options(
            joinedload("latest_workflow").undefer("step_count").lazyload("steps")).options(
            joinedload("tags")
        ).filter(filter1)
        query = query.filter_by(hidden=true() if show_hidden else false(), deleted=true() if show_deleted else false())
        for wf in query.order_by(desc(trans.app.model.StoredWorkflow.table.c.update_time)).all():
            item = wf.to_dict(value_mapper={'id': trans.security.encode_id})
            encoded_id = trans.security.encode_id(wf.id)
            item['annotations'] = [x.annotation for x in wf.annotations]
            item['url'] = url_for('workflow', id=encoded_id)
            item['owner'] = wf.user.username
            item['number_of_steps'] = wf.latest_workflow.step_count
            item['show_in_tool_panel'] = False
            if user is not None:
                item['show_in_tool_panel'] = wf.show_in_tool_panel(user_id=user.id)
            rval.append(item)
        for wf_sa in trans.sa_session.query(model.StoredWorkflowUserShareAssociation).join(
                model.StoredWorkflowUserShareAssociation.stored_workflow).options(
                joinedload("stored_workflow").joinedload("annotations")).options(
                joinedload("stored_workflow").joinedload("latest_workflow").undefer("step_count").lazyload("steps")).options(
                joinedload("stored_workflow").joinedload("user")).options(
                joinedload("stored_workflow").joinedload("tags")).filter(model.StoredWorkflowUserShareAssociation.user == trans.user).filter(
                model.StoredWorkflow.deleted == false()).order_by(
                desc(model.StoredWorkflow.update_time)).all():
            item = wf_sa.stored_workflow.to_dict(value_mapper={'id': trans.security.encode_id})
            encoded_id = trans.security.encode_id(wf_sa.stored_workflow.id)
            item['annotations'] = [x.annotation for x in wf_sa.stored_workflow.annotations]
            item['url'] = url_for('workflow', id=encoded_id)
            item['slug'] = wf_sa.stored_workflow.slug
            item['owner'] = wf_sa.stored_workflow.user.username
            item['number_of_steps'] = wf_sa.stored_workflow.latest_workflow.step_count
            item['show_in_tool_panel'] = False
            if user is not None:
                item['show_in_tool_panel'] = wf_sa.stored_workflow.show_in_tool_panel(user_id=user.id)
            rval.append(item)
        if missing_tools:
            workflows_missing_tools = []
            workflows = []
            workflows_by_toolshed = dict()
            for value in rval:
                tool_ids = []
                workflow_details = self.workflow_contents_manager.workflow_to_dict(trans, self.__get_stored_workflow(trans, value['id']), style='instance')
                if 'steps' in workflow_details:
                    for step in workflow_details['steps']:
                        tool_id = workflow_details['steps'][step].get('tool_id')
                        if tool_id and tool_id not in tool_ids and self.app.toolbox.is_missing_shed_tool(tool_id):
                            tool_ids.append(tool_id)
                if len(tool_ids) > 0:
                    value['missing_tools'] = tool_ids
                    workflows_missing_tools.append(value)
            for workflow in workflows_missing_tools:
                for tool_id in workflow['missing_tools']:
                    toolshed, _, owner, name, tool, version = tool_id.split('/')
                    shed_url = self.__get_full_shed_url(toolshed)
                    repo_identifier = '/'.join((toolshed, owner, name))
                    if repo_identifier not in workflows_by_toolshed:
                        workflows_by_toolshed[repo_identifier] = dict(shed=shed_url.rstrip('/'), repository=name, owner=owner, tools=[tool_id], workflows=[workflow['name']])
                    else:
                        if tool_id not in workflows_by_toolshed[repo_identifier]['tools']:
                            workflows_by_toolshed[repo_identifier]['tools'].append(tool_id)
                        if workflow['name'] not in workflows_by_toolshed[repo_identifier]['workflows']:
                            workflows_by_toolshed[repo_identifier]['workflows'].append(workflow['name'])
            for repo_tag in workflows_by_toolshed:
                workflows.append(workflows_by_toolshed[repo_tag])
            return workflows
        return rval

    @expose_api_anonymous_and_sessionless
    def show(self, trans, id, **kwd):
        """
        GET /api/workflows/{encoded_workflow_id}

        :param  instance:                 true if fetch by Workflow ID instead of StoredWorkflow id, false
                                          by default.
        :type   instance:                 boolean

        Displays information needed to run a workflow.
        """
        stored_workflow = self.__get_stored_workflow(trans, id, **kwd)
        if stored_workflow.importable is False and stored_workflow.user != trans.user and not trans.user_is_admin:
            if trans.sa_session.query(trans.app.model.StoredWorkflowUserShareAssociation).filter_by(user=trans.user, stored_workflow=stored_workflow).count() == 0:
                message = "Workflow is neither importable, nor owned by or shared with current user"
                raise exceptions.ItemAccessibilityException(message)
        if kwd.get("legacy", False):
            style = "legacy"
        else:
            style = "instance"
        version = kwd.get('version')
        return self.workflow_contents_manager.workflow_to_dict(trans, stored_workflow, style=style, version=version)

    @expose_api
    def show_versions(self, trans, workflow_id, **kwds):
        """
        GET /api/workflows/{encoded_workflow_id}/versions

        :param  instance:                 true if fetch by Workflow ID instead of StoredWorkflow id, false
                                          by default.
        :type   instance:                 boolean

        Lists all versions of this workflow.
        """
        stored_workflow = self.workflow_manager.get_stored_accessible_workflow(trans, workflow_id, **kwds)
        return [{'version': i, 'update_time': str(w.update_time), 'steps': len(w.steps)} for i, w in enumerate(reversed(stored_workflow.workflows))]

    @expose_api
    def create(self, trans, payload, **kwd):
        """
        POST /api/workflows

        Run or create workflows from the api.

        .. tip:: When executing a workflow externally (e.g. from a script) it is
            recommended to use the :func:`galaxy.webapps.galaxy.api.workflows.WorkflowsAPIController.invoke` method below instead.

        If installed_repository_file or from_history_id is specified a new
        workflow will be created for this user. Otherwise, workflow_id must be
        specified and this API method will cause a workflow to execute.

        :param  installed_repository_file    The path of a workflow to import. Either workflow_id, installed_repository_file or from_history_id must be specified
        :type   installed_repository_file    str

        :param  workflow_id:                 An existing workflow id. Either workflow_id, installed_repository_file or from_history_id must be specified
        :type   workflow_id:                 str

        :param  parameters:                  If workflow_id is set - see _step_parameters() in lib/galaxy/workflow/run_request.py
        :type   parameters:                  dict

        :param  ds_map:                      If workflow_id is set - a dictionary mapping each input step id to a dictionary with 2 keys: 'src' (which can be 'ldda', 'ld' or 'hda') and 'id' (which should be the id of a LibraryDatasetDatasetAssociation, LibraryDataset or HistoryDatasetAssociation respectively)
        :type   ds_map:                      dict

        :param  no_add_to_history:           If workflow_id is set - if present in the payload with any value, the input datasets will not be added to the selected history
        :type   no_add_to_history:           str

        :param  history:                     If workflow_id is set - optional history where to run the workflow, either the name of a new history or "hist_id=HIST_ID" where HIST_ID is the id of an existing history. If not specified, the workflow will be run a new unnamed history
        :type   history:                     str

        :param  replacement_params:          If workflow_id is set - an optional dictionary used when renaming datasets
        :type   replacement_params:          dict

        :param  from_history_id:             Id of history to extract a workflow from. Either workflow_id, installed_repository_file or from_history_id must be specified
        :type   from_history_id:             str

        :param  job_ids:                     If from_history_id is set - optional list of jobs to include when extracting a workflow from history
        :type   job_ids:                     str

        :param  dataset_ids:                 If from_history_id is set - optional list of HDA `hid`s corresponding to workflow inputs when extracting a workflow from history
        :type   dataset_ids:                 str

        :param  dataset_collection_ids:      If from_history_id is set - optional list of HDCA `hid`s corresponding to workflow inputs when extracting a workflow from history
        :type   dataset_collection_ids:      str

        :param  workflow_name:               If from_history_id is set - name of the workflow to create when extracting a workflow from history
        :type   workflow_name:               str

        :param  allow_tool_state_corrections:  If set to True, any Tool parameter changes will not prevent running workflow, defaults to False
        :type   allow_tool_state_corrections:  bool

        :param use_cached_job:               If set to True galaxy will attempt to find previously executed steps for all workflow steps with the exact same parameter combinations
                                             and will copy the outputs of the previously executed step.
        """
        ways_to_create = {
            'archive_source',
            'workflow_id',
            'installed_repository_file',
            'from_history_id',
            'from_path',
            'shared_workflow_id',
            'workflow',
        }

        if len(ways_to_create.intersection(payload)) == 0:
            message = "One parameter among - %s - must be specified" % ", ".join(ways_to_create)
            raise exceptions.RequestParameterMissingException(message)

        if len(ways_to_create.intersection(payload)) > 1:
            message = "Only one parameter among - %s - must be specified" % ", ".join(ways_to_create)
            raise exceptions.RequestParameterInvalidException(message)

        if 'installed_repository_file' in payload:
            if not trans.user_is_admin:
                raise exceptions.AdminRequiredException()
            installed_repository_file = payload.get('installed_repository_file', '')
            if not os.path.exists(installed_repository_file):
                raise exceptions.RequestParameterInvalidException("Workflow file '%s' not found" % installed_repository_file)
            elif os.path.getsize(os.path.abspath(installed_repository_file)) > 0:
                with open(installed_repository_file, encoding='utf-8') as f:
                    workflow_data = f.read()
                return self.__api_import_from_archive(trans, workflow_data)
            else:
                raise exceptions.MessageException("You attempted to open an empty file.")

        if 'archive_source' in payload:
            archive_source = payload['archive_source']
            archive_file = payload.get('archive_file')
            archive_data = None
            if archive_source:
                if archive_source.startswith("file://"):
                    if not trans.user_is_admin:
                        raise exceptions.AdminRequiredException()
                    workflow_src = {"src": "from_path", "path": archive_source[len("file://"):]}
                    payload["workflow"] = workflow_src
                    return self.__api_import_new_workflow(trans, payload, **kwd)
                elif archive_source == "trs_tool":
                    trs_server = payload.get("trs_server")
                    trs_tool_id = payload.get("trs_tool_id")
                    trs_version_id = payload.get("trs_version_id")
                    archive_data = self.app.trs_proxy.get_version_descriptor(trs_server, trs_tool_id, trs_version_id)
                else:
                    try:
                        archive_data = requests.get(archive_source).text
                    except Exception:
                        raise exceptions.MessageException("Failed to open URL '%s'." % escape(archive_source))
            elif hasattr(archive_file, 'file'):
                uploaded_file = archive_file.file
                uploaded_file_name = uploaded_file.name
                if os.path.getsize(os.path.abspath(uploaded_file_name)) > 0:
                    archive_data = util.unicodify(uploaded_file.read())
                else:
                    raise exceptions.MessageException("You attempted to upload an empty file.")
            else:
                raise exceptions.MessageException("Please provide a URL or file.")
            return self.__api_import_from_archive(trans, archive_data, "uploaded file")

        if 'from_history_id' in payload:
            from_history_id = payload.get('from_history_id')
            from_history_id = self.decode_id(from_history_id)
            history = self.history_manager.get_accessible(from_history_id, trans.user, current_history=trans.history)

            job_ids = [self.decode_id(_) for _ in payload.get('job_ids', [])]
            dataset_ids = payload.get('dataset_ids', [])
            dataset_collection_ids = payload.get('dataset_collection_ids', [])
            workflow_name = payload['workflow_name']
            stored_workflow = extract_workflow(
                trans=trans,
                user=trans.get_user(),
                history=history,
                job_ids=job_ids,
                dataset_ids=dataset_ids,
                dataset_collection_ids=dataset_collection_ids,
                workflow_name=workflow_name,
            )
            item = stored_workflow.to_dict(value_mapper={'id': trans.security.encode_id})
            item['url'] = url_for('workflow', id=item['id'])
            return item

        if 'from_path' in payload:
            from_path = payload.get('from_path')
            object_id = payload.get("object_id")
            workflow_src = {"src": "from_path", "path": from_path}
            if object_id is not None:
                workflow_src["object_id"] = object_id
            payload["workflow"] = workflow_src
            return self.__api_import_new_workflow(trans, payload, **kwd)

        if 'shared_workflow_id' in payload:
            workflow_id = payload['shared_workflow_id']
            return self.__api_import_shared_workflow(trans, workflow_id, payload)

        if 'workflow' in payload:
            return self.__api_import_new_workflow(trans, payload, **kwd)

        workflow_id = payload.get('workflow_id', None)
        if not workflow_id:
            message = "Invalid workflow_id specified."
            raise exceptions.RequestParameterInvalidException(message)

        # Get workflow + accessibility check.
        stored_workflow = self.__get_stored_accessible_workflow(trans, workflow_id)
        workflow = stored_workflow.latest_workflow

        run_configs = build_workflow_run_configs(trans, workflow, payload)
        assert len(run_configs) == 1
        run_config = run_configs[0]
        history = run_config.target_history

        # invoke may throw MessageExceptions on tool erors, failure
        # to match up inputs, etc...
        outputs, invocation = invoke(
            trans=trans,
            workflow=workflow,
            workflow_run_config=run_config,
            populate_state=True,
        )
        trans.sa_session.flush()

        # Build legacy output - should probably include more information from
        # outputs.
        rval = {}
        rval['history'] = trans.security.encode_id(history.id)
        rval['outputs'] = []
        if outputs:
            # Newer outputs don't necessarily fill outputs (?)
            for step in workflow.steps:
                if step.type == 'tool' or step.type is None:
                    for v in outputs[step.id].values():
                        rval['outputs'].append(trans.security.encode_id(v.id))

        # Newer version of this API just returns the invocation as a dict, to
        # facilitate migration - produce the newer style response and blend in
        # the older information.
        invocation_response = self.__encode_invocation(invocation, **kwd)
        invocation_response.update(rval)
        return invocation_response

    @expose_api_raw_anonymous_and_sessionless
    def workflow_dict(self, trans, workflow_id, **kwd):
        """
        GET /api/workflows/{encoded_workflow_id}/download

        Returns a selected workflow.

        :type   style:  str
        :param  style:  Style of export. The default is 'export', which is the meant to be used
                        with workflow import endpoints. Other formats such as 'instance', 'editor',
                        'run' are more tied to the GUI and should not be considered stable APIs.
                        The default format for 'export' is specified by the
                        admin with the `default_workflow_export_format` config
                        option. Style can be specified as either 'ga' or 'format2' directly
                        to be explicit about which format to download.

        :param  instance:                 true if fetch by Workflow ID instead of StoredWorkflow id, false
                                          by default.
        :type   instance:                 boolean
        """
        stored_workflow = self.__get_stored_accessible_workflow(trans, workflow_id, **kwd)

        style = kwd.get("style", "export")
        download_format = kwd.get('format')
        version = kwd.get('version')
        ret_dict = self.workflow_contents_manager.workflow_to_dict(trans, stored_workflow, style=style, version=version)
        if download_format == 'json-download':
            sname = stored_workflow.name
            sname = ''.join(c in util.FILENAME_VALID_CHARS and c or '_' for c in sname)[0:150]
            if ret_dict.get("format-version", None) == "0.1":
                extension = "ga"
            else:
                extension = "gxwf.json"
            trans.response.headers["Content-Disposition"] = 'attachment; filename="Galaxy-Workflow-{}.{}"'.format(sname, extension)
            trans.response.set_content_type('application/galaxy-archive')

        if style == "format2" and download_format != 'json-download':
            return ordered_dump(ret_dict)
        else:
            return format_return_as_json(ret_dict, pretty=True)

    @expose_api
    def delete(self, trans, id, **kwd):
        """
        DELETE /api/workflows/{encoded_workflow_id}
        Deletes a specified workflow
        Author: rpark

        copied from galaxy.web.controllers.workflows.py (delete)
        """
        workflow_id = id

        try:
            stored_workflow = trans.sa_session.query(self.app.model.StoredWorkflow).get(self.decode_id(workflow_id))
        except Exception as e:
            trans.response.status = 400
            return ("Workflow with ID='%s' can not be found\n Exception: %s") % (workflow_id, util.unicodify(e))

        # check to see if user has permissions to selected workflow
        if stored_workflow.user != trans.user and not trans.user_is_admin:
            trans.response.status = 403
            return("Workflow is not owned by current user")

        # Mark a workflow as deleted
        stored_workflow.deleted = True
        trans.sa_session.flush()

        # TODO: Unsure of response message to let api know that a workflow was successfully deleted
        return ("Workflow '%s' successfully deleted" % stored_workflow.name)

    @expose_api
    def import_new_workflow_deprecated(self, trans, payload, **kwd):
        """
        POST /api/workflows/upload
        Importing dynamic workflows from the api. Return newly generated workflow id.
        Author: rpark

        # currently assumes payload['workflow'] is a json representation of a workflow to be inserted into the database

        Deprecated in favor to POST /api/workflows with encoded 'workflow' in
        payload the same way.
        """
        return self.__api_import_new_workflow(trans, payload, **kwd)

    @expose_api
    def update(self, trans, id, payload, **kwds):
        """
        * PUT /api/workflows/{id}
            updates the workflow stored with ``id``

        :type   id:      str
        :param  id:      the encoded id of the workflow to update
        :param  instance:                 true if fetch by Workflow ID instead of StoredWorkflow id, false
                                          by default.
        :type   instance:                 boolean
        :type   payload: dict
        :param  payload: a dictionary containing any or all the
            * workflow   the json description of the workflow as would be
                         produced by GET workflows/<id>/download or
                         given to `POST workflows`

                         The workflow contents will be updated to target
                         this.

            * name       optional string name for the workflow, if not present in payload,
                         name defaults to existing name
            * annotation optional string annotation for the workflow, if not present in payload,
                         annotation defaults to existing annotation
            * menu_entry optional boolean marking if the workflow should appear in the user's menu,
                         if not present, workflow menu entries are not modified
            * from_tool_form True iff encoded state coming in is encoded for the tool form.

        :rtype:     dict
        :returns:   serialized version of the workflow
        """
        stored_workflow = self.__get_stored_workflow(trans, id, **kwds)
        workflow_dict = payload.get('workflow') or payload
        if workflow_dict:
            raw_workflow_description = self.__normalize_workflow(trans, workflow_dict)
            workflow_dict = raw_workflow_description.as_dict
            new_workflow_name = workflow_dict.get('name')
            if new_workflow_name and new_workflow_name != stored_workflow.name:
                sanitized_name = sanitize_html(new_workflow_name)
                workflow = stored_workflow.latest_workflow.copy()
                workflow.stored_workflow = stored_workflow
                workflow.name = sanitized_name
                stored_workflow.name = sanitized_name
                stored_workflow.latest_workflow = workflow
                trans.sa_session.add(workflow, stored_workflow)
                trans.sa_session.flush()

            if 'hidden' in workflow_dict and stored_workflow.hidden != workflow_dict['hidden']:
                stored_workflow.hidden = workflow_dict['hidden']
                trans.sa_session.flush()

            if 'annotation' in workflow_dict:
                newAnnotation = sanitize_html(workflow_dict['annotation'])
                self.add_item_annotation(trans.sa_session, trans.get_user(), stored_workflow, newAnnotation)
                trans.sa_session.flush()

            if 'menu_entry' in workflow_dict or 'show_in_tool_panel' in workflow_dict:
                if workflow_dict.get('menu_entry') or workflow_dict.get('show_in_tool_panel'):
                    menuEntry = model.StoredWorkflowMenuEntry()
                    menuEntry.stored_workflow = stored_workflow
                    trans.get_user().stored_workflow_menu_entries.append(menuEntry)
                else:
                    # remove if in list
                    entries = {x.stored_workflow_id: x for x in trans.get_user().stored_workflow_menu_entries}
                    if trans.security.decode_id(id) in entries:
                        trans.get_user().stored_workflow_menu_entries.remove(entries[trans.security.decode_id(id)])
            # set tags
            if 'tags' in workflow_dict:
                trans.app.tag_handler.set_tags_from_list(user=trans.user, item=stored_workflow, new_tags_list=workflow_dict['tags'])

            if 'steps' in workflow_dict:
                try:
                    from_dict_kwds = self.__import_or_update_kwds(payload)
                    workflow, errors = self.workflow_contents_manager.update_workflow_from_raw_description(
                        trans,
                        stored_workflow,
                        raw_workflow_description,
                        **from_dict_kwds
                    )
                except workflows.MissingToolsException:
                    raise exceptions.MessageException("This workflow contains missing tools. It cannot be saved until they have been removed from the workflow or installed.")
        else:
            message = "Updating workflow requires dictionary containing 'workflow' attribute with new JSON description."
            raise exceptions.RequestParameterInvalidException(message)
        return self.workflow_contents_manager.workflow_to_dict(trans, stored_workflow, style="instance")

    @expose_api
    def build_module(self, trans, payload=None):
        """
        POST /api/workflows/build_module
        Builds module models for the workflow editor.
        """
        if payload is None:
            payload = {}
        inputs = payload.get('inputs', {})
        trans.workflow_building_mode = workflow_building_modes.ENABLED
        module = module_factory.from_dict(trans, payload, from_tool_form=True)
        if 'tool_state' not in payload:
            module_state = {}
            populate_state(trans, module.get_inputs(), inputs, module_state, check=False)
            module.recover_state(module_state, from_tool_form=True)
        return {
            'label'             : inputs.get('__label', ''),
            'annotation'        : inputs.get('__annotation', ''),
            'name'              : module.get_name(),
            'tool_state'        : module.get_state(),
            'inputs'            : module.get_all_inputs(connectable_only=True),
            'outputs'           : module.get_all_outputs(),
            'config_form'       : module.get_config_form(),
            'post_job_actions'  : module.get_post_job_actions(inputs)
        }

    @expose_api
    def get_tool_predictions(self, trans, payload, **kwd):
        """
        POST /api/workflows/get_tool_predictions
        Fetch predicted tools for a workflow
        :type   payload: dict
        :param  payload: a dictionary containing two parameters:
                         'tool_sequence' - comma separated sequence of tool ids
                         'remote_model_url' - (optional) path to the deep learning model
        """
        remote_model_url = payload.get('remote_model_url', trans.app.config.tool_recommendation_model_path)
        tool_sequence = payload.get('tool_sequence', "")
        if 'tool_sequence' not in payload or remote_model_url is None:
            return
        tool_sequence, recommended_tools = self.tool_recommendations.get_predictions(trans, tool_sequence, remote_model_url)
        return {
            "current_tool": tool_sequence,
            "predicted_data": recommended_tools
        }

    #
    # -- Helper methods --
    #
    def __api_import_from_archive(self, trans, archive_data, source=None):
        try:
            data = json.loads(archive_data)
        except Exception:
            if "GalaxyWorkflow" in archive_data:
                data = {"yaml_content": archive_data}
            else:
                raise exceptions.MessageException("The data content does not appear to be a valid workflow.")
        if not data:
            raise exceptions.MessageException("The data content is missing.")
        raw_workflow_description = self.__normalize_workflow(trans, data)
        workflow, missing_tool_tups = self._workflow_from_dict(trans, raw_workflow_description, source=source)
        workflow = workflow.latest_workflow
        if workflow.has_errors:
            return {"message": "Imported, but some steps in this workflow have validation errors.", "status": "error"}
        elif len(workflow.steps) == 0:
            return {"message": "Imported, but this workflow has no steps.", "status": "error"}
        elif workflow.has_cycles:
            return {"message": "Imported, but this workflow contains cycles.", "status": "error"}
        return {"message": "Workflow '%s' imported successfully." % escape(workflow.name), "status": "success"}

    def __api_import_new_workflow(self, trans, payload, **kwd):
        data = payload['workflow']
        raw_workflow_description = self.__normalize_workflow(trans, data)
        data = raw_workflow_description.as_dict
        import_tools = util.string_as_bool(payload.get("import_tools", False))
        if import_tools and not trans.user_is_admin:
            raise exceptions.AdminRequiredException()

        from_dict_kwds = self.__import_or_update_kwds(payload)

        publish = util.string_as_bool(payload.get("publish", False))
        # If 'publish' set, default to importable.
        importable = util.string_as_bool(payload.get("importable", publish))

        if publish and not importable:
            raise exceptions.RequestParameterInvalidException("Published workflow must be importable.")

        from_dict_kwds["publish"] = publish
        workflow, missing_tool_tups = self._workflow_from_dict(trans, raw_workflow_description, **from_dict_kwds)
        if importable:
            self._make_item_accessible(trans.sa_session, workflow)
            trans.sa_session.flush()
        # galaxy workflow newly created id
        workflow_id = workflow.id
        # api encoded, id
        encoded_id = trans.security.encode_id(workflow_id)
        item = workflow.to_dict(value_mapper={'id': trans.security.encode_id})
        item['annotations'] = [x.annotation for x in workflow.annotations]
        item['url'] = url_for('workflow', id=encoded_id)
        item['owner'] = workflow.user.username
        item['number_of_steps'] = len(workflow.latest_workflow.steps)
        if import_tools:
            tools = {}
            for key in data['steps']:
                item = data['steps'][key]
                if item is not None:
                    if 'tool_shed_repository' in item:
                        tool_shed_repository = item['tool_shed_repository']
                        if 'owner' in tool_shed_repository and 'changeset_revision' in tool_shed_repository and 'name' in tool_shed_repository and 'tool_shed' in tool_shed_repository:
                            toolstr = tool_shed_repository['owner'] \
                                + tool_shed_repository['changeset_revision'] \
                                + tool_shed_repository['name'] \
                                + tool_shed_repository['tool_shed']
                            tools[toolstr] = tool_shed_repository
            irm = InstallRepositoryManager(self.app)
            for k in tools:
                item = tools[k]
                tool_shed_url = 'https://' + item['tool_shed'] + '/'
                name = item['name']
                owner = item['owner']
                changeset_revision = item['changeset_revision']
                irm.install(tool_shed_url,
                            name,
                            owner,
                            changeset_revision,
                            payload)
        return item

    def __import_or_update_kwds(self, payload):
        # Galaxy will try to upgrade tool versions that don't match exactly during import,
        # this prevents that.
        exact_tools = util.string_as_bool(payload.get("exact_tools", True))

        # Fill in missing tool state for hand built so the workflow can run, default of this
        # should become True at some point in the future I imagine.
        fill_defaults = util.string_as_bool(payload.get("fill_defaults", False))
        from_tool_form = payload.get("from_tool_form", False)
        return {
            'exact_tools': exact_tools,
            'fill_defaults': fill_defaults,
            'from_tool_form': from_tool_form,
        }

    def __normalize_workflow(self, trans, as_dict):
        return self.workflow_contents_manager.normalize_workflow_format(trans, as_dict)

    @expose_api
    def import_shared_workflow_deprecated(self, trans, payload, **kwd):
        """
        POST /api/workflows/import
        Import a workflow shared by other users.

        :param  workflow_id:      the workflow id (required)
        :type   workflow_id:      str

        :raises: exceptions.MessageException, exceptions.ObjectNotFound
        """
        # Pull parameters out of payload.
        workflow_id = payload.get('workflow_id', None)
        if workflow_id is None:
            raise exceptions.ObjectAttributeMissingException("Missing required parameter 'workflow_id'.")
        self.__api_import_shared_workflow(trans, workflow_id, payload)

    def __api_import_shared_workflow(self, trans, workflow_id, payload, **kwd):
        try:
            stored_workflow = self.get_stored_workflow(trans, workflow_id, check_ownership=False)
        except Exception:
            raise exceptions.ObjectNotFound("Malformed workflow id ( %s ) specified." % workflow_id)
        if stored_workflow.importable is False:
            raise exceptions.ItemAccessibilityException('The owner of this workflow has disabled imports via this link.')
        elif stored_workflow.deleted:
            raise exceptions.ItemDeletionException("You can't import this workflow because it has been deleted.")
        imported_workflow = self._import_shared_workflow(trans, stored_workflow)
        item = imported_workflow.to_dict(value_mapper={'id': trans.security.encode_id})
        encoded_id = trans.security.encode_id(imported_workflow.id)
        item['url'] = url_for('workflow', id=encoded_id)
        return item

    @expose_api
    def invoke(self, trans, workflow_id, payload, **kwd):
        """
        POST /api/workflows/{encoded_workflow_id}/invocations

        Schedule the workflow specified by `workflow_id` to run.

        .. note:: This method takes the same arguments as
            :func:`galaxy.webapps.galaxy.api.workflows.WorkflowsAPIController.create` above.
        """
        # Get workflow + accessibility check.
        stored_workflow = self.__get_stored_accessible_workflow(trans, workflow_id)
        workflow = stored_workflow.latest_workflow
        run_configs = build_workflow_run_configs(trans, workflow, payload)
        is_batch = payload.get('batch')
        if not is_batch and len(run_configs) != 1:
            raise exceptions.RequestParameterInvalidException("Must specify 'batch' to use batch parameters.")

        invocations = []
        for run_config in run_configs:
            workflow_scheduler_id = payload.get('scheduler', None)
            # TODO: workflow scheduler hints
            work_request_params = dict(scheduler=workflow_scheduler_id)
            workflow_invocation = queue_invoke(
                trans=trans,
                workflow=workflow,
                workflow_run_config=run_config,
                request_params=work_request_params,
                flush=False,
            )
            invocations.append(workflow_invocation)

        trans.sa_session.flush()
        invocations = [self.encode_all_ids(trans, invocation.to_dict(), recursive=True) for invocation in invocations]

        if is_batch:
            return invocations
        else:
            return invocations[0]

    @expose_api
    def index_invocations(self, trans, workflow_id=None, **kwd):
        """
        GET /api/workflows/{workflow_id}/invocations
        GET /api/invocations

        Get the list of a user's workflow invocations. If workflow_id is supplied
        (either via URL or query parameter) it should be an encoded StoredWorkflow id
        and returned invocations will be restricted to that workflow. history_id (an encoded
        History id) can be used to further restrict the query. If neither a workflow_id or
        history_id is supplied, all the current user's workflow invocations will be indexed
        (as determined by the invocation being executed on one of the user's histories).

        :param  workflow_id:      an encoded stored workflow id to restrict query to
        :type   workflow_id:      str

        :param  history_id:       an encoded history id to restrict query to
        :type   history_id:       str

        :param  user_id:          an encoded user id to restrict query to, must be own id if not admin user
        :type   user_id:          str

        :param  view:             level of detail to return per invocation 'element' or 'collection'.
        :type   view:             str

        :param  step_details:     If 'view' is 'element', also include details on individual steps.
        :type   step_details:     bool

        :raises: exceptions.MessageException, exceptions.ObjectNotFound
        """
        if workflow_id is not None:
            stored_workflow_id = self.__get_stored_workflow(trans, workflow_id).id
        else:
            stored_workflow_id = None

        encoded_history_id = kwd.get("history_id", None)
        if encoded_history_id:
            history = self.history_manager.get_accessible(self.decode_id(encoded_history_id), trans.user, current_history=trans.history)
            history_id = history.id
        else:
            history_id = None

        encoded_user_id = kwd.get("user_id", None)
        if encoded_user_id:
            target_user_id = self.decode_id(encoded_user_id)
        else:
            target_user_id = None

        if not trans.user_is_admin:
            # We restrict the query to the current users' invocations
            user_id = trans.user.id
            if target_user_id and user_id != target_user_id:
                raise exceptions.AdminRequiredException("Only admins can index the invocations of others")
        else:
            # Get all invocation if user is admin
            user_id = target_user_id

        include_terminal = util.string_as_bool(kwd.get("include_terminal", True))
        limit = kwd.get("limit", None)
        if limit is not None:
            limit = int(limit)
        invocations = self.workflow_manager.build_invocations_query(
            trans, stored_workflow_id=stored_workflow_id, history_id=history_id, user_id=user_id, include_terminal=include_terminal, limit=limit
        )
        return self.workflow_manager.serialize_workflow_invocations(invocations, **kwd)

    @expose_api
    def show_invocation(self, trans, invocation_id, **kwd):
        """
        GET /api/workflows/{workflow_id}/invocations/{invocation_id}
        GET /api/invocations/{invocation_id}

        Get detailed description of workflow invocation

        :param  invocation_id:      the invocation id (required)
        :type   invocation_id:      str

        :param  step_details:       fetch details about individual invocation steps
                                    and populate a steps attribute in the resulting
                                    dictionary. Defaults to false.
        :type   step_details:       bool

        :param  legacy_job_state:   If step_details is true, and this is set to true
                                    populate the invocation step state with the job state
                                    instead of the invocation step state. This will also
                                    produce one step per job in mapping jobs to mimic the
                                    older behavior with respect to collections. Partially
                                    scheduled steps may provide incomplete information
                                    and the listed steps outputs are the mapped over
                                    step outputs but the individual job outputs
                                    when this is set - at least for now.
        :type   legacy_job_state:   bool

        :raises: exceptions.MessageException, exceptions.ObjectNotFound
        """
        decoded_workflow_invocation_id = self.decode_id(invocation_id)
        workflow_invocation = self.workflow_manager.get_invocation(trans, decoded_workflow_invocation_id)
        if workflow_invocation:
            step_details = util.string_as_bool(kwd.get('step_details', 'False'))
            legacy_job_state = util.string_as_bool(kwd.get('legacy_job_state', 'False'))
            return self.__encode_invocation(workflow_invocation, step_details=step_details, legacy_job_state=legacy_job_state)
        return None

    @expose_api
    def cancel_invocation(self, trans, invocation_id, **kwd):
        """
        DELETE /api/workflows/{workflow_id}/invocations/{invocation_id}
        DELETE /api/invocations/{invocation_id}
        Cancel the specified workflow invocation.

        :param  invocation_id:      the usage id (required)
        :type   invocation_id:      str

        :raises: exceptions.MessageException, exceptions.ObjectNotFound
        """
        decoded_workflow_invocation_id = self.decode_id(invocation_id)
        workflow_invocation = self.workflow_manager.cancel_invocation(trans, decoded_workflow_invocation_id)
        return self.__encode_invocation(workflow_invocation, **kwd)

    @expose_api
    def show_invocation_report(self, trans, invocation_id, **kwd):
        """
        GET /api/workflows/{workflow_id}/invocations/{invocation_id}/report
        GET /api/invocations/{invocation_id}/report

        Get JSON summarizing invocation for reporting.
        """
        kwd["format"] = "json"
        return self._generate_report(trans, invocation_id, **kwd)

    @expose_api_raw
    def show_invocation_report_pdf(self, trans, invocation_id, **kwd):
        """
        GET /api/workflows/{workflow_id}/invocations/{invocation_id}/report.pdf
        GET /api/invocations/{invocation_id}/report.pdf

        Get JSON summarizing invocation for reporting.
        """
        kwd["format"] = "pdf"
        trans.response.set_content_type("application/pdf")
        return self._generate_report(trans, invocation_id, **kwd)

    def _generate_report(self, trans, invocation_id, **kwd):
        decoded_workflow_invocation_id = self.decode_id(invocation_id)
        workflow_invocation = self.workflow_manager.get_invocation(trans, decoded_workflow_invocation_id)
        generator_plugin_type = kwd.get("generator_plugin_type")
        runtime_report_config_json = kwd.get("runtime_report_config_json")
        invocation_markdown = kwd.get("invocation_markdown", None)
        target_format = kwd.get("format", "json")
        if invocation_markdown:
            runtime_report_config_json = {"markdown": invocation_markdown}
        return generate_report(
            trans, workflow_invocation,
            runtime_report_config_json=runtime_report_config_json,
            plugin_type=generator_plugin_type,
            target_format=target_format,
        )

    def _generate_invocation_bco(self, trans, invocation_id, **kwd):
        decoded_workflow_invocation_id = self.decode_id(invocation_id)
        workflow_invocation = self.workflow_manager.get_invocation(trans, decoded_workflow_invocation_id)
        history = workflow_invocation.history
        workflow = workflow_invocation.workflow
        stored_workflow = workflow.stored_workflow

        # pull in the user info from those who the history and workflow has been shared with
        contributing_users = [stored_workflow.user]
        for association in trans.sa_session.query(model.StoredWorkflowUserShareAssociation):
            if association.user not in contributing_users:
                contributing_users.append(association.user)
        for h_association in trans.sa_session.query(model.HistoryUserShareAssociation):
            if h_association.user not in contributing_users:
                contributing_users.append(h_association.user)

        # may want to extend this to have more reviewers.
        reviewing_users = [stored_workflow.user]
        encoded_workflow_id = trans.security.encode_id(stored_workflow.id)
        encoded_history_id = trans.security.encode_id(history.id)
        dict_workflow = json.loads(self.workflow_dict(trans, encoded_workflow_id))

        # h_contents = self.history_contents_manager.contained(history)

        spec_version = kwd.get('spec_version', 'https://w3id.org/ieee/ieee-2791-schema/2791object.json')

        # listing the versions of the workflow for 'version' and 'derived_from'
        versions = []
        workflow_versions = self.workflow_manager.get_stored_accessible_workflow(trans, encoded_workflow_id)
        for i, w in enumerate(reversed(workflow_versions.workflows)):
            version = {
                'version': i,
                'update_time': str(w.update_time),
                'steps': len(w.steps),
                'version_id': trans.security.encode_id(w.stored_workflow.id),
            }
            versions.append(version)
        current_version = versions[-1]['version']

        contributors = []
        for contributing_user in contributing_users:
            contributor = {
                'orcid': kwd.get('xref', []),
                'name': contributing_user.username,
                'affiliation': contributing_user.email.split('@')[-1],
                'contribution': ['authoredBy'],
                'email': contributing_user.email,
            }
            contributors.append(contributor)

        reviewers = []
        for reviewer in reviewing_users:
            reviewer = {
                'status': 'approved',
                'reviewer_comment': '',
                'date': workflow_invocation.update_time.isoformat(),
                'reviewer': {
                    'orcid': kwd.get('orcid', []),
                    'name': contributing_user.username,
                    'affiliation': contributing_user.email.split('@')[-1],
                    'contribution': 'curatedBy',
                    'email': contributing_user.email
                }
            }
            reviewers.append(reviewer)

        provenance_domain = {
            'name': workflow.name,
            'version': current_version,
            'review': reviewers,
            'derived_from': url_for('workflow', id=encoded_workflow_id, qualified=True),
            'created': workflow_invocation.create_time.isoformat(),
            'modified': workflow_invocation.update_time.isoformat(),
            'contributors': contributors,
            'license': 'https://spdx.org/licenses/CC-BY-4.0.html',
        }

        keywords = []
        for tag in stored_workflow.tags:
            keywords.append(tag.user_tname)
        for tag in history.tags:
            if tag.user_tname not in keywords:
                keywords.append(tag.user_tname)

        tools, input_subdomain, output_subdomain, pipeline_steps, software_prerequisites = [], [], [], [], []
        for i, step in enumerate(workflow_invocation.steps):
            if step.workflow_step.type == 'tool':
                workflow_outputs_list , output_list, input_list = [], [], []
                for wo in step.workflow_step.workflow_outputs:
                    workflow_outputs_list.append(wo.output_name)
                for job in step.jobs:
                    
                    for job_input in job.input_datasets:
                        if hasattr(job_input.dataset, 'dataset_id'):
                            encoded_dataset_id = trans.security.encode_id(job_input.dataset.dataset_id)
                            input_obj = {
                                'filename': job_input.dataset.name,
                                'uri': url_for('history_content', history_id=encoded_history_id, id=encoded_dataset_id, qualified=True),
                                'access_time': job_input.dataset.create_time.isoformat(),
                            }
                            input_list.append(input_obj)

                    for job_output in job.output_datasets:
                        if hasattr(job_output.dataset, 'dataset_id'):
                            encoded_dataset_id = trans.security.encode_id(job_output.dataset.dataset_id)
                            output_obj = {
                                'filename': job_output.dataset.name,
                                'uri': url_for('history_content', history_id=encoded_history_id, id=encoded_dataset_id, qualified=True),
                                'access_time': job_output.dataset.create_time.isoformat(),
                            }
                            output_list.append(output_obj)

                        if job_output.name in workflow_outputs_list:
                            output = {
                                'mediatype': job_output.dataset.extension,
                                'uri': {
                                    'filename': job_output.dataset.name,
                                    'uri': url_for('history_content', history_id=encoded_history_id, id=encoded_dataset_id, qualified=True),
                                    'access_time': job_output.dataset.create_time.isoformat(),
                                }
                            }
                            output_subdomain.append(output)
                current_tool = dict_workflow['steps'][str(i)]
                pipeline_step = {
                    'step_number': i,
                    'name': current_tool['name'],
                    'description': current_tool['annotation'],
                    'version': current_tool['tool_version'],
                    'prerequisite': kwd.get('prerequisite', []),
                    'input_list': input_list,
                    'output_list': output_list
                }
                pipeline_steps.append(pipeline_step)
                try:
                    software_prerequisite = {
                        'name': current_tool['tool_shed_repository']['name'],
                        'version': current_tool['tool_version'],
                        'uri': {
                            'uri': current_tool['content_id'],
                            'access_time': current_tool['uuid']
                        }
                    }
                    if software_prerequisite['uri']['uri'] not in tools:
                        software_prerequisites.append(software_prerequisite)
                        tools.append(software_prerequisite['uri']['uri'])
                except Exception:
                    continue

            if step.workflow_step.type == 'data_input':
                for output_assoc in step.output_datasets:
                    encoded_dataset_id = trans.security.encode_id(output_assoc.dataset.id)
<<<<<<< HEAD
                input_obj = {
                    'filename': step.workflow_step.label,
                    'uri': url_for('history_content', history_id=encoded_history_id, id=encoded_dataset_id, qualified=True),
                    'access_time': step.workflow_step.update_time.isoformat(),
                }
                input_subdomain.append(input_obj)
=======
                    input_obj = {
                        'filename': step.workflow_step.label,
                        'uri': url_for('history_content', history_id=encoded_history_id, id=encoded_dataset_id, qualified=True),
                        'access_time': step.workflow_step.update_time.isoformat(),
                    }
                    input_subdomain.append(input_obj)
>>>>>>> 02cc0541

            if step.workflow_step.type == 'data_collection_input':
                for output_assoc in step.output_dataset_collection:
                    encoded_dataset_collection_id = trans.security.encode_id(output_assoc.dataset_collection.id)
                    input_obj = {
                        'filename': step.workflow_step.label,
                        'uri': url_for('history_content', history_id=encoded_history_id, id=encoded_dataset_collection_id, qualified=True),
                        'access_time': step.workflow_step.update_time.isoformat(),
                    }
                    input_subdomain.append(input_obj)

        usability_domain = []
        for a in stored_workflow.annotations:
            usability_domain.append(a.annotation)
        for h in history.annotations:
            usability_domain.append(h.annotation)

        parametric_domain = []
        for inv_step in workflow_invocation.steps:
            try:
                for k, v in inv_step.workflow_step.tool_inputs.items():
                    param, value, step = k, v, inv_step.workflow_step.order_index
                    parametric_domain.append({'param': param, 'value': value, 'step': step})
            except Exception:
                continue

        execution_domain = {
            'script_access_type': 'a_galaxy_workflow',
            'script': [url_for('workflows', encoded_workflow_id=encoded_workflow_id)],
            'script_driver': 'Galaxy',
            'software_prerequisites': software_prerequisites,
            'external_data_endpoints': [
                {
                    'name': 'Access to Galaxy',
                    'url': url_for('/', qualified=True)
                },
                kwd.get('external_data_endpoints')
            ],
            'environment_variables': kwd.get('environment_variables', {})
        }

<<<<<<< HEAD
        invocation_metrics = self._generate_invocation_metrics(trans, invocation_id)
        io_dict = {}
        cores, runtime, mem = 0, 0, 0
        for job in invocation_metrics:
            galaxy_slots = int(float(invocation_metrics[job]['galaxy_slots']))
            if galaxy_slots > int(cores): cores = galaxy_slots
            runtime = int(runtime) + int(float(invocation_metrics[job]['runtime_seconds']))
            for j in invocation_metrics[job]['job_inputs']: io_dict[j['uuid']] = j['total_size']
            for j in invocation_metrics[job]['job_outputs']: io_dict[j['uuid']] = j['total_size']
        for io in io_dict: mem =+ int(io_dict[io])
        metrics = [cores, runtime, mem]

=======
>>>>>>> 02cc0541
        extension = [
            {
                'extension_schema': 'https://raw.githubusercontent.com/biocompute-objects/extension_domain/6d2cd8482e6075746984662edcf78b57d3d38065/galaxy/galaxy_extension.json',
                'galaxy_extension': {
                    'galaxy_url': url_for('/', qualified=True),
                    'galaxy_version': VERSION,
<<<<<<< HEAD
                    'invocation_metrics': {
                        'max_cores': metrics[0],
                        'total_runtime': metrics[1],
                        'total_memory': metrics[2]
                    }
=======
                    # 'aws_estimate': aws_estimate,
                    # 'job_metrics': metrics
>>>>>>> 02cc0541
                }
            }
        ]

        error_domain = {
            'empirical_error': kwd.get('empirical_error', []),
            'algorithmic_error': kwd.get('algorithmic_error', [])
        }

        bco_dict = {
            'object_id': url_for('invocation_export_bco', invocation_id=invocation_id, qualified=True),
            'spec_version': spec_version,
            'etag': str(model.uuid4().hex),
            'provenance_domain': provenance_domain,
            'usability_domain': usability_domain,
            'extension_domain': extension,
            'description_domain': {
                'keywords': keywords,
                'xref': kwd.get('xref', []),
                'platform': ['Galaxy'],
                'pipeline_steps': pipeline_steps,
            },
            'execution_domain': execution_domain,
            'parametric_domain': parametric_domain,
            'io_domain': {
                'input_subdomain': input_subdomain,
                'output_subdomain': output_subdomain,
            },
            'error_domain': error_domain,
        }
        return bco_dict

    @expose_api
    def export_invocation_bco(self, trans, invocation_id, **kwd):
        '''
        GET /api/invocations/{invocations_id}/biocompute
        Return a BioCompute Object for the workflow invocation.
        '''
        return self._generate_invocation_bco(trans, invocation_id, **kwd)

    @expose_api_raw
    def download_invocation_bco(self, trans, invocation_id, **kwd):
        """
        GET /api/invocations/{invocations_id}/biocompute/download

        Returns a selected BioCompute Object.

        """
        ret_dict = self._generate_invocation_bco(trans, invocation_id, **kwd)
        trans.response.headers["Content-Disposition"] = 'attachment; filename="bco_%s.json"' % invocation_id
        trans.response.set_content_type("application/json")
        return format_return_as_json(ret_dict, pretty=True)

    def _generate_invocation_metrics(self, trans, invocation_id, **kwd):
        """
        build a dictionary of invocation metrics
        """
        decoded_workflow_invocation_id = self.decode_id(invocation_id)
        workflow_invocation = self.workflow_manager.get_invocation(trans, decoded_workflow_invocation_id)
        history = workflow_invocation.history

        metrics, h_metrics = {}, {}
        h_contents = self.history_contents_manager.contained(history)

        for i, step in enumerate(workflow_invocation.steps):
            if step.workflow_step.type == 'tool':
                tool_id = step.workflow_step.tool_id.split('/')[-2:]
                for job in step.jobs:
                    job_metrics = summarize_job_metrics(trans, job)
                    metrics[i] = {
                        'tool_name': tool_id[0],
                        'tool_version': tool_id[1],
                        'galaxy_slots': '',
                        'runtime_seconds': '',
                        'job_inputs': [],
                        'job_outputs': []
                    }
                    for value in [x for x in job_metrics if x['name'] == 'galaxy_slots']:
                        metrics[i]['galaxy_slots'] = value['raw_value']
                    for value in [x for x in job_metrics if x['name'] == 'runtime_seconds']:
                        metrics[i]['runtime_seconds'] = value['raw_value']
                    for job_input in job.input_datasets:
                        if hasattr(job_input.dataset, 'dataset_id'):
                            for h in [x for x in h_contents if x.dataset_id == job_input.dataset.id]:
                                h_metrics = {
                                    'total_size': int(h.dataset.total_size),
                                    'uuid': str(h.dataset.uuid),
                                    'job_input_name': job_input.name
                                }
                                metrics[i]['job_inputs'].append(h_metrics)
                    for job_output in job.output_datasets:
                        if hasattr(job_output.dataset, 'dataset_id'):
                            for h in [x for x in h_contents if x.dataset_id == job_output.dataset.id]:
                                h_metrics = {
                                    'total_size': int(h.dataset.total_size),
                                    'uuid': str(h.dataset.uuid),
                                    'job_output_name': job_output.name
                                }
                                metrics[i]['job_outputs'].append(h_metrics)
        return metrics

    @expose_api
    def export_invocation_metrics(self, trans, invocation_id, **kwd):
        '''
        GET /api/invocations/{invocations_id}/invocation_metrics
        Return a dictionary with metrics from a workflow invocation. 
        '''
        return self._generate_invocation_metrics(trans, invocation_id, **kwd)

    @expose_api
    def invocation_step(self, trans, invocation_id, step_id, **kwd):
        """
        GET /api/workflows/{workflow_id}/invocations/{invocation_id}/steps/{step_id}
        GET /api/invocations/{invocation_id}/steps/{step_id}

        :param  invocation_id:      the invocation id (required)
        :type   invocation_id:      str

        :param  step_id:      encoded id of the WorkflowInvocationStep (required)
        :type   step_id:      str

        :param  payload:       payload containing update action information
                               for running workflow.

        :raises: exceptions.MessageException, exceptions.ObjectNotFound
        """
        decoded_invocation_step_id = self.decode_id(step_id)
        invocation_step = self.workflow_manager.get_invocation_step(
            trans,
            decoded_invocation_step_id
        )
        return self.__encode_invocation_step(trans, invocation_step)

    @expose_api_anonymous_and_sessionless
    def invocation_step_jobs_summary(self, trans, invocation_id, **kwd):
        """
        * GET /api/workflows/{workflow_id}/invocations/{invocation_id}/step_jobs_summary
          GET /api/invocations/{invocation_id}/step_jobs_summary
            return job state summary info aggregated across per step of the workflow invocation

        Warning: We allow anyone to fetch job state information about any object they
        can guess an encoded ID for - it isn't considered protected data. This keeps
        polling IDs as part of state calculation for large histories and collections as
        efficient as possible.

        :param  invocation_id:    the invocation id (required)
        :type   invocation_id:    str

        :rtype:     dict[]
        :returns:   an array of job summary object dictionaries for each step
        """
        decoded_invocation_id = self.decode_id(invocation_id)
        ids = []
        types = []
        for (job_source_type, job_source_id, _) in invocation_job_source_iter(trans.sa_session, decoded_invocation_id):
            ids.append(job_source_id)
            types.append(job_source_type)
        return [self.encode_all_ids(trans, s) for s in fetch_job_states(trans.sa_session, ids, types)]

    @expose_api_anonymous_and_sessionless
    def invocation_jobs_summary(self, trans, invocation_id, **kwd):
        """
        * GET /api/workflows/{workflow_id}/invocations/{invocation_id}/jobs_summary
          GET /api/invocations/{invocation_id}/jobs_summary
            return job state summary info aggregated across all current jobs of workflow invocation

        Warning: We allow anyone to fetch job state information about any object they
        can guess an encoded ID for - it isn't considered protected data. This keeps
        polling IDs as part of state calculation for large histories and collections as
        efficient as possible.

        :param  invocation_id:    the invocation id (required)
        :type   invocation_id:    str

        :rtype:     dict
        :returns:   a job summary object merged for all steps in workflow invocation
        """
        ids = [self.decode_id(invocation_id)]
        types = ["WorkflowInvocation"]
        return [self.encode_all_ids(trans, s) for s in fetch_job_states(trans.sa_session, ids, types)][0]

    @expose_api
    def update_invocation_step(self, trans, invocation_id, step_id, payload, **kwd):
        """
        PUT /api/workflows/{workflow_id}/invocations/{invocation_id}/steps/{step_id}
        PUT /api/invocations/{invocation_id}/steps/{step_id}

        Update state of running workflow step invocation - still very nebulous
        but this would be for stuff like confirming paused steps can proceed
        etc....

        :param  invocation_id:      the usage id (required)
        :type   invocation_id:      str

        :param  step_id:      encoded id of the WorkflowInvocationStep (required)
        :type   step_id:      str

        :raises: exceptions.MessageException, exceptions.ObjectNotFound
        """
        decoded_invocation_step_id = self.decode_id(step_id)
        action = payload.get("action", None)

        invocation_step = self.workflow_manager.update_invocation_step(
            trans,
            decoded_invocation_step_id,
            action=action,
        )
        return self.__encode_invocation_step(trans, invocation_step)

    def __encode_invocation_step(self, trans, invocation_step):
        return self.encode_all_ids(
            trans,
            invocation_step.to_dict('element'),
            True
        )

    def __get_stored_accessible_workflow(self, trans, workflow_id, **kwd):
        instance = util.string_as_bool(kwd.get("instance", "false"))
        return self.workflow_manager.get_stored_accessible_workflow(trans, workflow_id, by_stored_id=not instance)

    def __get_stored_workflow(self, trans, workflow_id, **kwd):
        instance = util.string_as_bool(kwd.get("instance", "false"))
        return self.workflow_manager.get_stored_workflow(trans, workflow_id, by_stored_id=not instance)

    def __encode_invocation(self, invocation, **kwd):
        return self.workflow_manager.serialize_workflow_invocation(invocation, **kwd)<|MERGE_RESOLUTION|>--- conflicted
+++ resolved
@@ -1148,21 +1148,13 @@
             if step.workflow_step.type == 'data_input':
                 for output_assoc in step.output_datasets:
                     encoded_dataset_id = trans.security.encode_id(output_assoc.dataset.id)
-<<<<<<< HEAD
-                input_obj = {
-                    'filename': step.workflow_step.label,
-                    'uri': url_for('history_content', history_id=encoded_history_id, id=encoded_dataset_id, qualified=True),
-                    'access_time': step.workflow_step.update_time.isoformat(),
-                }
-                input_subdomain.append(input_obj)
-=======
+
                     input_obj = {
                         'filename': step.workflow_step.label,
                         'uri': url_for('history_content', history_id=encoded_history_id, id=encoded_dataset_id, qualified=True),
                         'access_time': step.workflow_step.update_time.isoformat(),
                     }
                     input_subdomain.append(input_obj)
->>>>>>> 02cc0541
 
             if step.workflow_step.type == 'data_collection_input':
                 for output_assoc in step.output_dataset_collection:
@@ -1204,37 +1196,17 @@
             'environment_variables': kwd.get('environment_variables', {})
         }
 
-<<<<<<< HEAD
-        invocation_metrics = self._generate_invocation_metrics(trans, invocation_id)
-        io_dict = {}
-        cores, runtime, mem = 0, 0, 0
-        for job in invocation_metrics:
-            galaxy_slots = int(float(invocation_metrics[job]['galaxy_slots']))
-            if galaxy_slots > int(cores): cores = galaxy_slots
-            runtime = int(runtime) + int(float(invocation_metrics[job]['runtime_seconds']))
-            for j in invocation_metrics[job]['job_inputs']: io_dict[j['uuid']] = j['total_size']
-            for j in invocation_metrics[job]['job_outputs']: io_dict[j['uuid']] = j['total_size']
-        for io in io_dict: mem =+ int(io_dict[io])
-        metrics = [cores, runtime, mem]
-
-=======
->>>>>>> 02cc0541
         extension = [
             {
                 'extension_schema': 'https://raw.githubusercontent.com/biocompute-objects/extension_domain/6d2cd8482e6075746984662edcf78b57d3d38065/galaxy/galaxy_extension.json',
                 'galaxy_extension': {
                     'galaxy_url': url_for('/', qualified=True),
                     'galaxy_version': VERSION,
-<<<<<<< HEAD
                     'invocation_metrics': {
                         'max_cores': metrics[0],
                         'total_runtime': metrics[1],
                         'total_memory': metrics[2]
                     }
-=======
-                    # 'aws_estimate': aws_estimate,
-                    # 'job_metrics': metrics
->>>>>>> 02cc0541
                 }
             }
         ]
