--- conflicted
+++ resolved
@@ -2946,8 +2946,7 @@
           to the other.
           This root domain will be written in the unique session cookie shared
           by all subdomains.
-<<<<<<< HEAD
-          
+
       enable_tool_recommendations:
         type: bool
         default: false
@@ -2988,7 +2987,6 @@
           Overwrite or append to the tool recommendations by the deep learning model. When set to true, all the recommendations by the deep learning model 
           are overwritten by the recommendations set by an admin in a config file 'tool_recommendations_overwrite.yml'. When set to false, the recommended tools 
           by admins and predicted by the deep learning model are shown.
-=======
 
       select_type_workflow_threshold:
         type: int
@@ -2999,5 +2997,4 @@
           Galaxy uses the regular select fields for non-dataset selectors in the workflow run form.
           use 0 in order to always use select2 fields,
           use -1 (default) in order to always use the regular select fields,
-          use any other positive number as threshold (above threshold: regular select fields will be used)
->>>>>>> c9f806ff
+          use any other positive number as threshold (above threshold: regular select fields will be used)