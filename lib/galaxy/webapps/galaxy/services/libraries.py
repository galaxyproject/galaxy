--- conflicted
+++ resolved
@@ -15,15 +15,11 @@
 from galaxy.managers.folders import FolderManager
 from galaxy.managers.libraries import LibraryManager
 from galaxy.managers.roles import RoleManager
-<<<<<<< HEAD
 from galaxy.model import (
     Library,
     Role,
 )
-=======
-from galaxy.model import Role
 from galaxy.model.db.role import get_private_role_user_emails_dict
->>>>>>> 53dec0c5
 from galaxy.schema.fields import DecodedDatabaseIdField
 from galaxy.schema.schema import (
     BasicRoleModel,
