--- conflicted
+++ resolved
@@ -1569,7 +1569,6 @@
             f.write(chunk)
 
 
-<<<<<<< HEAD
 def grep_tail( path, strings, scan_size ):
     """
     check the tail of a file for the appearance of given strings (e.g. error messages) 
@@ -1577,24 +1576,11 @@
     since we are only searching the last bytes
     path: path to a file
     strings: some iterable data structure 
-=======
-def grep_tail(path, strings, scan_size):
-    """
-    check the tail of a file for the appearance of given strings (e.g. error messages)
-    A very poor implementation of tail, but it doesn't need to be fancy
-    since we are only searching the last bytes
-    path: path to a file
-    strings: some iterable data structure
->>>>>>> 0b6bf4f9
     scan_size: number of bytes to scan
     returns the found string and False otherwise
     """
     try:
-<<<<<<< HEAD
         with open( path ) as f:
-=======
-        with open(path) as f:
->>>>>>> 0b6bf4f9
             if os.path.getsize(path) > scan_size:
                 f.seek(-scan_size, os.SEEK_END)
                 f.readline()
@@ -1606,10 +1592,7 @@
         log.exception('Error reading end of %s:', path)
     return False
 
-<<<<<<< HEAD
-=======
-
->>>>>>> 0b6bf4f9
+
 class ExecutionTimer(object):
 
     def __init__(self):
