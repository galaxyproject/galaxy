# -*- coding: utf-8 -*-
"""
Utility functions used systemwide.

"""

from __future__ import absolute_import

import binascii
import collections
import errno
import grp
import logging
import os
import random
import re
import shutil
import smtplib
import stat
import string
import sys
import time
import tempfile
import threading
from six.moves.urllib import parse as urlparse
from six import iteritems

from galaxy.util import json
from datetime import datetime

from six import PY3
from six import string_types, text_type
from six.moves import xrange
from six.moves import email_mime_text
from six.moves import zip

from os.path import relpath
from hashlib import md5

try:
    import docutils.core as docutils_core
    import docutils.writers.html4css1 as docutils_html4css1
except ImportError:
    docutils_core = None
    docutils_html4css1 = None

from xml.etree import ElementTree

from .inflection import Inflector, English
inflector = Inflector(English)

if PY3:
    def list_map(f, input):
        return list(map(f, input))
else:
    list_map = map


log = logging.getLogger(__name__)
_lock = threading.RLock()

CHUNK_SIZE = 65536  # 64k

DATABASE_MAX_STRING_SIZE = 32768
DATABASE_MAX_STRING_SIZE_PRETTY = '32K'

gzip_magic = '\037\213'
bz2_magic = 'BZh'
DEFAULT_ENCODING = os.environ.get('GALAXY_DEFAULT_ENCODING', 'utf-8')
NULL_CHAR = '\000'
BINARY_CHARS = [ NULL_CHAR ]


def remove_protocol_from_url( url ):
    """ Supplied URL may be null, if not ensure http:// or https://
    etc... is stripped off.
    """
    if url is None:
        return url

    # We have a URL
    if url.find( '://' ) > 0:
        new_url = url.split( '://' )[1]
    else:
        new_url = url
    return new_url.rstrip( '/' )


def is_binary( value, binary_chars=None ):
    """
    File is binary if it contains a null-byte by default (e.g. behavior of grep, etc.).
    This may fail for utf-16 files, but so would ASCII encoding.
    >>> is_binary( string.printable )
    False
    >>> is_binary( '\\xce\\x94' )
    False
    >>> is_binary( '\\000' )
    True
    """
    if binary_chars is None:
        binary_chars = BINARY_CHARS
    for binary_char in binary_chars:
        if binary_char in value:
            return True
    return False


def is_uuid( value ):
    """
    This method returns True if value is a UUID, otherwise False.
    >>> is_uuid( "123e4567-e89b-12d3-a456-426655440000" )
    True
    >>> is_uuid( "0x3242340298902834" )
    False
    """
    uuid_re = re.compile( "[0-9a-f]{8}-[0-9a-f]{4}-[0-9a-f]{4}-[0-9a-f]{4}-[0-9a-f]{12}" )
    if re.match( uuid_re, str( value ) ):
        return True
    else:
        return False


def get_charset_from_http_headers( headers, default=None ):
    rval = headers.get('content-type', None )
    if rval and 'charset=' in rval:
        rval = rval.split('charset=')[-1].split(';')[0].strip()
        if rval:
            return rval
    return default


def synchronized(func):
    """This wrapper will serialize access to 'func' to a single thread. Use it as a decorator."""
    def caller(*params, **kparams):
        _lock.acquire(True)  # Wait
        try:
            return func(*params, **kparams)
        finally:
            _lock.release()
    return caller


def file_iter(fname, sep=None):
    """
    This generator iterates over a file and yields its lines
    splitted via the C{sep} parameter. Skips empty lines and lines starting with
    the C{#} character.

    >>> lines = [ line for line in file_iter(__file__) ]
    >>> len(lines) !=  0
    True
    """
    for line in open(fname):
        if line and line[0] != '#':
            yield line.split(sep)


def file_reader( fp, chunk_size=CHUNK_SIZE ):
    """This generator yields the open fileobject in chunks (default 64k). Closes the file at the end"""
    while 1:
        data = fp.read(chunk_size)
        if not data:
            break
        yield data
    fp.close()


def unique_id(KEY_SIZE=128):
    """
    Generates an unique id

    >>> ids = [ unique_id() for i in range(1000) ]
    >>> len(set(ids))
    1000
    """
    random_bits = text_type(random.getrandbits(KEY_SIZE)).encode("UTF-8")
    return md5(random_bits).hexdigest()


def parse_xml_string(xml_string):
    tree = ElementTree.fromstring(xml_string)
    return tree


<<<<<<< HEAD
=======
def xml_to_string( elem, pretty=False ):
    """Returns a string from an xml tree"""
    if pretty:
        elem = pretty_print_xml( elem )
    try:
        return ElementTree.tostring( elem )
    except TypeError as e:
        # we assume this is a comment
        if hasattr( elem, 'text' ):
            return "<!-- %s -->\n" % ( elem.text )
        else:
            raise e


>>>>>>> 670a5f2c
def xml_element_compare( elem1, elem2 ):
    if not isinstance( elem1, dict ):
        elem1 = xml_element_to_dict( elem1 )
    if not isinstance( elem2, dict ):
        elem2 = xml_element_to_dict( elem2 )
    return elem1 == elem2


def xml_element_list_compare( elem_list1, elem_list2 ):
    return [ xml_element_to_dict( elem ) for elem in elem_list1  ] == [ xml_element_to_dict( elem ) for elem in elem_list2  ]


def xml_element_to_dict( elem ):
    rval = {}
    if elem.attrib:
        rval[ elem.tag ] = {}
    else:
        rval[ elem.tag ] = None

    sub_elems = list( elem )
    if sub_elems:
        sub_elem_dict = dict()
        for sub_sub_elem_dict in map( xml_element_to_dict, sub_elems ):
            for key, value in iteritems(sub_sub_elem_dict):
                if key not in sub_elem_dict:
                    sub_elem_dict[ key ] = []
                sub_elem_dict[ key ].append( value )
        for key, value in iteritems(sub_elem_dict):
            if len( value ) == 1:
                rval[ elem.tag ][ key ] = value[0]
            else:
                rval[ elem.tag ][ key ] = value
    if elem.attrib:
        for key, value in iteritems(elem.attrib):
            rval[ elem.tag ][ "@%s" % key ] = value

    if elem.text:
        text = elem.text.strip()
        if text and sub_elems or elem.attrib:
            rval[ elem.tag ][ '#text' ] = text
        else:
            rval[ elem.tag ] = text

    return rval


def pretty_print_xml( elem, level=0 ):
    pad = '    '
    i = "\n" + level * pad
    if len( elem ):
        if not elem.text or not elem.text.strip():
            elem.text = i + pad + pad
        if not elem.tail or not elem.tail.strip():
            elem.tail = i
        for e in elem:
            pretty_print_xml( e, level + 1 )
        if not elem.tail or not elem.tail.strip():
            elem.tail = i
    else:
        if level and ( not elem.tail or not elem.tail.strip() ):
            elem.tail = i + pad
    return elem


def get_file_size( value, default=None ):
    try:
        # try built-in
        return os.path.getsize( value )
    except:
        try:
            # try built-in one name attribute
            return os.path.getsize( value.name )
        except:
            try:
                # try tell() of end of object
                offset = value.tell()
                value.seek( 0, 2 )
                rval = value.tell()
                value.seek( offset )
                return rval
            except:
                # return default value
                return default


def shrink_stream_by_size( value, size, join_by="..", left_larger=True, beginning_on_size_error=False, end_on_size_error=False ):
    rval = ''
    if get_file_size( value ) > size:
        start = value.tell()
        len_join_by = len( join_by )
        min_size = len_join_by + 2
        if size < min_size:
            if beginning_on_size_error:
                rval = value.read( size )
                value.seek( start )
                return rval
            elif end_on_size_error:
                value.seek( -size, 2 )
                rval = value.read( size )
                value.seek( start )
                return rval
            raise ValueError( 'With the provided join_by value (%s), the minimum size value is %i.' % ( join_by, min_size ) )
        left_index = right_index = int( ( size - len_join_by ) / 2 )
        if left_index + right_index + len_join_by < size:
            if left_larger:
                left_index += 1
            else:
                right_index += 1
        rval = value.read( left_index ) + join_by
        value.seek( -right_index, 2 )
        rval += value.read( right_index )
    else:
        while True:
            data = value.read( CHUNK_SIZE )
            if not data:
                break
            rval += data
    return rval


def shrink_string_by_size( value, size, join_by="..", left_larger=True, beginning_on_size_error=False, end_on_size_error=False ):
    if len( value ) > size:
        len_join_by = len( join_by )
        min_size = len_join_by + 2
        if size < min_size:
            if beginning_on_size_error:
                return value[:size]
            elif end_on_size_error:
                return value[-size:]
            raise ValueError( 'With the provided join_by value (%s), the minimum size value is %i.' % ( join_by, min_size ) )
        left_index = right_index = int( ( size - len_join_by ) / 2 )
        if left_index + right_index + len_join_by < size:
            if left_larger:
                left_index += 1
            else:
                right_index += 1
        value = "%s%s%s" % ( value[:left_index], join_by, value[-right_index:] )
    return value


def pretty_print_time_interval( time=False, precise=False ):
    """
    Get a datetime object or a int() Epoch timestamp and return a
    pretty string like 'an hour ago', 'Yesterday', '3 months ago',
    'just now', etc
    credit: http://stackoverflow.com/questions/1551382/user-friendly-time-format-in-python
    """
    now = datetime.now()
    if type( time ) is int:
        diff = now - datetime.fromtimestamp( time )
    elif isinstance( time, datetime ):
        diff = now - time
    elif isinstance( time, string_types ):
        time = datetime.strptime( time, "%Y-%m-%dT%H:%M:%S.%f" )
        diff = now - time
    else:
        diff = now - now
    second_diff = diff.seconds
    day_diff = diff.days

    if day_diff < 0:
        return ''

    if precise:
        if day_diff == 0:
                if second_diff < 10:
                    return "just now"
                if second_diff < 60:
                    return str(second_diff) + " seconds ago"
                if second_diff < 120:
                    return "a minute ago"
                if second_diff < 3600:
                    return str(second_diff / 60) + " minutes ago"
                if second_diff < 7200:
                    return "an hour ago"
                if second_diff < 86400:
                    return str(second_diff / 3600) + " hours ago"
        if day_diff == 1:
            return "yesterday"
        if day_diff < 7:
            return str( day_diff ) + " days ago"
        if day_diff < 31:
            return str( day_diff / 7 ) + " weeks ago"
        if day_diff < 365:
            return str( day_diff / 30 ) + " months ago"
        return str( day_diff / 365 ) + " years ago"
    else:
        if day_diff == 0:
            return "today"
        if day_diff == 1:
            return "yesterday"
        if day_diff < 7:
            return "less than a week"
        if day_diff < 31:
            return "less than a month"
        if day_diff < 365:
            return "less than a year"
        return "a few years ago"


def pretty_print_json(json_data, is_json_string=False):
    if is_json_string:
        json_data = json.loads(json_data)
    return json.dumps(json_data, sort_keys=True, indent=4)

# characters that are valid
valid_chars = set(string.ascii_letters + string.digits + " -=_.()/+*^,:?!")

# characters that are allowed but need to be escaped
mapped_chars = { '>': '__gt__',
                 '<': '__lt__',
                 "'": '__sq__',
                 '"': '__dq__',
                 '[': '__ob__',
                 ']': '__cb__',
                 '{': '__oc__',
                 '}': '__cc__',
                 '@': '__at__',
                 '\n': '__cn__',
                 '\r': '__cr__',
                 '\t': '__tc__',
                 '#': '__pd__'}


def restore_text( text, character_map=mapped_chars ):
    """Restores sanitized text"""
    if not text:
        return text
    for key, value in character_map.items():
        text = text.replace(value, key)
    return text


def sanitize_text( text, valid_characters=valid_chars, character_map=mapped_chars, invalid_character='X' ):
    """
    Restricts the characters that are allowed in text; accepts both strings
    and lists of strings; non-string entities will be cast to strings.
    """
    if isinstance( text, list ):
        return list_map( lambda x: sanitize_text( x, valid_characters=valid_characters, character_map=character_map, invalid_character=invalid_character ), text )
    if not isinstance( text, string_types ):
        text = smart_str( text )
    return _sanitize_text_helper( text, valid_characters=valid_characters, character_map=character_map )


def _sanitize_text_helper( text, valid_characters=valid_chars, character_map=mapped_chars, invalid_character='X' ):
    """Restricts the characters that are allowed in a string"""

    out = []
    for c in text:
        if c in valid_characters:
            out.append(c)
        elif c in character_map:
            out.append( character_map[c] )
        else:
            out.append( invalid_character )  # makes debugging easier
    return ''.join(out)


def sanitize_lists_to_string( values, valid_characters=valid_chars, character_map=mapped_chars, invalid_character='X'  ):
    if isinstance( values, list ):
        rval = []
        for value in values:
            rval.append( sanitize_lists_to_string( value,
                                                   valid_characters=valid_characters,
                                                   character_map=character_map,
                                                   invalid_character=invalid_character ) )
        values = ",".join( rval )
    else:
        values = sanitize_text( values, valid_characters=valid_characters, character_map=character_map, invalid_character=invalid_character )
    return values


def sanitize_param( value, valid_characters=valid_chars, character_map=mapped_chars, invalid_character='X' ):
    """Clean incoming parameters (strings or lists)"""
    if isinstance( value, string_types ):
        return sanitize_text( value, valid_characters=valid_characters, character_map=character_map, invalid_character=invalid_character )
    elif isinstance( value, list ):
        return list_map( lambda x: sanitize_text( x, valid_characters=valid_characters, character_map=character_map, invalid_character=invalid_character ), value )
    else:
        raise Exception('Unknown parameter type (%s)' % ( type( value ) ))

valid_filename_chars = set( string.ascii_letters + string.digits + '_.' )
invalid_filenames = [ '', '.', '..' ]


def sanitize_for_filename( text, default=None ):
    """
    Restricts the characters that are allowed in a filename portion; Returns default value or a unique id string if result is not a valid name.
    Method is overly aggressive to minimize possible complications, but a maximum length is not considered.
    """
    out = []
    for c in text:
        if c in valid_filename_chars:
            out.append( c )
        else:
            out.append( '_' )
    out = ''.join( out )
    if out in invalid_filenames:
        if default is None:
            return sanitize_for_filename( str( unique_id() ) )
        return default
    return out


def mask_password_from_url( url ):
    """
    Masks out passwords from connection urls like the database connection in galaxy.ini

    >>> mask_password_from_url( 'sqlite+postgresql://user:password@localhost/' )
    'sqlite+postgresql://user:********@localhost/'
    >>> mask_password_from_url( 'amqp://user:amqp@localhost' )
    'amqp://user:********@localhost'
    >>> mask_password_from_url( 'amqp://localhost')
    'amqp://localhost'
    """
    split = urlparse.urlsplit(url)
    if split.password:
        if url.count(split.password) == 1:
            url = url.replace(split.password, "********")
        else:
            # This can manipulate the input other than just masking password,
            # so the previous string replace method is preferred when the
            # password doesn't appear twice in the url
            split = split._replace(netloc=split.netloc.replace("%s:%s" % (split.username, split.password), '%s:********' % split.username))
            url = urlparse.urlunsplit(split)
    return url


def ready_name_for_url( raw_name ):
    """ General method to convert a string (i.e. object name) to a URL-ready
    slug.

    >>> ready_name_for_url( "My Cool Object" )
    'My-Cool-Object'
    >>> ready_name_for_url( "!My Cool Object!" )
    'My-Cool-Object'
    >>> ready_name_for_url( "Hello₩◎ґʟⅾ" )
    'Hello'
    """

    # Replace whitespace with '-'
    slug_base = re.sub( "\s+", "-", raw_name )
    # Remove all non-alphanumeric characters.
    slug_base = re.sub( "[^a-zA-Z0-9\-]", "", slug_base )
    # Remove trailing '-'.
    if slug_base.endswith('-'):
        slug_base = slug_base[:-1]
    return slug_base


def which(file):
    # http://stackoverflow.com/questions/5226958/which-equivalent-function-in-python
    for path in os.environ["PATH"].split(":"):
        if os.path.exists(path + "/" + file):
                return path + "/" + file

    return None


def in_directory( file, directory, local_path_module=os.path ):
    """
    Return true, if the common prefix of both is equal to directory
    e.g. /a/b/c/d.rst and directory is /a/b, the common prefix is /a/b
    """

    # Make both absolute.
    directory = local_path_module.abspath(directory)
    file = local_path_module.abspath(file)
    return local_path_module.commonprefix([file, directory]) == directory


def merge_sorted_iterables( operator, *iterables ):
    """

    >>> operator = lambda x: x
    >>> list( merge_sorted_iterables( operator, [1,2,3], [4,5] ) )
    [1, 2, 3, 4, 5]
    >>> list( merge_sorted_iterables( operator, [4, 5], [1,2,3] ) )
    [1, 2, 3, 4, 5]
    >>> list( merge_sorted_iterables( operator, [1, 4, 5], [2], [3] ) )
    [1, 2, 3, 4, 5]
    """
    first_iterable = iterables[ 0 ]
    if len( iterables ) == 1:
        for el in first_iterable:
            yield el
    else:
        for el in __merge_two_sorted_iterables(
            operator,
            iter( first_iterable ),
            merge_sorted_iterables( operator, *iterables[ 1: ] )
        ):
            yield el


def __merge_two_sorted_iterables( operator, iterable1, iterable2 ):
    unset = object()
    continue_merge = True
    next_1 = unset
    next_2 = unset
    while continue_merge:
        try:
            if next_1 is unset:
                next_1 = next( iterable1 )
            if next_2 is unset:
                next_2 = next( iterable2 )
            if operator( next_2 ) < operator( next_1 ):
                yield next_2
                next_2 = unset
            else:
                yield next_1
                next_1 = unset
        except StopIteration:
            continue_merge = False
    if next_1 is not unset:
        yield next_1
    if next_2 is not unset:
        yield next_2
    for el in iterable1:
        yield el
    for el in iterable2:
        yield el


class Params( object ):
    """
    Stores and 'sanitizes' parameters. Alphanumeric characters and the
    non-alphanumeric ones that are deemed safe are let to pass through (see L{valid_chars}).
    Some non-safe characters are escaped to safe forms for example C{>} becomes C{__lt__}
    (see L{mapped_chars}). All other characters are replaced with C{X}.

    Operates on string or list values only (HTTP parameters).

    >>> values = { 'status':'on', 'symbols':[  'alpha', '<>', '$rm&#!' ]  }
    >>> par = Params(values)
    >>> par.status
    'on'
    >>> par.value == None      # missing attributes return None
    True
    >>> par.get('price', 0)
    0
    >>> par.symbols            # replaces unknown symbols with X
    ['alpha', '__lt____gt__', 'XrmX__pd__!']
    >>> sorted(par.flatten())  # flattening to a list
    [('status', 'on'), ('symbols', 'XrmX__pd__!'), ('symbols', '__lt____gt__'), ('symbols', 'alpha')]
    """

    # is NEVER_SANITIZE required now that sanitizing for tool parameters can be controlled on a per parameter basis and occurs via InputValueWrappers?
    NEVER_SANITIZE = ['file_data', 'url_paste', 'URL', 'filesystem_paths']

    def __init__( self, params, sanitize=True ):
        if sanitize:
            for key, value in params.items():
                # sanitize check both ungrouped and grouped parameters by
                # name. Anything relying on NEVER_SANITIZE should be
                # changed to not require this and NEVER_SANITIZE should be
                # removed.
                if key not in self.NEVER_SANITIZE and True not in [ key.endswith( "|%s" % nonsanitize_parameter ) for
                                                                    nonsanitize_parameter in self.NEVER_SANITIZE ]:
                    self.__dict__[ key ] = sanitize_param( value )
                else:
                    self.__dict__[ key ] = value
        else:
            self.__dict__.update(params)

    def flatten(self):
        """
        Creates a tuple list from a dict with a tuple/value pair for every value that is a list
        """
        flat = []
        for key, value in self.__dict__.items():
            if isinstance(value, list):
                for v in value:
                    flat.append( (key, v) )
            else:
                flat.append( (key, value) )
        return flat

    def __getattr__(self, name):
        """This is here to ensure that we get None for non existing parameters"""
        return None

    def get(self, key, default):
        return self.__dict__.get(key, default)

    def __str__(self):
        return '%s' % self.__dict__

    def __len__(self):
        return len(self.__dict__)

    def __iter__(self):
        return iter(self.__dict__)

    def update(self, values):
        self.__dict__.update(values)


def rst_to_html( s ):
    """Convert a blob of reStructuredText to HTML"""
    log = logging.getLogger( "docutils" )

    if docutils_core is None:
        raise Exception("Attempted to use rst_to_html but docutils unavailable.")

    class FakeStream( object ):
        def write( self, str ):
            if len( str ) > 0 and not str.isspace():
                log.warn( str )

    settings_overrides = {
        "embed_stylesheet": False,
        "template": os.path.join(os.path.dirname(__file__), "docutils_template.txt"),
        "warning_stream": FakeStream(),
        "doctitle_xform": False,  # without option, very different rendering depending on
                                  # number of sections in help content.
    }

    return unicodify( docutils_core.publish_string( s,
                      writer=docutils_html4css1.Writer(),
                      settings_overrides=settings_overrides ) )


def xml_text(root, name=None):
    """Returns the text inside an element"""
    if name is not None:
        # Try attribute first
        val = root.get(name)
        if val:
            return val
        # Then try as element
        elem = root.find(name)
    else:
        elem = root
    if elem is not None and elem.text:
        text = ''.join(elem.text.splitlines())
        return text.strip()
    # No luck, return empty string
    return ''

# asbool implementation pulled from PasteDeploy
truthy = frozenset(['true', 'yes', 'on', 'y', 't', '1'])
falsy = frozenset(['false', 'no', 'off', 'n', 'f', '0'])


def asbool(obj):
    if isinstance(obj, string_types):
        obj = obj.strip().lower()
        if obj in truthy:
            return True
        elif obj in falsy:
            return False
        else:
            raise ValueError("String is not true/false: %r" % obj)
    return bool(obj)


def string_as_bool( string ):
    if str( string ).lower() in ( 'true', 'yes', 'on' ):
        return True
    else:
        return False


def string_as_bool_or_none( string ):
    """
    Returns True, None or False based on the argument:
        True if passed True, 'True', 'Yes', or 'On'
        None if passed None or 'None'
        False otherwise

    Note: string comparison is case-insensitive so lowecase versions of those
    function equivalently.
    """
    string = str( string ).lower()
    if string in ( 'true', 'yes', 'on' ):
        return True
    elif string == 'none':
        return None
    else:
        return False


def listify( item, do_strip=False ):
    """
    Make a single item a single item list, or return a list if passed a
    list.  Passing a None returns an empty list.
    """
    if not item:
        return []
    elif isinstance( item, list ):
        return item
    elif isinstance( item, string_types ) and item.count( ',' ):
        if do_strip:
            return [token.strip() for token in item.split( ',' )]
        else:
            return item.split( ',' )
    else:
        return [ item ]


def commaify(amount):
    orig = amount
    new = re.sub("^(-?\d+)(\d{3})", '\g<1>,\g<2>', amount)
    if orig == new:
        return new
    else:
        return commaify(new)


def roundify(amount, sfs=2):
    """
    Take a number in string form and truncate to 'sfs' significant figures.
    """
    if len(amount) <= sfs:
        return amount
    else:
        return amount[0:sfs] + '0' * (len(amount) - sfs)


def unicodify( value, encoding=DEFAULT_ENCODING, error='replace', default=None ):
    """
    Returns a unicode string or None
    """

    if isinstance( value, text_type ):
        return value
    try:
        return text_type( str( value ), encoding, error )
    except:
        return default


def smart_str(s, encoding='utf-8', strings_only=False, errors='strict'):
    """
    Returns a bytestring version of 's', encoded as specified in 'encoding'.

    If strings_only is True, don't convert (some) non-string-like objects.

    Adapted from an older, simpler version of django.utils.encoding.smart_str.
    """
    if strings_only and isinstance(s, (type(None), int)):
        return s
    if not isinstance(s, string_types):
        try:
            return str(s)
        except UnicodeEncodeError:
            return text_type(s).encode(encoding, errors)
    elif isinstance(s, text_type):
        return s.encode(encoding, errors)
    elif s and encoding != 'utf-8':
        return s.decode('utf-8', errors).encode(encoding, errors)
    else:
        return s


def object_to_string( obj ):
    return binascii.hexlify( obj )


def string_to_object( s ):
    return binascii.unhexlify( s )


class ParamsWithSpecs( collections.defaultdict ):
    """
    """

    def __init__( self, specs=None, params=None ):
        self.specs = specs or dict()
        self.params = params or dict()
        for name, value in self.params.items():
            if name not in self.specs:
                self._param_unknown_error( name )
            if 'map' in self.specs[ name ]:
                try:
                    self.params[ name ] = self.specs[ name ][ 'map' ]( value )
                except Exception:
                    self._param_map_error( name, value )
            if 'valid' in self.specs[ name ]:
                if not self.specs[ name ][ 'valid' ]( value ):
                    self._param_vaildation_error( name, value )

        self.update( self.params )

    def __missing__( self, name ):
        return self.specs[ name ][ 'default' ]

    def __getattr__( self, name ):
        return self[ name ]

    def _param_unknown_error( self, name ):
        raise NotImplementedError()

    def _param_map_error( self, name, value ):
        raise NotImplementedError()

    def _param_vaildation_error( self, name, value ):
        raise NotImplementedError()


def compare_urls( url1, url2, compare_scheme=True, compare_hostname=True, compare_path=True ):
    url1 = urlparse.urlparse( url1 )
    url2 = urlparse.urlparse( url2 )
    if compare_scheme and url1.scheme and url2.scheme and url1.scheme != url2.scheme:
        return False
    if compare_hostname and url1.hostname and url2.hostname and url1.hostname != url2.hostname:
        return False
    if compare_path and url1.path and url2.path and url1.path != url2.path:
        return False
    return True


def read_dbnames(filename):
    """ Read build names from file """
    class DBNames( list ):
        default_value = "?"
        default_name = "unspecified (?)"
    db_names = DBNames()
    try:
        ucsc_builds = {}
        man_builds = []  # assume these are integers
        name_to_db_base = {}
        if filename is None:
            # Should only be happening with the galaxy.tools.parameters.basic:GenomeBuildParameter docstring unit test
            filename = os.path.join( 'tool-data', 'shared', 'ucsc', 'builds.txt.sample' )
        for line in open(filename):
            try:
                if line[0:1] == "#":
                    continue
                fields = line.replace("\r", "").replace("\n", "").split("\t")
                # Special case of unspecified build is at top of list
                if fields[0] == "?":
                    db_names.insert(0, (fields[0], fields[1]))
                    continue
                try:  # manual build (i.e. microbes)
                    int(fields[0])
                    man_builds.append((fields[1], fields[0]))
                except:  # UCSC build
                    db_base = fields[0].rstrip('0123456789')
                    if db_base not in ucsc_builds:
                        ucsc_builds[db_base] = []
                        name_to_db_base[fields[1]] = db_base
                    # we want to sort within a species numerically by revision number
                    build_rev = re.compile(r'\d+$')
                    try:
                        build_rev = int(build_rev.findall(fields[0])[0])
                    except:
                        build_rev = 0
                    ucsc_builds[db_base].append((build_rev, fields[0], fields[1]))
            except:
                continue
        sort_names = name_to_db_base.keys()
        sort_names.sort()
        for name in sort_names:
            db_base = name_to_db_base[name]
            ucsc_builds[db_base].sort()
            ucsc_builds[db_base].reverse()
            ucsc_builds[db_base] = [(build, name) for _, build, name in ucsc_builds[db_base]]
            db_names = DBNames( db_names + ucsc_builds[db_base] )
        if len( db_names ) > 1 and len( man_builds ) > 0:
            db_names.append( ( db_names.default_value, '----- Additional Species Are Below -----' ) )
        man_builds.sort()
        man_builds = [(build, name) for name, build in man_builds]
        db_names = DBNames( db_names + man_builds )
    except Exception as e:
        log.error( "ERROR: Unable to read builds file: %s", e )
    if len(db_names) < 1:
        db_names = DBNames( [( db_names.default_value, db_names.default_name )] )
    return db_names


def read_build_sites( filename, check_builds=True ):
    """ read db names to ucsc mappings from file, this file should probably be merged with the one above """
    build_sites = []
    try:
        for line in open(filename):
            try:
                if line[0:1] == "#":
                    continue
                fields = line.replace("\r", "").replace("\n", "").split("\t")
                site_name = fields[0]
                site = fields[1]
                if check_builds:
                    site_builds = fields[2].split(",")
                    site_dict = {'name': site_name, 'url': site, 'builds': site_builds}
                else:
                    site_dict = {'name': site_name, 'url': site}
                build_sites.append( site_dict )
            except:
                continue
    except:
        log.error( "ERROR: Unable to read builds for site file %s", filename )
    return build_sites


def relativize_symlinks( path, start=None, followlinks=False):
    for root, dirs, files in os.walk( path, followlinks=followlinks ):
        rel_start = None
        for file_name in files:
            symlink_file_name = os.path.join( root, file_name )
            if os.path.islink( symlink_file_name ):
                symlink_target = os.readlink( symlink_file_name )
                if rel_start is None:
                    if start is None:
                        rel_start = root
                    else:
                        rel_start = start
                rel_path = relpath( symlink_target, rel_start )
                os.remove( symlink_file_name )
                os.symlink( rel_path, symlink_file_name )


def stringify_dictionary_keys( in_dict ):
    # returns a new dictionary
    # changes unicode keys into strings, only works on top level (does not recurse)
    # unicode keys are not valid for expansion into keyword arguments on method calls
    out_dict = {}
    for key, value in iteritems(in_dict):
        out_dict[ str( key ) ] = value
    return out_dict


def recursively_stringify_dictionary_keys( d ):
    if isinstance(d, dict):
        return dict([(k.encode( DEFAULT_ENCODING ), recursively_stringify_dictionary_keys(v)) for k, v in iteritems(d)])
    elif isinstance(d, list):
        return [recursively_stringify_dictionary_keys(x) for x in d]
    else:
        return d


def mkstemp_ln( src, prefix='mkstemp_ln_' ):
    """
    From tempfile._mkstemp_inner, generate a hard link in the same dir with a
    random name.  Created so we can persist the underlying file of a
    NamedTemporaryFile upon its closure.
    """
    dir = os.path.dirname(src)
    names = tempfile._get_candidate_names()
    for seq in xrange(tempfile.TMP_MAX):
        name = names.next()
        file = os.path.join(dir, prefix + name)
        try:
            os.link( src, file )
            return (os.path.abspath(file))
        except OSError as e:
            if e.errno == errno.EEXIST:
                continue  # try again
            raise
    raise IOError(errno.EEXIST, "No usable temporary file name found")


def umask_fix_perms( path, umask, unmasked_perms, gid=None ):
    """
    umask-friendly permissions fixing
    """
    perms = unmasked_perms & ~umask
    try:
        st = os.stat( path )
    except OSError as e:
        log.exception( 'Unable to set permissions or group on %s' % path )
        return
    # fix modes
    if stat.S_IMODE( st.st_mode ) != perms:
        try:
            os.chmod( path, perms )
        except Exception as e:
            log.warning( 'Unable to honor umask (%s) for %s, tried to set: %s but mode remains %s, error was: %s' % ( oct( umask ),
                                                                                                                      path,
                                                                                                                      oct( perms ),
                                                                                                                      oct( stat.S_IMODE( st.st_mode ) ),
                                                                                                                      e ) )
    # fix group
    if gid is not None and st.st_gid != gid:
        try:
            os.chown( path, -1, gid )
        except Exception as e:
            try:
                desired_group = grp.getgrgid( gid )
                current_group = grp.getgrgid( st.st_gid )
            except:
                desired_group = gid
                current_group = st.st_gid
            log.warning( 'Unable to honor primary group (%s) for %s, group remains %s, error was: %s' % ( desired_group,
                                                                                                          path,
                                                                                                          current_group,
                                                                                                          e ) )


def docstring_trim(docstring):
    """Trimming python doc strings. Taken from: http://www.python.org/dev/peps/pep-0257/"""
    if not docstring:
        return ''
    # Convert tabs to spaces (following the normal Python rules)
    # and split into a list of lines:
    lines = docstring.expandtabs().splitlines()
    # Determine minimum indentation (first line doesn't count):
    indent = sys.maxint
    for line in lines[1:]:
        stripped = line.lstrip()
        if stripped:
            indent = min(indent, len(line) - len(stripped))
    # Remove indentation (first line is special):
    trimmed = [lines[0].strip()]
    if indent < sys.maxint:
        for line in lines[1:]:
            trimmed.append(line[indent:].rstrip())
    # Strip off trailing and leading blank lines:
    while trimmed and not trimmed[-1]:
        trimmed.pop()
    while trimmed and not trimmed[0]:
        trimmed.pop(0)
    # Return a single string:
    return '\n'.join(trimmed)


def nice_size(size):
    """
    Returns a readably formatted string with the size

    >>> nice_size(100)
    '100 bytes'
    >>> nice_size(10000)
    '9.8 KB'
    >>> nice_size(1000000)
    '976.6 KB'
    >>> nice_size(100000000)
    '95.4 MB'
    """
    words = [ 'bytes', 'KB', 'MB', 'GB', 'TB' ]
    prefix = ''
    try:
        size = float( size )
        if size < 0:
            size = abs( size )
            prefix = '-'
    except:
        return '??? bytes'
    for ind, word in enumerate(words):
        step = 1024 ** (ind + 1)
        if step > size:
            size = size / float(1024 ** ind)
            if word == 'bytes':  # No decimals for bytes
                return "%s%d bytes" % ( prefix, size )
            return "%s%.1f %s" % ( prefix, size, word )
    return '??? bytes'


def size_to_bytes( size ):
    """
    Returns a number of bytes if given a reasonably formatted string with the size
    """
    # Assume input in bytes if we can convert directly to an int
    try:
        return int( size )
    except:
        pass
    # Otherwise it must have non-numeric characters
    size_re = re.compile( '([\d\.]+)\s*([tgmk]b?|b|bytes?)$' )
    size_match = re.match( size_re, size.lower() )
    assert size_match is not None
    size = float( size_match.group(1) )
    multiple = size_match.group(2)
    if multiple.startswith( 't' ):
        return int( size * 1024 ** 4 )
    elif multiple.startswith( 'g' ):
        return int( size * 1024 ** 3 )
    elif multiple.startswith( 'm' ):
        return int( size * 1024 ** 2 )
    elif multiple.startswith( 'k' ):
        return int( size * 1024 )
    elif multiple.startswith( 'b' ):
        return int( size )


def send_mail( frm, to, subject, body, config ):
    """
    Sends an email.
    """
    to = listify( to )
    msg = email_mime_text.MIMEText(  body.encode( 'ascii', 'replace' ) )
    msg[ 'To' ] = ', '.join( to )
    msg[ 'From' ] = frm
    msg[ 'Subject' ] = subject
    if config.smtp_server is None:
        log.error( "Mail is not configured for this Galaxy instance." )
        log.info( msg )
        return
    smtp_ssl = asbool( getattr(config, 'smtp_ssl', False ) )
    if smtp_ssl:
        s = smtplib.SMTP_SSL()
    else:
        s = smtplib.SMTP()
    s.connect( config.smtp_server )
    if not smtp_ssl:
        try:
            s.starttls()
            log.debug( 'Initiated SSL/TLS connection to SMTP server: %s' % config.smtp_server )
        except RuntimeError as e:
            log.warning( 'SSL/TLS support is not available to your Python interpreter: %s' % e )
        except smtplib.SMTPHeloError as e:
            log.error( "The server didn't reply properly to the HELO greeting: %s" % e )
            s.close()
            raise
        except smtplib.SMTPException as e:
            log.warning( 'The server does not support the STARTTLS extension: %s' % e )
    if config.smtp_username and config.smtp_password:
        try:
            s.login( config.smtp_username, config.smtp_password )
        except smtplib.SMTPHeloError as e:
            log.error( "The server didn't reply properly to the HELO greeting: %s" % e )
            s.close()
            raise
        except smtplib.SMTPAuthenticationError as e:
            log.error( "The server didn't accept the username/password combination: %s" % e )
            s.close()
            raise
        except smtplib.SMTPException as e:
            log.error( "No suitable authentication method was found: %s" % e )
            s.close()
            raise
    s.sendmail( frm, to, msg.as_string() )
    s.quit()


def force_symlink( source, link_name ):
    try:
        os.symlink( source, link_name )
    except OSError as e:
        if e.errno == errno.EEXIST:
            os.remove( link_name )
            os.symlink( source, link_name )
        else:
            raise e


def move_merge( source, target ):
    # when using shutil and moving a directory, if the target exists,
    # then the directory is placed inside of it
    # if the target doesn't exist, then the target is made into the directory
    # this makes it so that the target is always the target, and if it exists,
    # the source contents are moved into the target
    if os.path.isdir( source ) and os.path.exists( target ) and os.path.isdir( target ):
        for name in os.listdir( source ):
            move_merge( os.path.join( source, name ), os.path.join( target, name ) )
    else:
        return shutil.move( source, target )


def safe_str_cmp(a, b):
    """safely compare two strings in a timing-attack-resistant manner
    """
    if len(a) != len(b):
        return False
    rv = 0
    for x, y in zip(a, b):
        rv |= ord(x) ^ ord(y)
    return rv == 0

galaxy_root_path = os.path.join(__path__[0], "..", "..", "..")


def galaxy_directory():
    return os.path.abspath(galaxy_root_path)


def config_directories_from_setting( directories_setting, galaxy_root=galaxy_root_path ):
    """
    Parse the ``directories_setting`` into a list of relative or absolute
    filesystem paths that will be searched to discover plugins.

    :type   galaxy_root:    string
    :param  galaxy_root:    the root path of this galaxy installation
    :type   directories_setting: string (default: None)
    :param  directories_setting: the filesystem path (or paths)
        to search for plugins. Can be CSV string of paths. Will be treated as
        absolute if a path starts with '/', relative otherwise.
    :rtype:                 list of strings
    :returns:               list of filesystem paths
    """
    directories = []
    if not directories_setting:
        return directories

    for directory in listify( directories_setting ):
        directory = directory.strip()
        if not directory.startswith( '/' ):
            directory = os.path.join( galaxy_root, directory )
        if not os.path.exists( directory ):
            log.warn( 'directory not found: %s', directory )
            continue
        directories.append( directory )
    return directories


def parse_int(value, min_val=None, max_val=None, default=None, allow_none=False):
    try:
        value = int(value)
        if min_val is not None and value < min_val:
            return min_val
        if max_val is not None and value > max_val:
            return max_val
        return value
    except ValueError:
        if allow_none:
            if default is None or value == "None":
                return None
        if default:
            return default
        else:
            raise


class ExecutionTimer(object):

    def __init__(self):
        self.begin = time.time()

    def __str__(self):
        elapsed = (time.time() - self.begin) * 1000.0
        return "(%0.3f ms)" % elapsed

if __name__ == '__main__':
    import doctest
    doctest.testmod(sys.modules[__name__], verbose=False)<|MERGE_RESOLUTION|>--- conflicted
+++ resolved
@@ -182,8 +182,6 @@
     return tree
 
 
-<<<<<<< HEAD
-=======
 def xml_to_string( elem, pretty=False ):
     """Returns a string from an xml tree"""
     if pretty:
@@ -198,7 +196,6 @@
             raise e
 
 
->>>>>>> 670a5f2c
 def xml_element_compare( elem1, elem2 ):
     if not isinstance( elem1, dict ):
         elem1 = xml_element_to_dict( elem1 )
