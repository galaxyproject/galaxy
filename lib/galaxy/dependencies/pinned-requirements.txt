--- conflicted
+++ resolved
@@ -78,13 +78,8 @@
 lxml==4.8.0; (python_version >= "2.7" and python_full_version < "3.0.0") or (python_full_version >= "3.5.0")
 mako==1.2.0; python_version >= "3.7"
 markdown==3.3.6; python_version >= "3.6"
-<<<<<<< HEAD
-markupsafe==2.1.0; python_version >= "3.7"
+markupsafe==2.1.1; python_version >= "3.7"
 mercurial==6.0.2
-=======
-markupsafe==2.1.1; python_version >= "3.7"
-mercurial==6.1
->>>>>>> abdfb23e
 mistune==0.8.4; python_version >= "3.7" and python_version < "4"
 mrcfile==1.3.0
 msgpack==1.0.3; python_version >= "3.7" and python_version < "4"
