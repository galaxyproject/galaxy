#!/usr/bin/env python
"""Build a mulled image for specified conda targets.

Examples

Build a mulled image with:

    mulled-build build 'samtools=1.3.1--4,bedtools=2.22'

"""
from __future__ import print_function

import json
import os
import shutil
import string
import subprocess
import sys
from sys import platform as _platform

try:
    import yaml
except ImportError:
    yaml = None

from galaxy.tools.deps import commands, installable

from galaxy.util import safe_makedirs

from ._cli import arg_parser
from .util import (
    build_target,
    conda_build_target_str,
    create_repository,
    quay_repository,
    v1_image_name,
    v2_image_name,
)
from ..conda_compat import MetaData

DIRNAME = os.path.dirname(__file__)
DEFAULT_CHANNEL = "bioconda"
DEFAULT_EXTRA_CHANNELS = ["conda-forge", "r"]
DEFAULT_CHANNELS = [DEFAULT_CHANNEL] + DEFAULT_EXTRA_CHANNELS
DEFAULT_REPOSITORY_TEMPLATE = "quay.io/${namespace}/${image}"
DEFAULT_BINDS = ["build/dist:/usr/local/"]
DEFAULT_WORKING_DIR = '/source/'
IS_OS_X = _platform == "darwin"
INVOLUCRO_VERSION = "1.1.2"
DEST_BASE_IMAGE = os.environ.get('DEST_BASE_IMAGE', None)

SINGULARITY_TEMPLATE = """Bootstrap: docker
From: bgruening/busybox-bash:0.1

%%setup

    echo "Copying conda environment"
    mkdir -p /tmp/conda
    cp -r /data/dist/* /tmp/conda/

%%post
    mkdir -p /usr/local
    cp -R /tmp/conda/* /usr/local/

%%test
    %(container_test)s
"""


def involucro_link():
    if IS_OS_X:
        url = "https://github.com/involucro/involucro/releases/download/v%s/involucro.darwin" % INVOLUCRO_VERSION
    else:
        url = "https://github.com/involucro/involucro/releases/download/v%s/involucro" % INVOLUCRO_VERSION
    return url


def get_tests(args, pkg_path):
    """Extract test cases given a recipe's meta.yaml file."""
    recipes_dir = args.recipes_dir

    tests = []
    input_dir = os.path.dirname(os.path.join(recipes_dir, pkg_path))
    recipe_meta = MetaData(input_dir)

    tests_commands = recipe_meta.get_value('test/commands')
    tests_imports = recipe_meta.get_value('test/imports')
    requirements = recipe_meta.get_value('requirements/run')

    if tests_imports or tests_commands:
        if tests_commands:
            tests.append(' && '.join(tests_commands))
        if tests_imports and 'python' in requirements:
            tests.append(' && '.join('python -c "import %s"' % imp for imp in tests_imports))
        elif tests_imports and ('perl' in requirements or 'perl-threaded' in requirements):
            tests.append(' && '.join('''perl -e "use %s;"''' % imp for imp in tests_imports))

    tests = ' && '.join(tests)
    tests = tests.replace('$R ', 'Rscript ')
    return tests


def get_pkg_name(args, pkg_path):
    """Extract the package name from a given meta.yaml file."""
    recipes_dir = args.recipes_dir

    input_dir = os.path.dirname(os.path.join(recipes_dir, pkg_path))
    recipe_meta = MetaData(input_dir)
    return recipe_meta.get_value('package/name')


def get_affected_packages(args):
    """Return a list of all meta.yaml file that where modified/created recently.

    Length of time to check for indicated by the ``hours`` parameter.
    """
    recipes_dir = args.recipes_dir
    hours = args.diff_hours
    cmd = """cd '%s' && git log --diff-filter=ACMRTUXB --name-only --pretty="" --since="%s hours ago" | grep -E '^recipes/.*/meta.yaml' | sort | uniq""" % (recipes_dir, hours)
    pkg_list = check_output(cmd, shell=True)
    ret = list()
    for pkg in pkg_list.strip().split('\n'):
        if pkg and os.path.exists(os.path.join(recipes_dir, pkg)):
            ret.append((get_pkg_name(args, pkg), get_tests(args, pkg)))
    return ret


def check_output(cmd, shell=True):
    return subprocess.check_output(cmd, shell=shell)


def conda_versions(pkg_name, file_name):
    """Return all conda version strings for a specified package name."""
    j = json.load(open(file_name))
    ret = list()
    for pkg in j['packages'].values():
        if pkg['name'] == pkg_name:
            ret.append('%s--%s' % (pkg['version'], pkg['build']))
    return ret


class BuildExistsException(Exception):
    """Exception indicating mull_targets is skipping an existing build.

    If mull_targets is called with rebuild=False and the target built is already published
    an instance of this exception is thrown.
    """


def mull_targets(
    targets, involucro_context=None,
    command="build", channels=DEFAULT_CHANNELS, namespace="biocontainers",
    test='true', test_files=None, image_build=None, name_override=None,
    repository_template=DEFAULT_REPOSITORY_TEMPLATE, dry_run=False,
    conda_version=None, verbose=False, binds=DEFAULT_BINDS, rebuild=True,
    oauth_token=None, hash_func="v2", singularity=False,
    singularity_image_dir="singularity_import",
):
    targets = list(targets)
    if involucro_context is None:
        involucro_context = InvolucroContext()

    image_function = v1_image_name if hash_func == "v1" else v2_image_name
    if len(targets) > 1 and image_build is None:
        # Force an image build in this case - this seems hacky probably
        # shouldn't work this way but single case broken else wise.
        image_build = "0"

    repo_template_kwds = {
        "namespace": namespace,
        "image": image_function(targets, image_build=image_build, name_override=name_override)
    }
    repo = string.Template(repository_template).safe_substitute(repo_template_kwds)

    if not rebuild or "push" in command:
        repo_name = repo_template_kwds["image"].split(":", 1)[0]
        repo_data = quay_repository(repo_template_kwds["namespace"], repo_name)
        if not rebuild:
            tags = repo_data.get("tags", [])

            target_tag = None
            if ":" in repo_template_kwds["image"]:
                image_name_parts = repo_template_kwds["image"].split(":")
                assert len(image_name_parts) == 2, ": not allowed in image name [%s]" % repo_template_kwds["image"]
                target_tag = image_name_parts[1]

            if tags and (target_tag is None or target_tag in tags):
                raise BuildExistsException()
        if "push" in command and "error_type" in repo_data and oauth_token:
            # Explicitly create the repository so it can be built as public.
            create_repository(repo_template_kwds["namespace"], repo_name, oauth_token)

    for channel in channels:
        if channel.startswith('file://'):
            bind_path = channel.lstrip('file://')
            binds.append('/%s:/%s' % (bind_path, bind_path))

    channels = ",".join(channels)
    target_str = ",".join(map(conda_build_target_str, targets))
    bind_str = ",".join(binds)
    involucro_args = [
        '-f', '%s/invfile.lua' % DIRNAME,
        '-set', "CHANNELS='%s'" % channels,
        '-set', "TEST='%s'" % test,
        '-set', "TARGETS='%s'" % target_str,
        '-set', "REPO='%s'" % repo,
        '-set', "BINDS='%s'" % bind_str,
    ]

    if DEST_BASE_IMAGE:
        involucro_args.extend(["-set", "DEST_BASE_IMAGE='%s'" % DEST_BASE_IMAGE])
    if verbose:
        involucro_args.extend(["-set", "VERBOSE='1'"])
    if singularity:
        singularity_image_name = repo_template_kwds['image']
        involucro_args.extend(["-set", "SINGULARITY='1'"])
        involucro_args.extend(["-set", "SINGULARITY_IMAGE_NAME='%s'" % singularity_image_name])
        involucro_args.extend(["-set", "SINGULARITY_IMAGE_DIR='%s'" % singularity_image_dir])
<<<<<<< HEAD
        involucro_args.extend(["-set", "USER_ID='%s:%s'" % (os.getuid(), os.getgid() )])
=======
        involucro_args.extend(["-set", "USER_ID='%s:%s'" % (os.getuid(), os.getgid())])
>>>>>>> 696a1eda
    if conda_version is not None:
        verbose = "--verbose" if verbose else "--quiet"
        involucro_args.extend(["-set", "PREINSTALL='conda install %s --yes conda=%s'" % (verbose, conda_version)])
    involucro_args.append(command)
    if test_files:
        test_bind = []
        for test_file in test_files:
            if ':' not in test_file:
                if os.path.exists(test_file):
                    test_bind.append("%s:%s/%s" % (test_file, DEFAULT_WORKING_DIR, test_file))
            else:
                if os.path.exists(test_file.split(':')[0]):
                    test_bind.append(test_file)
        if test_bind:
            involucro_args.insert(6, '-set')
            involucro_args.insert(7, "TEST_BINDS='%s'" % ",".join(test_bind))
    print(" ".join(involucro_context.build_command(involucro_args)))
    if not dry_run:
        ensure_installed(involucro_context, True)
        if singularity:
            if not os.path.exists(singularity_image_dir):
                safe_makedirs(singularity_image_dir)
            with open(os.path.join(singularity_image_dir, 'Singularity'), 'w+') as sin_def:
                fill_template = SINGULARITY_TEMPLATE % {'container_test': test}
                sin_def.write(fill_template)
        ret = involucro_context.exec_command(involucro_args)
        if singularity:
            # we can not remove this folder as it contains the image wich is owned by root
            pass
            # shutil.rmtree('./singularity_import')
        return ret
    return 0


def context_from_args(args):
    verbose = "2" if not args.verbose else "3"
    return InvolucroContext(involucro_bin=args.involucro_path, verbose=verbose)


class InvolucroContext(installable.InstallableContext):

    installable_description = "Involucro"

    def __init__(self, involucro_bin=None, shell_exec=None, verbose="3"):
        if involucro_bin is None:
            if os.path.exists("./involucro"):
                self.involucro_bin = "./involucro"
            else:
                self.involucro_bin = "involucro"
        else:
            self.involucro_bin = involucro_bin
        self.shell_exec = shell_exec or commands.shell
        self.verbose = verbose

    def build_command(self, involucro_args):
        return [self.involucro_bin, "-v=%s" % self.verbose] + involucro_args

    def exec_command(self, involucro_args):
        cmd = self.build_command(involucro_args)
        # Create ./build dir manually, otherwise Docker will do it as root
        os.mkdir('./build')
        try:
            res = self.shell_exec(" ".join(cmd))
        finally:
            # delete build directory in any case
            shutil.rmtree('./build')
        return res

    def is_installed(self):
        return os.path.exists(self.involucro_bin)

    def can_install(self):
        return True

    @property
    def parent_path(self):
        return os.path.dirname(os.path.abspath(self.involucro_bin))


def ensure_installed(involucro_context, auto_init):
    return installable.ensure_installed(involucro_context, install_involucro, auto_init)


def install_involucro(involucro_context=None, to_path=None):
    install_path = os.path.abspath(involucro_context.involucro_bin)
    involucro_context.involucro_bin = install_path
    download_cmd = " ".join(commands.download_command(involucro_link(), to=install_path, quote_url=True))
    full_cmd = "%s && chmod +x %s" % (download_cmd, install_path)
    return involucro_context.shell_exec(full_cmd)


def add_build_arguments(parser):
    """Base arguments describing how to 'mull'."""
    parser.add_argument('--involucro-path', dest="involucro_path", default=None,
                        help="Path to involucro (if not set will look in working directory and on PATH).")
    parser.add_argument('--dry-run', dest='dry_run', action="store_true",
                        help='Just print commands instead of executing them.')
    parser.add_argument('--verbose', dest='verbose', action="store_true",
                        help='Cause process to be verbose.')
    parser.add_argument('--singularity', action="store_true",
                        help='Additionally build a singularity image.')
    parser.add_argument('--singularity-image-dir', dest="singularity_image_dir",
                        help="Directory to write singularity images too.")
    parser.add_argument('-n', '--namespace', dest='namespace', default="biocontainers",
                        help='quay.io namespace.')
    parser.add_argument('-r', '--repository_template', dest='repository_template', default=DEFAULT_REPOSITORY_TEMPLATE,
                        help='Docker repository target for publication (only quay.io or compat. API is currently supported).')
    parser.add_argument('-c', '--channel', dest='channel', default=DEFAULT_CHANNEL,
                        help='Target conda channel')
    parser.add_argument('--extra-channels', dest='extra_channels', default=",".join(DEFAULT_EXTRA_CHANNELS),
                        help='Dependent conda channels.')
    parser.add_argument('--conda-version', dest="conda_version", default=None,
                        help="Change to specified version of Conda before installing packages.")
    parser.add_argument('--oauth-token', dest="oauth_token", default=None,
                        help="If set, use this token when communicating with quay.io API.")
    parser.add_argument('--check-published', dest="rebuild", action='store_false')
    parser.add_argument('--hash', dest="hash", choices=["v1", "v2"], default="v2")


def add_single_image_arguments(parser):
    parser.add_argument("--name-override", dest="name_override", default=None,
                        help="Override mulled image name - this is not recommended since metadata will not be detectable from the name of resulting images")
    parser.add_argument("--image-build", dest="image_build", default=None,
                        help="Build a versioned variant of this image.")


def target_str_to_targets(targets_raw):
    def parse_target(target_str):
        if "=" in target_str:
            package_name, version = target_str.split("=", 1)
            build = None
            if "--" in version:
                version, build = version.split('--')
            target = build_target(package_name, version, build)
        else:
            target = build_target(target_str)
        return target

    targets = [parse_target(_) for _ in targets_raw.split(",")]
    return targets


def args_to_mull_targets_kwds(args):
    kwds = {}
    if hasattr(args, "image_build"):
        kwds["image_build"] = args.image_build
    if hasattr(args, "name_override"):
        kwds["name_override"] = args.name_override
    if hasattr(args, "namespace"):
        kwds["namespace"] = args.namespace
    if hasattr(args, "dry_run"):
        kwds["dry_run"] = args.dry_run
    if hasattr(args, "singularity"):
        kwds["singularity"] = args.singularity
    if hasattr(args, "test"):
        kwds["test"] = args.test
    if hasattr(args, "test_files"):
        if args.test_files:
            kwds["test_files"] = args.test_files.split(",")
    if hasattr(args, "channel"):
        channels = [args.channel]
        if hasattr(args, "extra_channels"):
            channels += args.extra_channels.split(",")
        kwds["channels"] = channels
    if hasattr(args, "command"):
        kwds["command"] = args.command
    if hasattr(args, "repository_template"):
        kwds["repository_template"] = args.repository_template
    if hasattr(args, "conda_version"):
        kwds["conda_version"] = args.conda_version
    if hasattr(args, "oauth_token"):
        kwds["oauth_token"] = args.oauth_token
    if hasattr(args, "rebuild"):
        kwds["rebuild"] = args.rebuild
    if hasattr(args, "hash"):
        kwds["hash_func"] = args.hash
<<<<<<< HEAD
    if hasattr(args, "singularity_image_dir"):
=======
    if hasattr(args, "singularity_image_dir") and args.singularity_image_dir:
>>>>>>> 696a1eda
        kwds["singularity_image_dir"] = args.singularity_image_dir

    kwds["involucro_context"] = context_from_args(args)

    return kwds


def main(argv=None):
    """Main entry-point for the CLI tool."""
    parser = arg_parser(argv, globals())
    add_build_arguments(parser)
    add_single_image_arguments(parser)
    parser.add_argument('command', metavar='COMMAND', help='Command (build-and-test, build, all)')
    parser.add_argument('targets', metavar="TARGETS", default=None, help="Build a single container with specific package(s).")
    parser.add_argument('--repository-name', dest="repository_name", default=None, help="Name of mulled container (leave blank to auto-generate based on packages - recommended).")
    parser.add_argument('--test', help='Provide a test command for the container.')
    parser.add_argument('--test-files', help='Provide test-files that may be required to run the test command. Individual mounts are separated by comma.'
                                             'The source:dest docker syntax is respected. If relative file paths are given, files will be mounted in /source/<relative_file_path>')
    args = parser.parse_args()
    targets = target_str_to_targets(args.targets)
    sys.exit(mull_targets(targets, **args_to_mull_targets_kwds(args)))


__all__ = ("main", )


if __name__ == '__main__':
    main()<|MERGE_RESOLUTION|>--- conflicted
+++ resolved
@@ -216,11 +216,7 @@
         involucro_args.extend(["-set", "SINGULARITY='1'"])
         involucro_args.extend(["-set", "SINGULARITY_IMAGE_NAME='%s'" % singularity_image_name])
         involucro_args.extend(["-set", "SINGULARITY_IMAGE_DIR='%s'" % singularity_image_dir])
-<<<<<<< HEAD
-        involucro_args.extend(["-set", "USER_ID='%s:%s'" % (os.getuid(), os.getgid() )])
-=======
         involucro_args.extend(["-set", "USER_ID='%s:%s'" % (os.getuid(), os.getgid())])
->>>>>>> 696a1eda
     if conda_version is not None:
         verbose = "--verbose" if verbose else "--quiet"
         involucro_args.extend(["-set", "PREINSTALL='conda install %s --yes conda=%s'" % (verbose, conda_version)])
@@ -397,11 +393,7 @@
         kwds["rebuild"] = args.rebuild
     if hasattr(args, "hash"):
         kwds["hash_func"] = args.hash
-<<<<<<< HEAD
-    if hasattr(args, "singularity_image_dir"):
-=======
     if hasattr(args, "singularity_image_dir") and args.singularity_image_dir:
->>>>>>> 696a1eda
         kwds["singularity_image_dir"] = args.singularity_image_dir
 
     kwds["involucro_context"] = context_from_args(args)
