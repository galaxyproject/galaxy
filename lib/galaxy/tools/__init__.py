--- conflicted
+++ resolved
@@ -3431,17 +3431,9 @@
         presort_elements = []
         if sorttype == "alpha":
             presort_elements = [(dce.element_identifier, dce) for dce in elements]
-<<<<<<< HEAD
         elif sorttype == "numeric":
             presort_elements = [(int(re.sub("[^0-9]", "", dce.element_identifier)), dce) for dce in elements]
-        if presort_elements:
-            sorted_elements = [x[1] for x in sorted(presort_elements, key=lambda x: x[0])]
-        if sorttype == "file":
-=======
-        elif sorttype == 'numeric':
-            presort_elements = [(int(re.sub('[^0-9]', '', dce.element_identifier)), dce) for dce in elements]
-        elif sorttype == 'file':
->>>>>>> b710dcb1
+        elif sorttype == "file":
             hda = incoming["sort_type"]["sort_file"]
             data_lines = hda.metadata.get("data_lines", 0)
             if data_lines == len(elements):
