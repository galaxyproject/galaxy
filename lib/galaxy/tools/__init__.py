--- conflicted
+++ resolved
@@ -2272,11 +2272,7 @@
         for name, dataset in inp_data.items():
             external_metadata = get_metadata_compute_strategy(app, job.id)
             sa_session = app.model.context
-<<<<<<< HEAD
-            if external_metadata.external_metadata_set_successfully(dataset, sa_session):
-=======
             if external_metadata.external_metadata_set_successfully(dataset, name, sa_session, working_directory=working_directory):
->>>>>>> 39308a8d
                 external_metadata.load_metadata(dataset, name, sa_session, working_directory=working_directory)
             else:
                 dataset._state = model.Dataset.states.FAILED_METADATA
