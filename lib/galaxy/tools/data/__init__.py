--- conflicted
+++ resolved
@@ -328,13 +328,8 @@
 
     type_key = 'tabular'
 
-<<<<<<< HEAD
     def __init__(self, config_element, tool_data_path, from_shed_config=False, filename=None, tool_data_path_files=None, other_config_dict=None, app=None):
-        super(TabularToolDataTable, self).__init__(config_element, tool_data_path, from_shed_config, filename, tool_data_path_files, other_config_dict=other_config_dict)
-=======
-    def __init__(self, config_element, tool_data_path, from_shed_config=False, filename=None, tool_data_path_files=None, other_config_dict=None):
-        super().__init__(config_element, tool_data_path, from_shed_config, filename, tool_data_path_files, other_config_dict=other_config_dict)
->>>>>>> a18a6b99
+        super.__init__(config_element, tool_data_path, from_shed_config, filename, tool_data_path_files, other_config_dict=other_config_dict)
         self.config_element = config_element
         self.data = []
         self.configure_and_load(config_element, tool_data_path, from_shed_config)
@@ -815,13 +810,8 @@
 
     type_key = 'refgenie'
 
-<<<<<<< HEAD
     def __init__(self, config_element, tool_data_path, from_shed_config=False, filename=None, tool_data_path_files=None, other_config_dict=None, app=None):
-        super(RefgenieToolDataTable, self).__init__(config_element, tool_data_path, from_shed_config, filename, tool_data_path_files, other_config_dict=other_config_dict)
-=======
-    def __init__(self, config_element, tool_data_path, from_shed_config=False, filename=None, tool_data_path_files=None, other_config_dict=None):
-        super().__init__(config_element, tool_data_path, from_shed_config, filename, tool_data_path_files, other_config_dict=other_config_dict)
->>>>>>> a18a6b99
+        super.__init__(config_element, tool_data_path, from_shed_config, filename, tool_data_path_files, other_config_dict=other_config_dict)
         self.config_element = config_element
         self.data = []
         self.configure_and_load(config_element, tool_data_path, from_shed_config)
@@ -920,7 +910,7 @@
     datatable_id = None
 
     def __init__(self, config_element, tool_data_path, from_shed_config=False, filename=None, tool_data_path_files=None, other_config_dict=None, app=None):
-        super(DatabaseToolDataTable, self).__init__(config_element, tool_data_path, from_shed_config, filename, tool_data_path_files, other_config_dict=other_config_dict)
+        super.__init__(config_element, tool_data_path, from_shed_config, filename, tool_data_path_files, other_config_dict=other_config_dict)
         self.config_element = config_element
         self.data = []
         if app is not None and app.name != "tool_shed":
@@ -1236,8 +1226,4 @@
 
 
 # Registry of tool data types by type_key
-<<<<<<< HEAD
-tool_data_table_types = dict([(cls.type_key, cls) for cls in [TabularToolDataTable, RefgenieToolDataTable, DatabaseToolDataTable]])
-=======
-tool_data_table_types = {cls.type_key: cls for cls in [TabularToolDataTable, RefgenieToolDataTable]}
->>>>>>> a18a6b99
+tool_data_table_types = {cls.type_key: cls for cls in [TabularToolDataTable, RefgenieToolDataTable, DatabaseToolDataTable]}