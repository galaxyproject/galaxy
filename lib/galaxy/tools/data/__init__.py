--- conflicted
+++ resolved
@@ -248,13 +248,8 @@
     @classmethod
     def from_elem(cls, table_elem, tool_data_path, from_shed_config, filename, tool_data_path_files, other_config_dict=None, dt_model=None):
         table_type = table_elem.get('type', 'tabular')
-<<<<<<< HEAD
-        assert table_type in tool_data_table_types, "Unknown data table type '%s'" % table_type
+        assert table_type in tool_data_table_types, f"Unknown data table type '{table_type}'"
         return tool_data_table_types[table_type](table_elem, tool_data_path, from_shed_config=from_shed_config, filename=filename, tool_data_path_files=tool_data_path_files, other_config_dict=other_config_dict, dt_model=dt_model)
-=======
-        assert table_type in tool_data_table_types, f"Unknown data table type '{table_type}'"
-        return tool_data_table_types[table_type](table_elem, tool_data_path, from_shed_config=from_shed_config, filename=filename, tool_data_path_files=tool_data_path_files, other_config_dict=other_config_dict)
->>>>>>> 743bd22d
 
     def __init__(self, config_element, tool_data_path, from_shed_config=False, filename=None, tool_data_path_files=None, other_config_dict=None):
         self.name = config_element.get('name')
