import logging
from collections import UserDict
from collections.abc import Sequence
from typing import (
    Any,
    Optional,
    TYPE_CHECKING,
    Union,
)

from galaxy.tools.parameters.basic import (
    DataCollectionToolParameter,
    DataToolParameter,
    SelectToolParameter,
    ToolParameter,
)
from galaxy.tools.parameters.grouping import (
    Conditional,
    Repeat,
    Section,
)
from galaxy.tools.wrappers import (
    DatasetCollectionWrapper,
    DatasetFilenameWrapper,
    DatasetListWrapper,
    ElementIdentifierMapper,
    InputValueWrapper,
    SelectToolParameterWrapper,
)
from galaxy.util.permutations import (
    looks_like_flattened_repeat_key,
    split_flattened_repeat_key,
)

<<<<<<< HEAD
log = logging.getLogger(__name__)
=======
if TYPE_CHECKING:
    from galaxy.tools import Tool
    from galaxy.tools._types import ToolStateJobInstancePopulatedT
    from galaxy.tools.parameters import ToolInputsT

>>>>>>> 48841bd5
PARAMS_UNWRAPPED = object()


class LegacyUnprefixedDict(UserDict[str, Any]):
    """Track and provide access to prefixed and unprefixed tool parameter values."""

    # It used to be valid to access members of conditionals without specifying the conditional.
    # This dict provides a fallback when dict lookup fails using those old rules

    def __init__(self, initialdata=None, **kwargs):
        self._legacy_mapping: dict[str, str] = {}
        super().__init__(initialdata, **kwargs)

    def set_legacy_alias(self, new_key: str, old_key: str):
        self._legacy_mapping[old_key] = new_key

    def __getitem__(self, key):
        # log.error(f"__getitem__ {key=} {self.data=} {self._legacy_mapping=}")
        if key not in self.data and key in self._legacy_mapping:
            return super().__getitem__(self._legacy_mapping[key])
        return super().__getitem__(key)

    def __contains__(self, key: object) -> bool:
        log.error(f"__contains__ {key=} {self.data=} {self._legacy_mapping=}")
        if super().__contains__(key):
            return True
        return key in self._legacy_mapping


def copy_identifiers(source, destination):
    if isinstance(source, dict):
        for k, v in source.items():
            if k.endswith("|__identifier__"):
                if isinstance(destination, dict):
                    destination[k] = v


class WrappedParameters:
    def __init__(
        self,
        trans,
        tool: "Tool",
        incoming: "ToolStateJobInstancePopulatedT",
        input_datasets: Optional[LegacyUnprefixedDict] = None,
    ):
        self.trans = trans
        self.tool = tool
        self.incoming = incoming
        self._params = PARAMS_UNWRAPPED
        self._input_datasets = input_datasets

    @property
    def params(self):
        if self._params is PARAMS_UNWRAPPED:
            params = make_dict_copy(self.incoming)
            self.wrap_values(self.tool.inputs, params, skip_missing_values=not self.tool.check_values)
            self._params = params
        return self._params

    def wrap_values(self, inputs: "ToolInputsT", input_values: dict, skip_missing_values: bool = False):
        trans = self.trans
        tool = self.tool
        incoming = self.incoming

        element_identifier_mapper = ElementIdentifierMapper(self._input_datasets.data if self._input_datasets else None)

        # Wrap tool inputs as necessary
        for input in inputs.values():
            if input.name not in input_values and skip_missing_values:
                continue
            value = input_values[input.name]
            copy_identifiers(destination=value, source=input_values)
            if isinstance(input, Repeat):
                for d in value:
                    copy_identifiers(destination=d, source=value)
                    self.wrap_values(input.inputs, d, skip_missing_values=skip_missing_values)
            elif isinstance(input, Conditional):
                values = value
                current = values["__current_case__"]
                self.wrap_values(input.cases[current].inputs, values, skip_missing_values=skip_missing_values)
            elif isinstance(input, Section):
                values = value
                self.wrap_values(input.inputs, values, skip_missing_values=skip_missing_values)
            elif isinstance(input, DataToolParameter) and input.multiple:
                dataset_instances = DatasetListWrapper.to_dataset_instances(value)
                input_values[input.name] = DatasetListWrapper(
                    None,
                    dataset_instances,
                    datatypes_registry=trans.app.datatypes_registry,
                    tool=tool,
                    name=input.name,
                    formats=input.formats,
                )
            elif isinstance(input, DataToolParameter):
                wrapper_kwds = dict(
                    datatypes_registry=trans.app.datatypes_registry, tool=tool, name=input.name, formats=input.formats
                )
                element_identifier = element_identifier_mapper.identifier(value, input_values)
                if element_identifier:
                    wrapper_kwds["identifier"] = element_identifier

                input_values[input.name] = DatasetFilenameWrapper(value, **wrapper_kwds)
            elif isinstance(input, SelectToolParameter):
                input_values[input.name] = SelectToolParameterWrapper(input, value, other_values=incoming)
            elif isinstance(input, DataCollectionToolParameter):
                input_values[input.name] = DatasetCollectionWrapper(
                    None,
                    value,
                    datatypes_registry=trans.app.datatypes_registry,
                    tool=tool,
                    name=input.name,
                )
            else:
                assert isinstance(input, ToolParameter)
                input_values[input.name] = InputValueWrapper(input, value, incoming, tool.profile)


def make_dict_copy(from_dict: dict):
    """
    Makes a copy of input dictionary from_dict such that all values that are dictionaries
    result in creation of a new dictionary ( a sort of deepcopy ).  We may need to handle
    other complex types ( e.g., lists, etc ), but not sure...
    Yes, we need to handle lists (and now are)...
    """
    copy_from_dict = {}
    for key, value in from_dict.items():
        if type(value).__name__ == "dict":
            copy_from_dict[key] = make_dict_copy(value)
        elif isinstance(value, list):
            copy_from_dict[key] = make_list_copy(value)
        else:
            copy_from_dict[key] = value
    return copy_from_dict


def make_list_copy(from_list: list):
    new_list = []
    for value in from_list:
        if isinstance(value, dict):
            new_list.append(make_dict_copy(value))
        elif isinstance(value, list):
            new_list.append(make_list_copy(value))
        else:
            new_list.append(value)
    return new_list


def process_key(incoming_key: str, incoming_value: Any, d: dict[str, Any]):
    key_parts = incoming_key.split("|")
    if len(key_parts) == 1:
        # Regular parameter
        if incoming_key in d and not incoming_value:
            # In case we get an empty repeat after we already filled in a repeat element
            return
        d[incoming_key] = incoming_value
    elif looks_like_flattened_repeat_key(key_parts[0]):
        # Repeat
        input_name, index = split_flattened_repeat_key(key_parts[0])
        d.setdefault(input_name, [])
        newlist: list[dict[Any, Any]] = [{} for _ in range(index + 1)]
        d[input_name].extend(newlist[len(d[input_name]) :])
        subdict = d[input_name][index]
        process_key("|".join(key_parts[1:]), incoming_value=incoming_value, d=subdict)
    else:
        # Section / Conditional
        input_name = key_parts[0]
        subdict = d.get(input_name, {})
        d[input_name] = subdict
        process_key("|".join(key_parts[1:]), incoming_value=incoming_value, d=subdict)


def nested_key_to_path(key: str) -> Sequence[Union[str, int]]:
    """
    Convert a tool state key that is separated with '|' and '_n' into path iterable.
    E.g. "cond|repeat_0|paramA" -> ["cond", "repeat", 0, "paramA"].
    Return value can be used with `boltons.iterutils.get_path`.
    """
    path: list[Union[str, int]] = []
    key_parts = key.split("|")
    if len(key_parts) == 1:
        return key_parts
    for key_part in key_parts:
        if "_" in key_part:
            input_name, _index = key_part.rsplit("_", 1)
            if _index.isdigit():
                path.extend((input_name, int(_index)))
                continue
        path.append(key_part)
    return path


def flat_to_nested_state(incoming: dict[str, Any]):
    nested_state: dict[str, Any] = {}
    for key, value in incoming.items():
        process_key(key, value, nested_state)
    return nested_state


__all__ = (
    "LegacyUnprefixedDict",
    "WrappedParameters",
    "make_dict_copy",
    "process_key",
    "flat_to_nested_state",
    "nested_key_to_path",
)<|MERGE_RESOLUTION|>--- conflicted
+++ resolved
@@ -32,15 +32,12 @@
     split_flattened_repeat_key,
 )
 
-<<<<<<< HEAD
-log = logging.getLogger(__name__)
-=======
 if TYPE_CHECKING:
     from galaxy.tools import Tool
     from galaxy.tools._types import ToolStateJobInstancePopulatedT
     from galaxy.tools.parameters import ToolInputsT
 
->>>>>>> 48841bd5
+log = logging.getLogger(__name__)
 PARAMS_UNWRAPPED = object()
 
 
