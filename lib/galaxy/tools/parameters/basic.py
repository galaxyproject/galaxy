--- conflicted
+++ resolved
@@ -1265,36 +1265,6 @@
     def get_dependencies( self ):
         return [ self.data_ref ]
 
-<<<<<<< HEAD
-    def need_late_validation( self, trans, context ):
-        if super( ColumnListParameter, self ).need_late_validation( trans, context ):
-            return True
-        if self.data_ref not in context:
-            return False
-        # Get the selected dataset if selected
-        referent = context[ self.data_ref ]
-        if getattr( referent, 'history_content_type', None ) == "dataset_collection":
-            # TODO: also check datasets have been populated.
-            referent = referent.collection.dataset_instances
-
-        datasets = util.listify( referent )
-        for dataset in datasets:
-            if dataset:
-                # Check if metadata is available
-                if not hasattr(dataset, 'metadata'):
-                    return True
-
-                # Check if the dataset does not have the expected metadata for columns
-                if not dataset.metadata.columns:
-                    # Only allow late validation if the dataset is not yet ready
-                    # (since we have reason to expect the metadata to be ready eventually)
-                    if dataset.is_pending or not dataset.datatype.matches_any( self.ref_input.formats ):
-                        return True
-        # No late validation
-        return False
-
-=======
->>>>>>> e462b409
     def to_dict( self, trans, view='collection', value_mapper=None, other_values={} ):
         # call parent to_dict
         d = super( ColumnListParameter, self ).to_dict( trans, other_values=other_values)
