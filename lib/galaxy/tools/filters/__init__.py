--- conflicted
+++ resolved
@@ -24,9 +24,6 @@
         """
         Build list of filters to check tools against given current context.
         """
-<<<<<<< HEAD
-        filters = self.default_filters.copy()
-=======
         filters = deepcopy( self.default_filters )
         if trans.user:
             for name, value in trans.user.preferences.items():
@@ -42,9 +39,6 @@
                     if category:
                         self.__init_filters( category, user_filters, filters )
         else:
-            filters[ "tool" ].append( _requires_login )
->>>>>>> 94cc2dda
-
         if kwds.get( "trackster", False ):
             filters[ "tool" ].append( _has_trackster_conf )
 
