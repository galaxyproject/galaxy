--- conflicted
+++ resolved
@@ -323,14 +323,8 @@
     def on_text(self) -> Optional[str]:
         collection_info = self.collection_info
         if self._on_text is None and collection_info is not None:
-<<<<<<< HEAD
-            collection_names = ["%d" % c.hid for c in collection_info.collections.values()]
+            collection_names = [str(%d) % c.hid for c in collection_info.collections.values()]
             self._on_text = on_text_for_dataset_and_collections(collection_names=collection_names)
-=======
-            collection_names = [f"collection {c.hid}" for c in collection_info.collections.values()]
-            self._on_text = on_text_for_names(collection_names)
->>>>>>> f7acf171
-
         return self._on_text
 
     def output_name(self, trans, history, params, output):
