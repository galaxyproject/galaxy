import json
import logging
import os
import re
import shlex
import string
import tempfile
from datetime import datetime
from typing import (
    Any,
    Callable,
    Optional,
    TYPE_CHECKING,
    Union,
)

from packaging.version import Version

from galaxy import model
from galaxy.authnz.util import provider_name_to_backend
from galaxy.job_execution.compute_environment import ComputeEnvironment
from galaxy.job_execution.datasets import DeferrableObjectsT
from galaxy.job_execution.setup import ensure_configs_directory
from galaxy.model.deferred import (
    materialize_collection_input,
    materializer_factory,
)
from galaxy.model.none_like import NoneDataset
from galaxy.security.object_wrapper import wrap_with_safe_string
from galaxy.structured_app import (
    BasicSharedApp,
    MinimalToolApp,
)
from galaxy.tool_util.data import TabularToolDataTable
from galaxy.tool_util.parser.output_objects import ToolOutput
from galaxy.tools.actions import determine_output_format
from galaxy.tools.expressions import do_eval
from galaxy.tools.parameters import (
    visit_input_values,
    wrapped_json,
)
from galaxy.tools.parameters.basic import (
    DataCollectionToolParameter,
    DataToolParameter,
    SelectToolParameter,
)
from galaxy.tools.parameters.grouping import (
    Conditional,
    Repeat,
    Section,
)
from galaxy.tools.wrappers import (
    DatasetCollectionWrapper,
    DatasetFilenameWrapper,
    DatasetListWrapper,
    ElementIdentifierMapper,
    InputValueWrapper,
    RawObjectWrapper,
    SelectToolParameterWrapper,
    ToolParameterValueWrapper,
)
from galaxy.util import (
    find_instance_nested,
    listify,
    RW_R__R__,
    safe_makedirs,
    unicodify,
)
from galaxy.util.path import StrPath
from galaxy.util.template import (
    fill_template,
    InputNotFoundSyntaxError,
)
from galaxy.util.tree_dict import TreeDict
from galaxy.work.context import WorkRequestContext

if TYPE_CHECKING:
    from galaxy.tools import Tool

log = logging.getLogger(__name__)


class ToolErrorLog:
    def __init__(self):
        self.error_stack = []
        self.max_errors = 100

    def add_error(self, file, phase, exception):
        self.error_stack.insert(
            0, {"file": file, "time": str(datetime.now()), "phase": phase, "error": unicodify(exception)}
        )
        if len(self.error_stack) > self.max_errors:
            self.error_stack.pop()


global_tool_errors = ToolErrorLog()


class ToolTemplatingException(Exception):

    def __init__(self, *args: object, tool_id: Optional[str], tool_version: str, is_latest: bool) -> None:
        super().__init__(*args)
        self.tool_id = tool_id
        self.tool_version = tool_version
        self.is_latest = is_latest


def global_tool_logs(func, config_file: Optional[StrPath], action_str: str, tool: "Tool"):
    try:
        return func()
    except Exception as e:
        # capture and log parsing errors
        global_tool_errors.add_error(config_file, action_str, e)
        raise ToolTemplatingException(
            f"Error occurred while {action_str.lower()} for tool '{tool.id}'",
            tool_id=tool.id,
            tool_version=tool.version,
            is_latest=tool.is_latest_version,
        ) from e


class ToolEvaluator:
    """An abstraction linking together a tool and a job runtime to evaluate
    tool inputs in an isolated, testable manner.
    """

    app: MinimalToolApp
    job: model.Job
    materialize_datasets: bool = True
    param_dict_style = "regular"

    def __init__(self, app: MinimalToolApp, tool: "Tool", job, local_working_directory):
        self.app = app
        self.job = job
        self.tool = tool
        self.local_working_directory = local_working_directory
        self.file_sources_dict: dict[str, Any] = {}
        self.param_dict: dict[str, Any] = {}
        self.extra_filenames: list[str] = []
        self.environment_variables: list[dict[str, str]] = []
        self.version_command_line: Optional[str] = None
        self.command_line: Optional[str] = None
        self.interactivetools: list[dict[str, Any]] = []
        self.consumes_names = False
        self.use_cached_job = False

    def set_compute_environment(self, compute_environment: ComputeEnvironment, get_special: Optional[Callable] = None):
        """
        Setup the compute environment and established the outline of the param_dict
        for evaluating command and config cheetah templates.
        """
        self.compute_environment = compute_environment

        job = self.job
        incoming = {p.name: p.value for p in job.parameters}
        incoming = self.tool.params_from_strings(incoming)
        if "__use_cached_job__" in incoming:
            self.use_cached_job = bool(incoming["__use_cached_job__"])

        self.file_sources_dict = compute_environment.get_file_sources_dict()

        # Full parameter validation
        self._validate_incoming(incoming)

        # Restore input / output data lists
        inp_data, out_data, out_collections = job.io_dicts()

        # collect deferred datasets and collections.
        deferred_objects = self._deferred_objects(inp_data, incoming)

        # materialize deferred datasets
        materialized_objects = self._materialize_objects(deferred_objects, self.local_working_directory)
        self.compute_environment.materialized_objects = materialized_objects

        # replace materialized objects back into tool input parameters
        self._replaced_deferred_objects(inp_data, incoming, materialized_objects)

        # late update of format_source outputs
        self._eval_format_source(job, inp_data, out_data)

        if self.param_dict_style == "regular":
            if get_special:
                special = get_special()
                if special:
                    out_data["output_file"] = special

            # These can be passed on the command line if wanted as $__user_*__

            incoming.update(model.User.user_template_environment(self._user))

            # Build params, done before hook so hook can use
            self.param_dict = self.build_param_dict(
                incoming,
                inp_data,
                out_data,
                output_collections=out_collections,
            )
            self.execute_tool_hooks(inp_data=inp_data, out_data=out_data, incoming=incoming)

        else:
            self.param_dict = self.build_param_dict(
                incoming,
                inp_data,
                out_data,
                output_collections=out_collections,
            )

    def execute_tool_hooks(self, inp_data, out_data, incoming):
        # Certain tools require tasks to be completed prior to job execution
        # ( this used to be performed in the "exec_before_job" hook, but hooks are deprecated ).
        self.tool.exec_before_job(self.app, inp_data, out_data, self.param_dict)
        # Run the before queue ("exec_before_job") hook
        self.tool.call_hook(
            "exec_before_job", self.app, inp_data=inp_data, out_data=out_data, tool=self.tool, param_dict=incoming
        )

    def build_param_dict(self, incoming, input_datasets, output_datasets, output_collections):
        """
        Build the dictionary of parameters for substituting into the command
        line. Each value is wrapped in a `InputValueWrapper`, which allows
        all the attributes of the value to be used in the template, *but*
        when the __str__ method is called it actually calls the
        `to_param_dict_string` method of the associated input.
        """
        compute_environment = self.compute_environment
        job_working_directory = compute_environment.working_directory()

        param_dict = TreeDict(self.param_dict)

        param_dict["__datatypes_config__"] = param_dict["GALAXY_DATATYPES_CONF_FILE"] = os.path.join(
            job_working_directory, "registry.xml"
        )
        if self._history:
            param_dict["__history_id__"] = self.app.security.encode_id(self._history.id)
        param_dict["__galaxy_url__"] = self.compute_environment.galaxy_url()
        param_dict.update(self.tool.template_macro_params)
        # All parameters go into the param_dict
        param_dict.update(incoming)

        self.__populate_wrappers(param_dict, input_datasets, job_working_directory)
        self.__populate_input_dataset_wrappers(param_dict, input_datasets)
        self.__populate_output_dataset_wrappers(param_dict, output_datasets, job_working_directory)
        self.__populate_output_collection_wrappers(param_dict, output_collections, job_working_directory)
        self.__populate_unstructured_path_rewrites(param_dict)
        # Call param dict sanitizer, before non-job params are added, as we don't want to sanitize filenames.
        self.__sanitize_param_dict(param_dict)
        # Parameters added after this line are not sanitized
        self.__populate_non_job_params(param_dict)

        # MinimalJobWrapper.__prepare_upload_paramfile copies the paramfile to the job working directory
        # so we should use it (otherwise the upload tool does not work in real user setups)
        if self.job.tool_id == "upload1":
            param_dict["paramfile"] = os.path.join(job_working_directory, "upload_params.json")

        if "input" not in param_dict.data:

            def input():
                raise InputNotFoundSyntaxError(
                    "Unbound variable 'input'."
                )  # Don't let $input hang Python evaluation process.

            param_dict.data["input"] = input

        # Return the dictionary of parameters without injected parameters
        return param_dict.clean_copy()

    def _materialize_objects(
        self, deferred_objects: dict[str, DeferrableObjectsT], job_working_directory: str
    ) -> dict[str, DeferrableObjectsT]:
        if not self.materialize_datasets:
            return {}

        undeferred_objects: dict[str, DeferrableObjectsT] = {}
        transient_directory = os.path.join(job_working_directory, "inputs")
        safe_makedirs(transient_directory)
        dataset_materializer = materializer_factory(
            False,  # unattached to a session.
            transient_directory=transient_directory,
            file_sources=self.app.file_sources,
        )
        for key, value in deferred_objects.items():
            if isinstance(value, model.DatasetInstance):
                if value.state != model.Dataset.states.DEFERRED:
                    continue

                assert isinstance(value, (model.HistoryDatasetAssociation, model.LibraryDatasetDatasetAssociation))
                undeferred = dataset_materializer.ensure_materialized(value)
                undeferred_objects[key] = undeferred
            elif isinstance(value, list):
                undeferred_list: List[
                    Union[
                        model.DatasetInstance, model.HistoryDatasetCollectionAssociation, model.DatasetCollectionElement
                    ]
                ] = []
                for potentially_deferred in value:
                    if isinstance(potentially_deferred, model.DatasetInstance):
                        if potentially_deferred.state != model.Dataset.states.DEFERRED:
                            undeferred_list.append(potentially_deferred)
                        else:
                            assert isinstance(
                                potentially_deferred,
                                (model.HistoryDatasetAssociation, model.LibraryDatasetDatasetAssociation),
                            )
                            undeferred = dataset_materializer.ensure_materialized(potentially_deferred)
                            undeferred_list.append(undeferred)
                    elif isinstance(
                        potentially_deferred,
                        (model.HistoryDatasetCollectionAssociation, model.DatasetCollectionElement),
                    ):
                        undeferred_collection = materialize_collection_input(potentially_deferred, dataset_materializer)
                        undeferred_list.append(undeferred_collection)
                undeferred_objects[key] = undeferred_list
            else:
                undeferred_collection = materialize_collection_input(value, dataset_materializer)
                undeferred_objects[key] = undeferred_collection

        return undeferred_objects

    def _eval_format_source(
        self,
        job: model.Job,
        inp_data: dict[str, Optional[model.DatasetInstance]],
        out_data: dict[str, model.DatasetInstance],
    ):
        for output_name, output in out_data.items():
            if (
                (tool_output := self.tool.outputs.get(output_name))
                and isinstance(tool_output, ToolOutput)
                and (tool_output.format_source or tool_output.change_format)
                and output.extension == "expression.json"
            ):
                input_collections = {jtidca.name: jtidca.dataset_collection for jtidca in job.input_dataset_collections}
                ext = determine_output_format(tool_output, self.param_dict, inp_data, input_collections, None)
                if ext:
                    output.extension = ext

    def _replaced_deferred_objects(
        self,
        inp_data: dict[str, Optional[model.DatasetInstance]],
        incoming: dict,
        materalized_objects: dict[str, DeferrableObjectsT],
    ):
        for key, value in materalized_objects.items():
            if isinstance(value, model.DatasetInstance):
                inp_data[key] = value

        def replace_deferred(input, value, context, prefixed_name=None, **kwargs):
            if prefixed_name in materalized_objects:
                return materalized_objects[prefixed_name]

        visit_input_values(self.tool.inputs, incoming, replace_deferred)

    def _validate_incoming(self, incoming: dict):
        request_context = WorkRequestContext(
            app=self.app, user=self._user, history=self._history, galaxy_session=self.job.galaxy_session
        )

        def validate_inputs(input, value, context, **kwargs):
            value = input.from_json(value, request_context, context)
            input.validate(value, request_context)

        visit_input_values(self.tool.inputs, incoming, validate_inputs)

    def _deferred_objects(
        self,
        input_datasets: dict[str, Optional[model.DatasetInstance]],
        incoming: dict,
    ) -> dict[str, DeferrableObjectsT]:
        """Collect deferred objects required for execution.

        Walk input datasets and collections and find inputs that need to be materialized.
        """
<<<<<<< HEAD
        deferred_objects: dict[str, DeferrableObjectsT] = {}
        for key, value in input_datasets.items():
            if value is not None and value.state == model.Dataset.states.DEFERRED:
                if self._should_materialize_deferred_input(key, value):
                    deferred_objects[key] = value
=======
        deferred_objects: Dict[str, DeferrableObjectsT] = {}
>>>>>>> 14e64565

        def find_deferred_collections(input, value, context, prefixed_name=None, **kwargs):
            if (
                isinstance(value, (model.HistoryDatasetCollectionAssociation, model.DatasetCollectionElement))
                and value.has_deferred_data
            ):
                deferred_objects[prefixed_name] = value

        def find_deferred_datasets(input, value, context, prefixed_name=None, **kwargs):
            if isinstance(input, DataToolParameter):
                if isinstance(value, model.DatasetInstance) and value.state == model.Dataset.states.DEFERRED:
                    deferred_objects[prefixed_name] = value
                elif isinstance(value, list):
                    # handle single list reduction as a collection input
                    if (
                        value
                        and len(value) == 1
                        and isinstance(
                            value[0], (model.HistoryDatasetCollectionAssociation, model.DatasetCollectionElement)
                        )
                    ):
                        deferred_objects[prefixed_name] = value
                        return

                    for v in value:
                        if self._should_materialize_deferred_input(prefixed_name, v):
                            deferred_objects[prefixed_name] = value
                            break

        visit_input_values(self.tool.inputs, incoming, find_deferred_datasets)
        visit_input_values(self.tool.inputs, incoming, find_deferred_collections)

        # now place the the inputX datasets hacked in for multiple inputs into the deferred
        # object array also. This is so messy. I think in this case - we only need these for
        # Pulsar staging up which uses the hackier input_datasets flat dict.
        for key, value in input_datasets.items():
            if key not in deferred_objects and value is not None and value.state == model.Dataset.states.DEFERRED:
                if self._should_materialize_deferred_input(key, value):
                    deferred_objects[key] = value

        return deferred_objects

    def _should_materialize_deferred_input(self, input_name: str, input_value: DeferrableObjectsT) -> bool:
        """
        We can skip materializing some deferred datasets if the input can work with URIs that are prefixed
        with a known prefix set in `allow_uri_if_protocol`.
        """
        deferred_input = self.tool.inputs.get(input_name)
        if isinstance(deferred_input, DataToolParameter) and isinstance(input_value, model.DatasetInstance):
            source_uri = input_value.deferred_source_uri or ""
            for prefix in deferred_input.allow_uri_if_protocol:
                if prefix == "*" or source_uri.startswith(prefix):
                    return False
        return True

    def __walk_inputs(self, inputs, input_values, func):
        def do_walk(inputs, input_values):
            """
            Wraps parameters as neccesary.
            """
            for input in inputs.values():
                if isinstance(input, Repeat):
                    for d in input_values[input.name]:
                        do_walk(input.inputs, d)
                elif isinstance(input, Conditional):
                    values = input_values[input.name]
                    current = values["__current_case__"]
                    func(values, input.test_param)
                    do_walk(input.cases[current].inputs, values)
                elif isinstance(input, Section):
                    values = input_values[input.name]
                    do_walk(input.inputs, values)
                else:
                    func(input_values, input)

        do_walk(inputs, input_values)

    def __populate_wrappers(self, param_dict, input_datasets, job_working_directory):

        element_identifier_mapper = ElementIdentifierMapper(input_datasets)

        def wrap_input(input_values, input):
            value = input_values[input.name]
            if isinstance(input, DataToolParameter) and input.multiple:
                dataset_instances = DatasetListWrapper.to_dataset_instances(value)
                input_values[input.name] = DatasetListWrapper(
                    job_working_directory,
                    dataset_instances,
                    compute_environment=self.compute_environment,
                    datatypes_registry=self.app.datatypes_registry,
                    tool=self.tool,
                    name=input.name,
                    formats=input.formats,
                    tool_evaluator=self,
                )

            elif isinstance(input, DataToolParameter):
                dataset = input_values[input.name]
                element_identifier = element_identifier_mapper.identifier(dataset, param_dict)
                input_values[input.name] = DatasetFilenameWrapper(
                    dataset=dataset,
                    datatypes_registry=self.app.datatypes_registry,
                    tool=self.tool,
                    name=input.name,
                    compute_environment=self.compute_environment,
                    identifier=element_identifier,
                    formats=input.formats,
                    tool_evaluator=self,
                )
            elif isinstance(input, DataCollectionToolParameter):
                dataset_collection = value
                wrapper = DatasetCollectionWrapper(
                    job_working_directory=job_working_directory,
                    has_collection=dataset_collection,
                    datatypes_registry=self.app.datatypes_registry,
                    compute_environment=self.compute_environment,
                    tool=self.tool,
                    name=input.name,
                    tool_evaluator=self,
                )
                input_values[input.name] = wrapper
            elif isinstance(input, SelectToolParameter):
                if input.multiple:
                    value = listify(value)
                input_values[input.name] = SelectToolParameterWrapper(
                    input, value, other_values=param_dict, compute_environment=self.compute_environment
                )
            else:
                input_values[input.name] = InputValueWrapper(
                    input, value, param_dict, profile=self.tool and self.tool.profile or None
                )

        # HACK: only wrap if check_values is not false, this deals with external
        #       tools where the inputs don't even get passed through. These
        #       tools (e.g. UCSC) should really be handled in a special way.
        if self.tool.check_values:
            self.__walk_inputs(self.tool.inputs, param_dict, wrap_input)

    def __populate_input_dataset_wrappers(self, param_dict, input_datasets):
        # FIXME: when self.check_values==True, input datasets are being wrapped
        #        twice (above and below, creating 2 separate
        #        DatasetFilenameWrapper objects - first is overwritten by
        #        second), is this necessary? - if we get rid of this way to
        #        access children, can we stop this redundancy, or is there
        #        another reason for this?
        # - Only necessary when self.check_values is False (==external dataset
        #   tool?: can this be abstracted out as part of being a datasouce tool?)
        # For now we try to not wrap unnecessarily, but this should be untangled at some point.
        matches = None
        for name, data in input_datasets.items():
            param_dict_value = param_dict.get(name, None)
            if data and param_dict_value is None:
                # We may have a nested parameter that is not fully prefixed.
                # We try recovering from param_dict, but tool authors should really use fully-qualified
                # variables
                if matches is None:
                    matches = find_instance_nested(param_dict, instances=(DatasetFilenameWrapper, DatasetListWrapper))
                wrapper = matches.get(name)
                if wrapper:
                    param_dict[name] = wrapper
                    continue
            if not isinstance(param_dict_value, ToolParameterValueWrapper):
                param_dict[name] = DatasetFilenameWrapper(
                    dataset=data,
                    datatypes_registry=self.app.datatypes_registry,
                    tool=self.tool,
                    name=name,
                    compute_environment=self.compute_environment,
                )

    def __populate_output_collection_wrappers(self, param_dict, output_collections, job_working_directory):
        tool = self.tool
        for name, out_collection in output_collections.items():
            if name not in tool.output_collections:
                continue
                # message_template = "Name [%s] not found in tool.output_collections %s"
                # message = message_template % ( name, tool.output_collections )
                # raise AssertionError( message )

            wrapper = DatasetCollectionWrapper(
                job_working_directory=job_working_directory,
                has_collection=out_collection,
                datatypes_registry=self.app.datatypes_registry,
                compute_environment=self.compute_environment,
                io_type="output",
                tool=tool,
                name=name,
            )
            param_dict[name] = wrapper
            # TODO: Handle nested collections...
            for element_identifier, output_def in tool.output_collections[name].outputs.items():
                if not output_def.implicit:
                    dataset_wrapper = wrapper[element_identifier]
                    param_dict[output_def.name] = dataset_wrapper
                    log.info(f"Updating param_dict for {output_def.name} with {dataset_wrapper}")

    def __populate_output_dataset_wrappers(self, param_dict, output_datasets, job_working_directory):
        for name, hda in output_datasets.items():
            # Write outputs to the working directory (for security purposes)
            # if desired.
            param_dict[name] = DatasetFilenameWrapper(
                hda, compute_environment=self.compute_environment, io_type="output"
            )
            if "|__part__|" in name:
                unqualified_name = name.split("|__part__|")[-1]
                if unqualified_name not in param_dict:
                    param_dict[unqualified_name] = param_dict[name]

        for out_name, output in self.tool.outputs.items():
            if out_name not in param_dict and output.filters:
                # Assume the reason we lack this output is because a filter
                # failed to pass; for tool writing convienence, provide a
                # NoneDataset
                ext = getattr(output, "format", None)  # populate only for output datasets (not collections)
                param_dict[out_name] = NoneDataset(datatypes_registry=self.app.datatypes_registry, ext=ext)

    def __populate_non_job_params(self, param_dict):
        # -- Add useful attributes/functions for use in creating command line.

        # Function for querying a data table.
        def get_data_table_entry(table_name, query_attr, query_val, return_attr):
            """
            Queries and returns an entry in a data table.
            """
            if table_name in self.app.tool_data_tables:
                table = self.app.tool_data_tables[table_name]
                if not isinstance(table, TabularToolDataTable):
                    raise Exception(f"Expected a TabularToolDataTable but got a {type(table)}: {table}.")
                return table.get_entry(query_attr, query_val, return_attr)

        param_dict["__tool_directory__"] = self.compute_environment.tool_directory()
        param_dict["__get_data_table_entry__"] = get_data_table_entry
        param_dict["__local_working_directory__"] = self.local_working_directory
        # We add access to app here, this allows access to app.config, etc
        param_dict["__app__"] = RawObjectWrapper(self.app)
        # More convienent access to app.config.new_file_path; we don't need to
        # wrap a string, but this method of generating additional datasets
        # should be considered DEPRECATED
        param_dict["__new_file_path__"] = self.compute_environment.new_file_path()
        # The following points to location (xxx.loc) files which are pointers
        # to locally cached data
        param_dict["__tool_data_path__"] = param_dict["GALAXY_DATA_INDEX_DIR"] = self.app.config.tool_data_path
        # For the upload tool, we need to know the root directory and the
        # datatypes conf path, so we can load the datatypes registry
        param_dict["__root_dir__"] = param_dict["GALAXY_ROOT_DIR"] = os.path.abspath(self.app.config.root)
        param_dict["__admin_users__"] = self.app.config.admin_users
        param_dict["__user__"] = RawObjectWrapper(param_dict.get("__user__", None))

    def __populate_unstructured_path_rewrites(self, param_dict):
        def rewrite_unstructured_paths(input_values, input):
            if isinstance(input, SelectToolParameter):
                input_values[input.name] = SelectToolParameterWrapper(
                    input,
                    input_values[input.name],
                    other_values=param_dict,
                    compute_environment=self.compute_environment,
                )

        if not self.tool.check_values and self.compute_environment:
            # The tools weren't "wrapped" yet, but need to be in order to get
            # the paths rewritten.
            self.__walk_inputs(self.tool.inputs, param_dict, rewrite_unstructured_paths)

    def _create_interactivetools_entry_points(self):
        if hasattr(self.app, "interactivetool_manager"):
            self.interactivetools = self._populate_interactivetools_template()
            self.app.interactivetool_manager.create_interactivetool(self.job, self.tool, self.interactivetools)

    def _populate_interactivetools_template(self):
        """
        Populate InteractiveTools templated values.
        """
        it = []
        for ep in getattr(self.tool, "ports", []):
            ep_dict = {}
            for key in (
                "port",
                "name",
                "label",
                "url",
                "requires_domain",
                "requires_path_in_url",
                "requires_path_in_header_named",
            ):
                val = ep.get(key, None)
                if val is not None and not isinstance(val, bool):
                    val = fill_template(
                        val, context=self.param_dict, python_template_version=self.tool.python_template_version
                    )
                    clean_val = []
                    for line in val.split("\n"):
                        clean_val.append(line.strip())
                    val = "\n".join(clean_val)
                    val = val.replace("\n", " ").replace("\r", " ").strip()
                ep_dict[key] = val
            it.append(ep_dict)
        return it

    def __sanitize_param_dict(self, param_dict):
        """
        Sanitize all values that will be substituted on the command line, with the exception of ToolParameterValueWrappers,
        which already have their own specific sanitization rules and also exclude special-cased named values.
        We will only examine the first level for values to skip; the wrapping function will recurse as necessary.

        Note: this method follows the style of the similar populate calls, in that param_dict is modified in-place.
        """
        # chromInfo is a filename, do not sanitize it.
        skip = ["chromInfo"] + list(self.tool.template_macro_params.keys())
        if not self.tool or not self.tool.options or self.tool.options.sanitize:
            for key, value in list(param_dict.items()):
                if key not in skip:
                    # Remove key so that new wrapped object will occupy key slot
                    del param_dict[key]
                    # And replace with new wrapped key
                    param_dict[wrap_with_safe_string(key, no_wrap_classes=ToolParameterValueWrapper)] = (
                        wrap_with_safe_string(value, no_wrap_classes=ToolParameterValueWrapper)
                    )

    def build(self):
        """
        Build runtime description of job to execute, evaluate command and
        config templates corresponding to this tool with these inputs on this
        compute environment.
        """
        config_file = self.tool.config_file
        global_tool_logs(
            self._create_interactivetools_entry_points, config_file, "Building Interactive Tool Entry Points", self.tool
        )
        global_tool_logs(
            self._build_config_files,
            config_file,
            "Building Config Files",
            self.tool,
        )
        global_tool_logs(self._build_param_file, config_file, "Building Param File", self.tool)
        global_tool_logs(self._build_command_line, config_file, "Building Command Line", self.tool)
        global_tool_logs(self._build_version_command, config_file, "Building Version Command Line", self.tool)
        global_tool_logs(self._build_environment_variables, config_file, "Building Environment Variables", self.tool)
        return (
            self.command_line,
            self.version_command_line,
            self.extra_filenames,
            self.environment_variables,
            self.interactivetools,
        )

    def _build_command_line(self):
        """
        Build command line to invoke this tool given a populated param_dict
        """
        command = self.tool.command or ""
        param_dict = self.param_dict
        interpreter = self.tool.interpreter
        command_line = None
        if not command:
            return
        try:
            # Substituting parameters into the command
            command_line = fill_template(
                command, context=param_dict, python_template_version=self.tool.python_template_version
            )
            cleaned_command_line = []
            # Remove leading and trailing whitespace from each line for readability.
            for line in command_line.split("\n"):
                cleaned_command_line.append(line.strip())
            command_line = "\n".join(cleaned_command_line)
            # Remove newlines from command line, and any leading/trailing white space
            command_line = command_line.replace("\n", " ").replace("\r", " ").strip()
        except Exception:
            # Modify exception message to be more clear
            # e.args = ( 'Error substituting into command line. Params: %r, Command: %s' % ( param_dict, self.command ), )
            raise
        if interpreter:
            # TODO: path munging for cluster/dataset server relocatability
            executable = command_line.split()[0]
            assert self.tool.tool_dir
            tool_dir = os.path.abspath(self.tool.tool_dir)
            abs_executable = os.path.join(tool_dir, executable)
            command_line = command_line.replace(executable, f"{interpreter} {shlex.quote(abs_executable)}", 1)
        self.command_line = command_line

    def _build_version_command(self):
        if version_string_cmd_raw := self.tool.version_string_cmd:
            version_command_template = string.Template(version_string_cmd_raw)
            version_command = version_command_template.safe_substitute(
                {"__tool_directory__": self.compute_environment.tool_directory()}
            )
            self.version_command_line = f"{version_command} > {self.compute_environment.version_path()} 2>&1;\n"

    def _build_config_files(self):
        """
        Build temporary file for file based parameter transfer if needed
        """
        param_dict = self.param_dict
        config_filenames = []
        for name, filename, content in self.tool.config_files:
            config_text, is_template = self.__build_config_file_text(content)
            # If a particular filename was forced by the config use it
            directory = ensure_configs_directory(self.local_working_directory)
            with tempfile.NamedTemporaryFile(dir=directory, delete=False) as temp:
                config_filename = temp.name
            if filename is not None:
                # Explicit filename was requested, this is implemented as symbolic link
                # to the actual config file that is placed in tool working directory
                directory = os.path.join(self.local_working_directory, "working")
                os.link(config_filename, os.path.join(directory, filename))
            self.__write_workdir_file(config_filename, config_text, param_dict, is_template=is_template)
            self.__register_extra_file(name, config_filename)
            config_filenames.append(config_filename)
        return config_filenames

    def _build_environment_variables(self):
        param_dict = self.param_dict
        environment_variables = self.environment_variables
        for environment_variable_def in self.tool.environment_variables:
            directory = self.local_working_directory
            environment_variable = environment_variable_def.copy()
            environment_variable_template = environment_variable_def["template"]
            inject = environment_variable_def.get("inject")
            if inject == "api_key":
                if self._user and isinstance(self.app, BasicSharedApp):
                    from galaxy.managers import api_keys

                    environment_variable_template = api_keys.ApiKeyManager(self.app).get_or_create_api_key(self._user)
                else:
                    environment_variable_template = ""
                is_template = False
            elif inject and inject.startswith("oidc_"):
                environment_variable_template = self.get_oidc_token(inject)
                is_template = False
            elif inject and inject == "entry_point_path_for_label" and environment_variable_template:
                from galaxy.managers.interactivetool import InteractiveToolManager

                entry_point_label = environment_variable_template
                matching_eps = [ep for ep in self.job.interactivetool_entry_points if ep.label == entry_point_label]
                if matching_eps:
                    entry_point = matching_eps[0]
                    entry_point_path = InteractiveToolManager(self.app).get_entry_point_path(self.app, entry_point)
                    environment_variable_template = entry_point_path.rstrip("/")
                else:
                    environment_variable_template = ""
                is_template = False
            else:
                is_template = True
            with tempfile.NamedTemporaryFile(dir=directory, prefix="tool_env_", delete=False) as temp:
                config_filename = temp.name
            self.__write_workdir_file(
                config_filename,
                environment_variable_template,
                param_dict,
                is_template=is_template,
                strip=environment_variable_def.get("strip", False),
            )
            config_file_basename = os.path.basename(config_filename)
            # environment setup in job file template happens before `cd $working_directory`
            environment_variable["value"] = (
                f'`cat "{self.compute_environment.env_config_directory()}/{config_file_basename}"`'
            )
            environment_variable["raw"] = True
            environment_variable["job_directory_path"] = config_filename
            environment_variables.append(environment_variable)

        if home_dir := self.compute_environment.home_directory():
            environment_variable = dict(name="HOME", value=f'"{home_dir}"', raw=True)
            environment_variables.append(environment_variable)
        if tmp_dir := self.compute_environment.tmp_directory():
            for tmp_directory_var in self.tool.tmp_directory_vars:
                environment_variable = dict(name=tmp_directory_var, value=f'"{tmp_dir}"', raw=True)
                environment_variables.append(environment_variable)

    def get_oidc_token(self, inject):
        if not self._user:
            return "token-unavailable"

        p = re.compile("^oidc_(id|access|refresh)_token_(.*)$")
        match = p.match(inject)
        provider_backend = None
        if match:
            token_type = match.group(1)
            provider_backend = provider_name_to_backend(match.group(2))
        if not match or not provider_backend:
            return "token-unavailable"

        tokens = self._user.get_oidc_tokens(provider_backend)
        environment_variable_template = tokens[token_type] or "token-unavailable"

        return environment_variable_template

    def _build_param_file(self):
        """
        Build temporary file for file based parameter transfer if needed
        """
        param_dict = self.param_dict
        directory = self.local_working_directory
        command = self.tool.command
        if Version(str(self.tool.profile)) < Version("16.04") and command and "$param_file" in command:
            with tempfile.NamedTemporaryFile(mode="w", dir=directory, delete=False) as param:
                for key, value in param_dict.items():
                    # parameters can be strings or lists of strings, coerce to list
                    if not isinstance(value, list):
                        value = [value]
                    for elem in value:
                        param.write(f"{key}={elem}\n")
            self.__register_extra_file("param_file", param.name)
            return param.name
        else:
            return None

    def __build_config_file_text(self, content):
        if isinstance(content, str):
            return content, True

        config_type = content.get("type", "inputs")
        if config_type == "inputs":
            content_format = content["format"]
            handle_files = content["handle_files"]
            if content_format != "json":
                template = "Galaxy can only currently convert inputs to json, format [%s] is unhandled"
                message = template % content_format
                raise Exception(message)
        elif config_type == "files":
            file_sources_dict = self.file_sources_dict
            rval = json.dumps(file_sources_dict)
            return rval, False
        else:
            raise Exception(f"Unknown config file type {config_type}")

        return (
            json.dumps(
                wrapped_json.json_wrap(self.tool.inputs, self.param_dict, self.tool.profile, handle_files=handle_files)
            ),
            False,
        )

    def __write_workdir_file(self, config_filename, content, context, is_template=True, strip=False):
        parent_dir = os.path.dirname(config_filename)
        if not os.path.exists(parent_dir):
            safe_makedirs(parent_dir)
        if is_template:
            value = fill_template(content, context=context, python_template_version=self.tool.python_template_version)
        else:
            value = unicodify(content)
        if strip:
            value = value.strip()
        with open(config_filename, "w", encoding="utf-8") as f:
            f.write(value)
        # For running jobs as the actual user, ensure the config file is globally readable
        os.chmod(config_filename, RW_R__R__)

    def __register_extra_file(self, name, local_config_path):
        """
        Takes in the local path to a config file and registers the (potentially
        remote) ultimate path of the config file with the parameter dict.
        """
        self.extra_filenames.append(local_config_path)
        config_basename = os.path.basename(local_config_path)
        compute_config_path = self.__join_for_compute(self.compute_environment.config_directory(), config_basename)
        self.param_dict[name] = compute_config_path

    def __join_for_compute(self, *args):
        """
        os.path.join but with compute_environment.sep for cross-platform
        compat.
        """
        return self.compute_environment.sep().join(args)

    @property
    def _history(self):
        return self.job.history

    @property
    def _user(self):
        if history := self._history:
            return history.user
        else:
            return self.job.user


class PartialToolEvaluator(ToolEvaluator):
    """
    ToolEvaluator that only builds Environment Variables.
    """

    materialize_datasets = False

    def build(self):
        config_file = self.tool.config_file
        global_tool_logs(self._build_environment_variables, config_file, "Building Environment Variables", self.tool)
        return (
            self.command_line,
            self.version_command_line,
            self.extra_filenames,
            self.environment_variables,
            self.interactivetools,
        )


class UserToolEvaluator(ToolEvaluator):

    param_dict_style = "json"

    def _build_config_files(self):
        pass

    def _build_param_file(self):
        pass

    def _build_version_command(self):
        pass

    def __sanitize_param_dict(self, param_dict):
        pass

    def build_param_dict(self, incoming, input_datasets, output_datasets, output_collections):
        """
        Build the dictionary of parameters for substituting into the command
        line. We're effecively building the CWL job object here.
        """
        compute_environment = self.compute_environment
        job_working_directory = compute_environment.working_directory()
        from galaxy.workflow.modules import to_cwl

        hda_references: list[model.HistoryDatasetAssociation] = []
        cwl_style_inputs = to_cwl(incoming, hda_references=hda_references, compute_environment=compute_environment)
        return {"inputs": cwl_style_inputs, "outdir": job_working_directory}

    def _build_command_line(self):
        if self.tool.base_command:
            base_command = self.tool.base_command
            arguments = self.tool.arguments or []
            bound_arguments = [*base_command]
            for argument in arguments:
                if (
                    bound_argument := do_eval(argument, self.param_dict["inputs"], outdir=self.param_dict["outdir"])
                ) != argument:
                    # variables will be shell-escaped, but you can of course still
                    # write invalid things into the literal portion of the arguments.
                    # The upside is that we can use `>`, `|`.
                    # Maybe we should wrap this in `sh -c` or something like that though.
                    bound_argument = shlex.quote(str(bound_argument))
                if bound_argument is not None:
                    bound_arguments.append(bound_argument)
            command_line = " ".join(bound_arguments)
        elif self.tool.shell_command:
            command_line = do_eval(
                self.tool.shell_command,
                self.param_dict["inputs"],
                javascript_requirements=self.tool.javascript_requirements,
                outdir=self.param_dict["outdir"],
            )
        else:
            raise Exception("Tool must define shell_command or base_command")
        self.command_line = command_line


class RemoteToolEvaluator(ToolEvaluator):
    """ToolEvaluator that skips unnecessary steps already executed during job setup."""

    materialize_datasets = True

    def execute_tool_hooks(self, inp_data, out_data, incoming):
        # These have already run while preparing the job
        pass

    def build(self):
        config_file = self.tool.config_file
        global_tool_logs(self._build_config_files, config_file, "Building Config Files", self.tool)
        global_tool_logs(self._build_param_file, config_file, "Building Param File", self.tool)
        global_tool_logs(self._build_command_line, config_file, "Building Command Line", self.tool)
        global_tool_logs(self._build_version_command, config_file, "Building Version Command Line", self.tool)
        return (
            self.command_line,
            self.version_command_line,
            self.extra_filenames,
            self.environment_variables,
            self.interactivetools,
        )<|MERGE_RESOLUTION|>--- conflicted
+++ resolved
@@ -287,7 +287,7 @@
                 undeferred = dataset_materializer.ensure_materialized(value)
                 undeferred_objects[key] = undeferred
             elif isinstance(value, list):
-                undeferred_list: List[
+                undeferred_list: list[
                     Union[
                         model.DatasetInstance, model.HistoryDatasetCollectionAssociation, model.DatasetCollectionElement
                     ]
@@ -370,15 +370,7 @@
 
         Walk input datasets and collections and find inputs that need to be materialized.
         """
-<<<<<<< HEAD
         deferred_objects: dict[str, DeferrableObjectsT] = {}
-        for key, value in input_datasets.items():
-            if value is not None and value.state == model.Dataset.states.DEFERRED:
-                if self._should_materialize_deferred_input(key, value):
-                    deferred_objects[key] = value
-=======
-        deferred_objects: Dict[str, DeferrableObjectsT] = {}
->>>>>>> 14e64565
 
         def find_deferred_collections(input, value, context, prefixed_name=None, **kwargs):
             if (
