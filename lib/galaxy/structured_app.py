"""Typed description of Galaxy's app object."""
from typing import (
    Any,
    Optional,
    TYPE_CHECKING,
)

from kombu import Connection
from typing_extensions import Protocol

from galaxy.auth import AuthManager
from galaxy.datatypes.registry import Registry
from galaxy.di import Container
from galaxy.files import ConfiguredFileSources
from galaxy.job_metrics import JobMetrics
from galaxy.model.base import (
    ModelMapping,
    SharedModelMapping,
)
from galaxy.model.mapping import GalaxyModelMapping
from galaxy.model.security import (
    GalaxyRBACAgent,
    HostAgent,
)
from galaxy.model.tags import GalaxyTagHandler
from galaxy.objectstore import ObjectStore
from galaxy.quota import QuotaAgent
from galaxy.security.idencoding import IdEncodingHelper
from galaxy.security.vault import Vault
from galaxy.tool_util.deps.views import DependencyResolversView
from galaxy.tool_util.verify import test_data
from galaxy.util.dbkeys import GenomeBuilds
from galaxy.web_stack import ApplicationStack
from galaxy.webhooks import WebhooksRegistry
from galaxy.workflow.trs_proxy import TrsProxy

if TYPE_CHECKING:
    from galaxy.config_watchers import ConfigWatchers
    from galaxy.jobs import JobConfiguration
    from galaxy.managers.collections import DatasetCollectionManager
    from galaxy.managers.hdas import HDAManager
    from galaxy.managers.histories import HistoryManager
    from galaxy.managers.workflows import WorkflowsManager
    from galaxy.tools import ToolBox
    from galaxy.tools.data import ToolDataTableManager
    from galaxy.tools.error_reports import ErrorReports
    from galaxy.visualization.genomes import Genomes


class BasicSharedApp(Container):
    """Stripped down version of the ``app`` shared between Galaxy and ToolShed.

    Code that is shared between Galaxy and the Tool Shed should be annotated as
    using BasicSharedApp instead of StructuredApp below.
    """

    name: str
    config: Any  # 'galaxy.config.BaseAppConfiguration'
    datatypes_registry: Registry
    application_stack: ApplicationStack
    model: SharedModelMapping
    security: IdEncodingHelper
    auth_manager: AuthManager
    toolbox: "ToolBox"
    security_agent: Any
    quota_agent: QuotaAgent


class MinimalToolApp(Protocol):
    name: str
    config: Any  # 'galaxy.config.BaseAppConfiguration'
    datatypes_registry: Registry
    object_store: ObjectStore
    tool_data_tables: "ToolDataTableManager"
    file_sources: ConfiguredFileSources
    security: IdEncodingHelper


class MinimalApp(BasicSharedApp):
    is_webapp: bool  # is_webapp will be set to true when building WSGI app
    tag_handler: GalaxyTagHandler
    model: GalaxyModelMapping
    install_model: ModelMapping
    security_agent: GalaxyRBACAgent
    host_security_agent: HostAgent
    object_store: ObjectStore


class MinimalManagerApp(MinimalApp):
    # Minimal App that is sufficient to run Celery tasks
    file_sources: ConfiguredFileSources
    genome_builds: GenomeBuilds
    dataset_collection_manager: "DatasetCollectionManager"
    history_manager: "HistoryManager"
    hda_manager: "HDAManager"
    workflow_manager: "WorkflowsManager"
    workflow_contents_manager: Any  # 'galaxy.managers.workflows.WorkflowContentsManager'
    library_folder_manager: Any  # 'galaxy.managers.folders.FolderManager'
    library_manager: Any  # 'galaxy.managers.libraries.LibraryManager'
    role_manager: Any  # 'galaxy.managers.roles.RoleManager'
    installed_repository_manager: Any  # 'galaxy.tool_shed.galaxy_install.installed_repository_manager.InstalledRepositoryManager'
    user_manager: Any
    job_config: "JobConfiguration"
    job_manager: Any  # galaxy.jobs.manager.JobManager
    job_metrics: JobMetrics
    dynamic_tool_manager: Any  # 'galaxy.managers.tools.DynamicToolManager'
<<<<<<< HEAD
    notification_manager: Any  # 'galaxy.managers.notification.NotificationManager'
=======
    genomes: "Genomes"
    error_reports: "ErrorReports"
>>>>>>> 3705ddef

    @property
    def is_job_handler(self) -> bool:
        pass


class StructuredApp(MinimalManagerApp):
    """Interface defining typed description of the Galaxy UniverseApplication.

    Ideally nothing that depends on StructuredApp should require
    StructuredApp so we can have a clean import dag. This will
    require setting up a lot more distinction between interfaces
    and implementations in Galaxy though. In the meantime, for
    imports that would bring in StructuredApp if properly type
    (cyclical imports), we're just setting the class attributes to
    Any.
    """

    amqp_internal_connection_obj: Optional[Connection]
    dependency_resolvers_view: DependencyResolversView
    test_data_resolver: test_data.TestDataResolver
    trs_proxy: TrsProxy
    vault: Vault
    webhooks_registry: WebhooksRegistry
    queue_worker: Any  # 'galaxy.queue_worker.GalaxyQueueWorker'
    data_provider_registry: Any  # 'galaxy.visualization.data_providers.registry.DataProviderRegistry'
    tool_data_tables: "ToolDataTableManager"
    tool_cache: Any  # 'galaxy.tools.cache.ToolCache'
    tool_shed_repository_cache: Optional[Any]  # 'galaxy.tools.cache.ToolShedRepositoryCache'
    watchers: "ConfigWatchers"
    workflow_scheduling_manager: Any  # 'galaxy.workflow.scheduling_manager.WorkflowSchedulingManager'
    interactivetool_manager: Any
    api_keys_manager: Any  # 'galaxy.managers.api_keys.ApiKeyManager'
    visualizations_registry: Any  # 'galaxy.visualization.plugins.registry.VisualizationsRegistry'<|MERGE_RESOLUTION|>--- conflicted
+++ resolved
@@ -104,12 +104,9 @@
     job_manager: Any  # galaxy.jobs.manager.JobManager
     job_metrics: JobMetrics
     dynamic_tool_manager: Any  # 'galaxy.managers.tools.DynamicToolManager'
-<<<<<<< HEAD
     notification_manager: Any  # 'galaxy.managers.notification.NotificationManager'
-=======
     genomes: "Genomes"
     error_reports: "ErrorReports"
->>>>>>> 3705ddef
 
     @property
     def is_job_handler(self) -> bool:
