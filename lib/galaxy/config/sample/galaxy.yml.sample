--- conflicted
+++ resolved
@@ -1670,14 +1670,11 @@
   # to Sentry. A value higher than 0 is required to analyze performance.
   #sentry_traces_sample_rate: 0.0
 
-<<<<<<< HEAD
-=======
   # Use this option to provide the path to location of the CA
   # (Certificate Authority) certificate file if the sentry server uses a
   # self-signed certificate.
   #sentry_ca_certs: null
 
->>>>>>> 19a4426a
   # Log to statsd Statsd is an external statistics aggregator
   # (https://github.com/etsy/statsd) Enabling the following options will
   # cause galaxy to log request timing and other statistics to the
