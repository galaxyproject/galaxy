# Galaxy is configured by default to be usable in a single-user development
# environment.  To tune the application for a multi-user production
# environment, see the documentation at:
# 
#  https://docs.galaxyproject.org/en/master/admin/production.html
# 
# Throughout this sample configuration file, except where stated otherwise,
# uncommented values override the default if left unset, whereas commented
# values are set to the default value.  Relative paths are relative to the root
# Galaxy directory.
# 
# Examples of many of these options are explained in more detail in the Galaxy
# Community Hub.
# 
#   https://galaxyproject.org/admin/config
# 
# Config hackers are encouraged to check there before asking for help.
# 
uwsgi:

  # The address and port on which to listen.  By default, only listen to
  # localhost (galaxy will not be accessible over the network).  Use
  # ':8080' to listen on all available network interfaces.
  http: 127.0.0.1:8080

  # By default uWSGI allocates a very small buffer (4096 bytes) for the
  # headers of each request. If you start receiving "invalid request
  # block size" in your logs, it could mean you need a bigger buffer. We
  # recommend at least 16384.
  buffer-size: 16384

  # Number of web server (worker) processes to fork after the
  # application has loaded. If this is set to greater than 1,
  # thunder-lock likely should be enabled below.
  processes: 1

  # Number of threads for each web server process.
  threads: 4

  # Number of threads for serving static content and handling internal
  # routing requests.
  offload-threads: 2

  # Mapping to serve style content.
  static-map: /static/style=static/style/blue

  # Mapping to serve the remainder of the static content.
  static-map: /static=static

  # Mapping to serve the favicon.
  static-map: /favicon.ico=static/favicon.ico

  # Allow serving images out of `client`.  Most modern Galaxy interfaces
  # bundle all of this, but some older pages still serve these via
  # symlink, requiring this rule.
  static-safe: client/galaxy/images

  # Enable the master process manager. Disabled by default for maximum
  # compatibility with CTRL+C, but should be enabled for use with
  # --daemon and/or production deployments.
  master: false

  # Path to the application's Python virtual environment. If using Conda
  # for Galaxy's framework dependencies (not tools!), do not set this.
  virtualenv: .venv

  # Path to the application's Python library.
  pythonpath: lib

  # The entry point which returns the web application (e.g. Galaxy,
  # Reports, etc.) that you are loading.
  module: galaxy.webapps.galaxy.buildapp:uwsgi_app()

  # Mount the web application (e.g. Galaxy, Reports, etc.) at the given
  # URL prefix. Cannot be used together with 'module:' above.
  #mount: /galaxy=galaxy.webapps.galaxy.buildapp:uwsgi_app()

  # Make uWSGI rewrite PATH_INFO and SCRIPT_NAME according to
  # mount-points. Set this to true if a URL prefix is used.
  manage-script-name: false

  # It is usually a good idea to set this to ``true`` if processes is
  # greater than 1.
  thunder-lock: false

  # Cause uWSGI to respect the traditional behavior of dying on SIGTERM
  # (its default is to brutally reload workers)
  die-on-term: true

  # Cause uWSGI to gracefully reload workers and mules upon receipt of
  # SIGINT (its default is to brutally kill workers)
  hook-master-start: unix_signal:2 gracefully_kill_them_all

  # Cause uWSGI to gracefully reload workers and mules upon receipt of
  # SIGTERM (its default is to brutally kill workers)
  hook-master-start: unix_signal:15 gracefully_kill_them_all

  # Feature necessary for proper mule signal handling
  py-call-osafterfork: true

  # Ensure application threads will run if `threads` is unset.
  enable-threads: true

  # uWSGI default umask. On some systems uWSGI has a default umask of
  # 000, for Galaxy a somewhat safer default is chosen. If Galaxy
  # submits jobs as real user then all users needs to be able to read
  # the files, i.e. the the umask needs to be '022' or the Galaxy users
  # need to be in the same group as the Galaxy system user
  umask: 027

galaxy:

  # The directory that will be prepended to relative paths in options
  # specifying other Galaxy config files (e.g. datatypes_config_file).
  # Defaults to the directory in which galaxy.yml is located.
  #config_dir: null

  # The directory that will be prepended to relative paths in options
  # specifying Galaxy data/cache directories and files (such as the
  # default SQLite database, file_path, etc.). Defaults to `database/`
  # if running Galaxy from source or `<config_dir>/data` otherwise.
  #data_dir: null

  # By default, Galaxy uses a SQLite database at
  # '<data_dir>/universe.sqlite'.  You may use a SQLAlchemy connection
  # string to specify an external database instead.
  # Sample default
  # 'sqlite:///<data_dir>/universe.sqlite?isolation_level=IMMEDIATE'
  #database_connection: null

  # If the server logs errors about not having enough database pool
  # connections, you will want to increase these values, or consider
  # running more Galaxy processes.
  #database_engine_option_pool_size: 5

  # If the server logs errors about not having enough database pool
  # connections, you will want to increase these values, or consider
  # running more Galaxy processes.
  #database_engine_option_max_overflow: 10

  # If using MySQL and the server logs the error "MySQL server has gone
  # away", you will want to set this to some positive value (7200 should
  # work).
  #database_engine_option_pool_recycle: -1

  # If large database query results are causing memory or response time
  # issues in the Galaxy process, leave the result on the server
  # instead.  This option is only available for PostgreSQL and is highly
  # recommended.
  #database_engine_option_server_side_cursors: false

  # Log all database transactions, can be useful for debugging and
  # performance profiling.  Logging is done via Python's 'logging'
  # module under the qualname
  # 'galaxy.model.orm.logging_connection_proxy'
  #database_query_profiling_proxy: false

  # If auto-creating a postgres database on startup - it can be based on
  # an existing template database. This will set that. This is probably
  # only useful for testing but documentation is included here for
  # completeness.
  #database_template: null

  # Log number of SQL queries executed and total time spent dispatching
  # SQL statements for each web request. If statsd is also enabled this
  # information will be logged there as well. This should be considered
  # somewhat experimental, we are unsure of the performance costs of
  # running this in production. This is useful information for
  # optimizing database interaction performance. Similar information can
  # be obtained on a per-request basis by enabling the sql_debug
  # middleware and adding sql_debug=1 to a request string.
  #database_log_query_counts: false

  # Slow query logging.  Queries slower than the threshold indicated
  # below will be logged to debug.  A value of '0' is disabled.  For
  # example, you would set this to .005 to log all queries taking longer
  # than 5 milliseconds.
  #slow_query_log_threshold: 0.0

  # Enables a per request sql debugging option. If this is set to true,
  # append ?sql_debug=1 to web request URLs to enable detailed logging
  # on the backend of SQL queries generated during that request. This is
  # useful for debugging slow endpoints during development.
  #enable_per_request_sql_debugging: false

  # By default, Galaxy will use the same database to track user data and
  # tool shed install data.  There are many situations in which it is
  # valuable to separate these - for instance bootstrapping fresh Galaxy
  # instances with pretested installs.  The following option can be used
  # to separate the tool shed install database (all other options listed
  # above but prefixed with install_ are also available).
  # Defaults to the value of the 'database_connection' option.
  #install_database_connection: null

  # Setting the following option to true will cause Galaxy to
  # automatically migrate the database forward after updates. This is
  # not recommended for production use.
  #database_auto_migrate: false

  # Wait for database to become available instead of failing
  # immediately.
  #database_wait: false

  # Number of attempts before failing if database_wait is enabled.
  #database_wait_attempts: 60

  # Time to sleep between attempts if database_wait is enabled (in
  # seconds).
  #database_wait_sleep: 1.0

  # Where dataset files are stored. It must be accessible at the same
  # path on any cluster nodes that will run Galaxy jobs, unless using
  # Pulsar.
  #file_path: files

  # Where temporary files are stored. It must be accessible at the same
  # path on any cluster nodes that will run Galaxy jobs, unless using
  # Pulsar.
  #new_file_path: tmp

  # Tool config files, defines what tools are available in Galaxy. Tools
  # can be locally developed or installed from Galaxy tool sheds.
  # (config/tool_conf.xml.sample will be used if left unset and
  # config/tool_conf.xml does not exist). Can be a single file, a list
  # of files, or (for backwards compatibility) a comma-separated list of
  # files.
  #tool_config_file: config/tool_conf.xml

  # Tool config file for tools installed from the Galaxy Tool Shed. Must
  # be writable by Galaxy and generally should not be edited by hand. In
  # older Galaxy releases, this file was part of the tool_config_file
  # option. It is still possible to specify this file (and other
  # shed-enabled tool config files) in tool_config_file, but in the
  # standard case of a single shed-enabled tool config, this option is
  # preferable. This file will be created automatically upon tool
  # installation, whereas Galaxy will fail to start if any files in
  # tool_config_file cannot be read.
  # The value of this option will be resolved with respect to
  # <mutable_config_dir>.
  #shed_tool_config_file: shed_tool_conf.xml

  # Enable / disable checking if any tools defined in the above non-shed
  # tool_config_files (i.e., tool_conf.xml) have been migrated from the
  # Galaxy code distribution to the Tool Shed. This functionality is
  # largely untested in modern Galaxy releases and has serious issues
  # such as #7273 and the possibility of slowing down Galaxy startup, so
  # the default and recommended value is false.
  #check_migrate_tools: false

  # Tool config maintained by tool migration scripts.  If you use the
  # migration scripts to install tools that have been migrated to the
  # tool shed upon a new release, they will be added to this tool config
<<<<<<< HEAD
  # file.
  # The value of this option will be resolved with respect to
  # <config_dir>.
  #migrated_tools_config: migrated_tools_conf.xml
=======
  # file.  The value of this option will be resolved with respect to
  # <mutable_config_dir>.
  #migrated_tools_config: config/migrated_tools_conf.xml
>>>>>>> 3a2c581a

  # File that contains the XML section and tool tags from all tool panel
  # config files integrated into a single file that defines the tool
  # panel layout.  This file can be changed by the Galaxy administrator
  # to alter the layout of the tool panel.  If not present, Galaxy will
  # create it.  The value of this option will be resolved with respect
  # to <mutable_config_dir>.
  #integrated_tool_panel_config: integrated_tool_panel.xml

  # Default path to the directory containing the tools defined in
  # tool_conf.xml. Other tool config files must include the tool_path as
  # an attribute in the <toolbox> tag.
  #tool_path: tools

  # Various dependency resolver configuration parameters will have
  # defaults set relative to this path, such as the default conda
  # prefix, default Galaxy packages path, legacy tool shed dependencies
  # path, and the dependency cache directory.
  # Set the string to null to explicitly disable tool dependency
  # handling. If this option is set to none or an invalid path,
  # installing tools with dependencies from the Tool Shed or in Conda
  # will fail.
  # The value of this option will be resolved with respect to
  # <data_dir>.
  #tool_dependency_dir: dependencies

  # The dependency resolvers config file specifies an ordering and
  # options for how Galaxy resolves tool dependencies (requirement tags
  # in Tool XML). The default ordering is to the use the Tool Shed for
  # tools installed that way, use local Galaxy packages, and then use
  # Conda if available. See
  # https://github.com/galaxyproject/galaxy/blob/dev/doc/source/admin/dependency_resolvers.rst
  # for more information on these options.
  # The value of this option will be resolved with respect to
  # <config_dir>.
  #dependency_resolvers_config_file: dependency_resolvers_conf.xml

  # conda_prefix is the location on the filesystem where Conda packages
  # and environments are installed.
  # Sample default '<tool_dependency_dir>/_conda'
  #conda_prefix: null

  # Override the Conda executable to use, it will default to the one on
  # the PATH (if available) and then to <conda_prefix>/bin/conda
  #conda_exec: null

  # Pass debug flag to conda commands.
  #conda_debug: false

  # conda channels to enable by default
  # (https://conda.io/docs/user-guide/tasks/manage-channels.html)
  #conda_ensure_channels: iuc,conda-forge,bioconda,defaults

  # Use locally-built conda packages.
  #conda_use_local: false

  # Set to true to instruct Galaxy to look for and install missing tool
  # dependencies before each job runs.
  #conda_auto_install: false

  # Set to true to instruct Galaxy to install Conda from the web
  # automatically if it cannot find a local copy and conda_exec is not
  # configured.
  #conda_auto_init: true

  # You must set this to true if conda_prefix and job_working_directory
  # are not on the same volume, or some conda dependencies will fail to
  # execute at job runtime. Conda will copy packages content instead of
  # creating hardlinks or symlinks. This will prevent problems with some
  # specific packages (perl, R), at the cost of extra disk space usage
  # and extra time spent copying packages.
  #conda_copy_dependencies: false

  # Certain dependency resolvers (namely Conda) take a considerable
  # amount of time to build an isolated job environment in the
  # job_working_directory if the job working directory is on a network
  # share.  Set this option to true to cache the dependencies in a
  # folder. This option is beta and should only be used if you
  # experience long waiting times before a job is actually submitted to
  # your cluster.
  # This only affects tools where some requirements can be resolved but
  # not others, most modern best practice tools can use prebuilt
  # environments in the Conda directory.
  #use_cached_dependency_manager: false

  # By default the tool_dependency_cache_dir is the _cache directory of
  # the tool dependency directory.
  # Sample default '<tool_dependency_dir>/_cache'
  #tool_dependency_cache_dir: null

  # By default, when using a cached dependency manager, the dependencies
  # are cached when installing new tools and when using tools for the
  # first time. Set this to false if you prefer dependencies to be
  # cached only when installing new tools.
  #precache_dependencies: true

  # File containing the Galaxy Tool Sheds that should be made available
  # to install from in the admin interface (.sample used if default does
  # not exist).
  # The value of this option will be resolved with respect to
  # <config_dir>.
  #tool_sheds_config_file: tool_sheds_conf.xml

  # Monitor the tools and tool directories listed in any tool config
  # file specified in tool_config_file option.  If changes are found,
  # tools are automatically reloaded. Watchdog (
  # https://pypi.org/project/watchdog/ ) must be installed and available
  # to Galaxy to use this option. Other options include 'auto' which
  # will attempt to watch tools if the watchdog library is available but
  # won't fail to load Galaxy if it is not and 'polling' which will use
  # a less efficient monitoring scheme that may work in wider range of
  # scenarios than the watchdog default.
  #watch_tools: 'false'

  # Monitor dynamic job rules. If changes are found, rules are
  # automatically reloaded. Takes the same values as the 'watch_tools'
  # option.
  #watch_job_rules: 'false'

  # Monitor a subset of options in the core configuration file (See
  # RELOADABLE_CONFIG_OPTIONS in lib/galaxy/config/__init__.py).  If
  # changes are found, modified options are automatically reloaded.
  # Takes the same values as the 'watch_tools' option.
  #watch_core_config: 'false'

  # Monitor the interactive tours directory specified in the
  # 'tour_config_dir' option. If changes are found, modified tours are
  # automatically reloaded. Takes the same values as the 'watch_tools'
  # option.
  #watch_tours: 'false'

  # As of 18.09, Galaxy defaults to setting up the object store
  # configuration for output datasets during the job queue step in job
  # handlers. This should generally provide for more robust job
  # submission, more configurability, and a better user experience but
  # may in some cases slightly slow down the job handler job setup
  # process. On the off chance that an admin would like to or need to
  # optimize job handlers at the expense of user experience and web
  # handling this option will remain for some time by setting this
  # option to true. This behavior however should be considered
  # deprecated and this option will likely be removed in future versions
  # of Galaxy. For more information see
  # https://github.com/galaxyproject/galaxy/issues/6513.
  #legacy_eager_objectstore_initialization: false

  # Enable Galaxy to fetch containers registered with quay.io generated
  # from tool requirements resolved through Conda. These containers
  # (when available) have been generated using mulled -
  # https://github.com/mulled. Container availability will vary by tool,
  # this option will only be used for job destinations with Docker or
  # Singularity enabled.
  #enable_mulled_containers: true

  # Container resolvers configuration (beta). Set up a file describing
  # container resolvers to use when discovering containers for Galaxy.
  # If this is set to None, the default containers loaded is determined
  # by enable_mulled_containers.
  #containers_resolvers_config_file: null

  # involucro is a tool used to build Docker or Singularity containers
  # for tools from Conda dependencies referenced in tools as
  # `requirement`s. The following path is the location of involucro on
  # the Galaxy host. This is ignored if the relevant container resolver
  # isn't enabled, and will install on demand unless involucro_auto_init
  # is set to false.
  # The value of this option will be resolved with respect to
  # <tool_dependency_dir>.
  #involucro_path: involucro

  # Install involucro as needed to build Docker or Singularity
  # containers for tools. Ignored if relevant container resolver is not
  # used.
  #involucro_auto_init: true

  # Conda channels to use when building Docker or Singularity containers
  # using involucro.
  #mulled_channels: conda-forge,bioconda

  # Enable automatic polling of relative tool sheds to see if any
  # updates are available for installed repositories.  Ideally only one
  # Galaxy server process should be able to check for repository
  # updates.  The setting for hours_between_check should be an integer
  # between 1 and 24.
  #enable_tool_shed_check: false

  # Enable automatic polling of relative tool sheds to see if any
  # updates are available for installed repositories.  Ideally only one
  # Galaxy server process should be able to check for repository
  # updates.  The setting for hours_between_check should be an integer
  # between 1 and 24.
  #hours_between_check: 12

  # Enable use of an in-memory registry with bi-directional
  # relationships between repositories (i.e., in addition to lists of
  # dependencies for a repository, keep an in-memory registry of
  # dependent items for each repository.
  #manage_dependency_relationships: false

  # XML config file that contains data table entries for the
  # ToolDataTableManager.  This file is manually # maintained by the
  # Galaxy administrator (.sample used if default does not exist).
  #tool_data_table_config_path: config/tool_data_table_conf.xml

  # XML config file that contains additional data table entries for the
  # ToolDataTableManager.  This file is automatically generated based on
  # the current installed tool shed repositories that contain valid
  # tool_data_table_conf.xml.sample files.  At the time of installation,
  # these entries are automatically added to the following file, which
  # is parsed and applied to the ToolDataTableManager at server start
  # up.
  # The value of this option will be resolved with respect to
  # <mutable_config_dir>.
  #shed_tool_data_table_config: shed_tool_data_table_conf.xml

  # Directory where data used by tools is located.  See the samples in
  # that directory and the Galaxy Community Hub for help:
  # https://galaxyproject.org/admin/data-integration
  #tool_data_path: tool-data

  # Directory where Tool Data Table related files will be placed when
  # installed from a ToolShed. Defaults to the value of the
  # 'tool_data_path' option.
  #shed_tool_data_path: null

  # Monitor the tool_data and shed_tool_data_path directories. If
  # changes in tool data table files are found, the tool data tables for
  # that data manager are automatically reloaded. Watchdog (
  # https://pypi.org/project/watchdog/ ) must be installed and available
  # to Galaxy to use this option. Other options include 'auto' which
  # will attempt to use the watchdog library if it is available but
  # won't fail to load Galaxy if it is not and 'polling' which will use
  # a less efficient monitoring scheme that may work in wider range of
  # scenarios than the watchdog default.
  #watch_tool_data_dir: 'false'

  # File that defines the builds (dbkeys) available at sites used by
  # display applications and the URL to those sites.
  #build_sites_config_file: config/build_sites.yml.sample

  # File containing old-style genome builds.
  # The value of this option will be resolved with respect to
  # <tool_data_path>.
  #builds_file_path: shared/ucsc/builds.txt

  # Directory where chrom len files are kept, currently mainly used by
  # trackster.
  # The value of this option will be resolved with respect to
  # <tool_data_path>.
  #len_file_path: shared/ucsc/chrom

  # Datatypes config file(s), defines what data (file) types are
  # available in Galaxy (.sample is used if default does not exist).  If
  # a datatype appears in multiple files, the last definition is used
  # (though the first sniffer is used so limit sniffer definitions to
  # one file).
  #datatypes_config_file: config/datatypes_conf.xml

  # Enable sniffing of compressed datatypes. This can be
  # configured/overridden on a per-datatype basis in the
  # datatypes_conf.xml file. With this option set to false the
  # compressed datatypes will be unpacked before sniffing.
  #sniff_compressed_dynamic_datatypes_default: true

  # Disable the 'Auto-detect' option for file uploads
  #datatypes_disable_auto: false

  # Visualizations config directory: where to look for individual
  # visualization plugins.  The path is relative to the Galaxy root dir.
  # To use an absolute path begin the path with '/'.  This is a
  # comma-separated list.
  #visualization_plugins_directory: config/plugins/visualizations

  # Interactive environment plugins root directory: where to look for
  # interactive environment plugins.  By default none will be loaded.
  # Set to config/plugins/interactive_environments to load Galaxy's
  # stock plugins. These will require Docker to be configured and have
  # security considerations, so proceed with caution. The path is
  # relative to the Galaxy root dir.  To use an absolute path begin the
  # path with '/'.  This is a comma-separated list.
  #interactive_environment_plugins_directory: null

  # Interactive tour directory: where to store interactive tour
  # definition files. Galaxy ships with several basic interface tours
  # enabled, though a different directory with custom tours can be
  # specified here. The path is relative to the Galaxy root dir.  To use
  # an absolute path begin the path with '/'.  This is a comma-separated
  # list.
  #tour_config_dir: config/plugins/tours

  # Webhooks directory: where to store webhooks - plugins to extend the
  # Galaxy UI. By default none will be loaded.  Set to
  # config/plugins/webhooks/demo to load Galaxy's demo webhooks.  To use
  # an absolute path begin the path with '/'.  This is a comma-separated
  # list. Add test/functional/webhooks to this list to include the demo
  # webhooks used to test the webhook framework.
  #webhooks_dir: config/plugins/webhooks

  # Each job is given a unique empty directory as its current working
  # directory. This option defines in what parent directory those
  # directories will be created.
  # The value of this option will be resolved with respect to
  # <data_dir>.
  #job_working_directory: jobs_directory

  # If using a cluster, Galaxy will write job scripts and stdout/stderr
  # to this directory.
  #cluster_files_directory: pbs

  # Mako templates are compiled as needed and cached for reuse, this
  # directory is used for the cache
  #template_cache_path: compiled_templates

  # Set to false to disable various checks Galaxy will do to ensure it
  # can run job scripts before attempting to execute or submit them.
  #check_job_script_integrity: true

  # Number of checks to execute if check_job_script_integrity is
  # enabled.
  #check_job_script_integrity_count: 35

  # Time to sleep between checks if check_job_script_integrity is
  # enabled (in seconds).
  #check_job_script_integrity_sleep: 0.25

  # Set the default shell used by non-containerized jobs Galaxy-wide.
  # This defaults to bash for all jobs and can be overridden at the
  # destination level for heterogeneous clusters. conda job resolution
  # requires bash or zsh so if this is switched to /bin/sh for instance
  # - conda resolution should be disabled. Containerized jobs always use
  # /bin/sh - so more maximum portability tool authors should assume
  # generated commands run in sh.
  #default_job_shell: /bin/bash

  # Citation related caching.  Tool citations information maybe fetched
  # from external sources such as https://doi.org/ by Galaxy - the
  # following parameters can be used to control the caching used to
  # store this information.
  #citation_cache_type: file

  # Citation related caching.  Tool citations information maybe fetched
  # from external sources such as https://doi.org/ by Galaxy - the
  # following parameters can be used to control the caching used to
  # store this information.
  #citation_cache_data_dir: citations/data

  # Citation related caching.  Tool citations information maybe fetched
  # from external sources such as https://doi.org/ by Galaxy - the
  # following parameters can be used to control the caching used to
  # store this information.
  #citation_cache_lock_dir: citations/locks

  # Mulled resolution caching. Mulled resolution uses external APIs of
  # quay.io, these requests are caching using this and the following
  # parameters
  #mulled_resolution_cache_type: file

  # Data directory used by beaker for caching mulled resolution
  # requests.
  #mulled_resolution_cache_data_dir: mulled/data

  # Lock directory used by beaker for caching mulled resolution
  # requests.
  #mulled_resolution_cache_lock_dir: mulled/locks

  # Configuration file for the object store If this is set and exists,
  # it overrides any other objectstore settings.
  # The value of this option will be resolved with respect to
  # <config_dir>.
  #object_store_config_file: object_store_conf.xml

  # What Dataset attribute is used to reference files in an ObjectStore
  # implementation, default is 'id' but can also be set to 'uuid' for
  # more de-centralized usage.
  #object_store_store_by: id

  # Galaxy sends mail for various things: subscribing users to the
  # mailing list if they request it, password resets, reporting dataset
  # errors, and sending activation emails. To do this, it needs to send
  # mail through an SMTP server, which you may define here (host:port).
  # Galaxy will automatically try STARTTLS but will continue upon
  # failure.
  #smtp_server: null

  # If your SMTP server requires a username and password, you can
  # provide them here (password in cleartext here, but if your server
  # supports STARTTLS it will be sent over the network encrypted).
  #smtp_username: null

  # If your SMTP server requires a username and password, you can
  # provide them here (password in cleartext here, but if your server
  # supports STARTTLS it will be sent over the network encrypted).
  #smtp_password: null

  # If your SMTP server requires SSL from the beginning of the
  # connection
  #smtp_ssl: false

  # On the user registration form, users may choose to join a mailing
  # list. This is the address used to subscribe to the list. Uncomment
  # and leave empty if you want to remove this option from the user
  # registration form.
  # Example value 'galaxy-announce-join@bx.psu.edu'
  #mailing_join_addr: null

  # Datasets in an error state include a link to report the error.
  # Those reports will be sent to this address.  Error reports are
  # disabled if no address is set.  Also this email is shown as a
  # contact to user in case of Galaxy misconfiguration and other events
  # user may encounter.
  #error_email_to: null

  # Email address to use in the 'From' field when sending emails for
  # account activations, workflow step notifications and password
  # resets. We recommend using string in the following format: Galaxy
  # Project <galaxy-no-reply@example.com> If not configured,
  # '<galaxy-no-reply@HOSTNAME>' will be used.
  #email_from: null

  # URL of the support resource for the galaxy instance.  Used in
  # activation emails.
  # Example value 'https://galaxyproject.org/'
  #instance_resource_url: null

  # E-mail domains blacklist is used for filtering out users that are
  # using disposable email address during the registration.  If their
  # address domain matches any domain in the blacklist, they are refused
  # the registration.
  # Example value 'config/disposable_email_blacklist.conf'
  #blacklist_file: null

  # Registration warning message is used to discourage people from
  # registering multiple accounts.  Applies mostly for the main Galaxy
  # instance. If no message specified the warning box will not be shown.
  #registration_warning_message: Please register only one account - we provide this service free of charge and have limited computational resources. Multi-accounts are tracked and will be subjected to account termination and data deletion.

  # User account activation feature global flag.  If set to false, the
  # rest of the Account activation configuration is ignored and user
  # activation is disabled (i.e. accounts are active since
  # registration). The activation is also not working in case the SMTP
  # server is not defined.
  #user_activation_on: false

  # Activation grace period (in hours).  Activation is not forced (login
  # is not disabled) until grace period has passed.  Users under grace
  # period can't run jobs. Enter 0 to disable grace period.
  #activation_grace_period: 3

  # Shown in warning box to users that were not activated yet. In use
  # only if activation_grace_period is set.
  #inactivity_box_content: Your account has not been activated yet.  Feel free to browse around and see what's available, but you won't be able to upload data or run jobs until you have verified your email address.

  # Password expiration period (in days). Users are required to change
  # their password every x days. Users will be redirected to the change
  # password screen when they log in after their password expires. Enter
  # 0 to disable password expiration.
  #password_expiration_period: 0

  # Galaxy Session Timeout This provides a timeout (in minutes) after
  # which a user will have to log back in. A duration of 0 disables this
  # feature.
  #session_duration: 0

  # You can enter tracking code here to track visitor's behavior through
  # your Google Analytics account.  Example: UA-XXXXXXXX-Y
  #ga_code: null

  # Galaxy can display data at various external browsers.  These options
  # specify which browsers should be available.  URLs and builds
  # available at these browsers are defined in the specified files.
  # If use_remote_user is set to true, display application servers will
  # be denied access to Galaxy and so displaying datasets in these sites
  # will fail. display_servers contains a list of hostnames which should
  # be allowed to bypass security to display datasets.  Please be aware
  # that there are security implications if this is allowed.  More
  # details (including required changes to the proxy server config) are
  # available in the Apache proxy documentation on the Galaxy Community
  # Hub.
  # The list of servers in this sample config are for the UCSC Main,
  # Test and Archaea browsers, but the default if left commented is to
  # not allow any display sites to bypass security (you must uncomment
  # the line below to allow them).
  #display_servers: hgw1.cse.ucsc.edu,hgw2.cse.ucsc.edu,hgw3.cse.ucsc.edu,hgw4.cse.ucsc.edu,hgw5.cse.ucsc.edu,hgw6.cse.ucsc.edu,hgw7.cse.ucsc.edu,hgw8.cse.ucsc.edu,lowepub.cse.ucsc.edu

  # Set this to false to disable the old-style display applications that
  # are hardcoded into datatype classes. This may be desirable due to
  # using the new-style, XML-defined, display applications that have
  # been defined for many of the datatypes that have the old-style.
  # There is also a potential security concern with the old-style
  # applications, where a malicious party could provide a link that
  # appears to reference the Galaxy server, but contains a redirect to a
  # third-party server, tricking a Galaxy user to access said site.
  #enable_old_display_applications: true

  # Enable InteractiveTools.
  #interactivetools_enable: false

  # Show visualization tab and list in masthead.
  #visualizations_visible: true

  # Show a message box under the masthead.
  #message_box_visible: false

  # Show a message box under the masthead.
  #message_box_content: null

  # Class of the message box under the masthead. Possible values are:
  # 'info' (the default), 'warning', 'error', 'done'.
  #message_box_class: info

  # Append "{brand}" text to the masthead.
  #brand: null

  # Display the "Galaxy" text in the masthead.
  #display_galaxy_brand: true

  # Format string used when showing date and time information. The
  # string may contain: - the directives used by Python time.strftime()
  # function (see
  # https://docs.python.org/library/time.html#time.strftime), - $locale
  # (complete format string for the server locale), - $iso8601 (complete
  # format string as specified by ISO 8601 international   standard).
  #pretty_datetime_format: $locale (UTC)

  # Location of the configuration file containing extra user
  # preferences.
  # The value of this option will be resolved with respect to
  # <config_dir>.
  #user_preferences_extra_conf_path: user_preferences_extra_conf.yml

  # Default localization for Galaxy UI. Allowed values are listed at the
  # end of client/galaxy/scripts/nls/locale.js. With the default value
  # (auto), the locale will be automatically adjusted to the user's
  # navigator language. Users can override this settings in their user
  # preferences if the localization settings are enabled in
  # user_preferences_extra_conf.yml
  #default_locale: auto

  # URL (with schema http/https) of the Galaxy instance as accessible
  # within your local network - if specified used as a default by pulsar
  # file staging and Jupyter Docker container for communicating back
  # with Galaxy via the API.
  # If you are attempting to set up GIEs on Mac OS X with Docker Desktop
  # for Mac and your Galaxy instance runs on port 8080 this should be
  # 'http://host.docker.internal:8080'.  For more details see
  # https://docs.docker.com/docker-for-mac/networking/
  #galaxy_infrastructure_url: http://localhost:8080

  # If the above URL cannot be determined ahead of time in dynamic
  # environments but the port which should be used to access Galaxy can
  # be - this should be set to prevent Galaxy from having to guess.  For
  # example if Galaxy is sitting behind a proxy with REMOTE_USER enabled
  # - infrastructure shouldn't talk to Python processes directly and
  # this should be set to 80 or 443, etc... If unset this file will be
  # read for a server block defining a port corresponding to the webapp.
  #galaxy_infrastructure_web_port: 8080

  # The URL of the page to display in Galaxy's middle pane when loaded.
  # This can be an absolute or relative URL.
  #welcome_url: /static/welcome.html

  # The URL linked by the "Galaxy/brand" text.
  #logo_url: /

  # The URL linked by the "Galaxy Help" link in the "Help" menu.
  #helpsite_url: null

  # The URL linked by the "Wiki" link in the "Help" menu.
  #wiki_url: https://galaxyproject.org/

  # The URL linked by the "Support" link in the "Help" menu.
  #support_url: https://galaxyproject.org/support/

  # The URL linked by the "How to Cite Galaxy" link in the "Help" menu.
  #citation_url: https://galaxyproject.org/citing-galaxy

  # The URL linked by the "Search" link in the "Help" menu.
  #search_url: https://galaxyproject.org/search/

  # The URL linked by the "Mailing Lists" link in the "Help" menu.
  #mailing_lists_url: https://galaxyproject.org/mailing-lists/

  # The URL linked by the "Videos" link in the "Help" menu.
  #screencasts_url: https://vimeo.com/galaxyproject

  # The URL linked by the "Terms and Conditions" link in the "Help"
  # menu, as well as on the user registration and login forms and in the
  # activation emails.
  #terms_url: null

  # The URL linked by the "Galaxy Q&A" link in the "Help" menu The
  # Galaxy Q&A site is under development; when the site is done, this
  # URL will be set and uncommented.
  #qa_url: null

  # Serve static content, which must be enabled if you're not serving it
  # via a proxy server.  These options should be self explanatory and so
  # are not documented individually.  You can use these paths (or ones
  # in the proxy server) to point to your own styles.
  #static_enabled: true

  # Serve static content, which must be enabled if you're not serving it
  # via a proxy server.  These options should be self explanatory and so
  # are not documented individually.  You can use these paths (or ones
  # in the proxy server) to point to your own styles.
  #static_cache_time: 360

  # Serve static content, which must be enabled if you're not serving it
  # via a proxy server.  These options should be self explanatory and so
  # are not documented individually.  You can use these paths (or ones
  # in the proxy server) to point to your own styles.
  #static_dir: static/

  # Serve static content, which must be enabled if you're not serving it
  # via a proxy server.  These options should be self explanatory and so
  # are not documented individually.  You can use these paths (or ones
  # in the proxy server) to point to your own styles.
  #static_images_dir: static/images

  # Serve static content, which must be enabled if you're not serving it
  # via a proxy server.  These options should be self explanatory and so
  # are not documented individually.  You can use these paths (or ones
  # in the proxy server) to point to your own styles.
  #static_favicon_dir: static/favicon.ico

  # Serve static content, which must be enabled if you're not serving it
  # via a proxy server.  These options should be self explanatory and so
  # are not documented individually.  You can use these paths (or ones
  # in the proxy server) to point to your own styles.
  #static_scripts_dir: static/scripts/

  # Serve static content, which must be enabled if you're not serving it
  # via a proxy server.  These options should be self explanatory and so
  # are not documented individually.  You can use these paths (or ones
  # in the proxy server) to point to your own styles.
  #static_style_dir: static/june_2007_style/blue

  # Serve static content, which must be enabled if you're not serving it
  # via a proxy server.  These options should be self explanatory and so
  # are not documented individually.  You can use these paths (or ones
  # in the proxy server) to point to your own styles.
  #static_robots_txt: static/robots.txt

  # Incremental Display Options
  #display_chunk_size: 65536

  # For help on configuring the Advanced proxy features, see:
  # https://docs.galaxyproject.org/en/master/admin/production.html
  # Apache can handle file downloads (Galaxy-to-user) via mod_xsendfile.
  # Set this to true to inform Galaxy that mod_xsendfile is enabled
  # upstream.
  #apache_xsendfile: false

  # The same download handling can be done by nginx using
  # X-Accel-Redirect.  This should be set to the path defined in the
  # nginx config as an internal redirect with access to Galaxy's data
  # files (see documentation linked above).
  #nginx_x_accel_redirect_base: null

  # If using compression in the upstream proxy server, use this option
  # to disable gzipping of library .tar.gz and .zip archives, since the
  # proxy server will do it faster on the fly.
  #upstream_gzip: false

  # The following default adds a header to web request responses that
  # will cause modern web browsers to not allow Galaxy to be embedded in
  # the frames of web applications hosted at other hosts - this can help
  # prevent a class of attack called clickjacking
  # (https://www.owasp.org/index.php/Clickjacking).  If you configure a
  # proxy in front of Galaxy - please ensure this header remains intact
  # to protect your users.  Uncomment and leave empty to not set the
  # `X-Frame-Options` header.
  #x_frame_options: SAMEORIGIN

  # nginx can also handle file uploads (user-to-Galaxy) via
  # nginx_upload_module. Configuration for this is complex and explained
  # in detail in the documentation linked above.  The upload store is a
  # temporary directory in which files uploaded by the upload module
  # will be placed.
  #nginx_upload_store: null

  # This value overrides the action set on the file upload form, e.g.
  # the web path where the nginx_upload_module has been configured to
  # intercept upload requests.
  #nginx_upload_path: null

  # Galaxy can also use nginx_upload_module to receive files staged out
  # upon job completion by remote job runners (i.e. Pulsar) that
  # initiate staging operations on the remote end.  See the Galaxy nginx
  # documentation for the corresponding nginx configuration.
  #nginx_upload_job_files_store: null

  # Galaxy can also use nginx_upload_module to receive files staged out
  # upon job completion by remote job runners (i.e. Pulsar) that
  # initiate staging operations on the remote end.  See the Galaxy nginx
  # documentation for the corresponding nginx configuration.
  #nginx_upload_job_files_path: null

  # Galaxy can upload user files in chunks without using nginx. Enable
  # the chunk uploader by specifying a chunk size larger than 0. The
  # chunk size is specified in bytes (default: 100MB).
  #chunk_upload_size: 104857600

  # Have Galaxy manage dynamic proxy component for routing requests to
  # other services based on Galaxy's session cookie.  It will attempt to
  # do this by default though you do need to install node+npm and do an
  # npm install from `lib/galaxy/web/proxy/js`.  It is generally more
  # robust to configure this externally, managing it in the same way
  # Galaxy itself is managed.  If true, Galaxy will only launch the
  # proxy if it is actually going to be used (e.g. for Jupyter).
  #dynamic_proxy_manage: true

  # As of 16.04 Galaxy supports multiple proxy types. The original
  # NodeJS implementation, alongside a new Golang
  # single-binary-no-dependencies version. Valid values are (node,
  # golang)
  #dynamic_proxy: node

  # The NodeJS dynamic proxy can use an SQLite database or a JSON file
  # for IPC, set that here.
  #dynamic_proxy_session_map: session_map.sqlite

  # Set the port and IP for the dynamic proxy to bind to, this must
  # match the external configuration if dynamic_proxy_manage is set to
  # false.
  #dynamic_proxy_bind_port: 8800

  # Set the port and IP for the dynamic proxy to bind to, this must
  # match the external configuration if dynamic_proxy_manage is set to
  # false.
  #dynamic_proxy_bind_ip: 0.0.0.0

  # Enable verbose debugging of Galaxy-managed dynamic proxy.
  #dynamic_proxy_debug: false

  # The dynamic proxy is proxied by an external proxy (e.g. apache
  # frontend to nodejs to wrap connections in SSL).
  #dynamic_proxy_external_proxy: false

  # Additionally, when the dynamic proxy is proxied by an upstream
  # server, you'll want to specify a prefixed URL so both Galaxy and the
  # proxy reside under the same path that your cookies are under. This
  # will result in a url like https://FQDN/galaxy-prefix/gie_proxy for
  # proxying
  #dynamic_proxy_prefix: gie_proxy

  # This attribute governs the minimum length of time between
  # consecutive HTTP/WS requests through the proxy, before the proxy
  # considers a container as being inactive and kills it.
  #dynamic_proxy_golang_noaccess: 60

  # In order to kill containers, the golang proxy has to check at some
  # interval for possibly dead containers. This is exposed as a
  # configurable parameter, but the default value is probably fine.
  #dynamic_proxy_golang_clean_interval: 10

  # The golang proxy needs to know how to talk to your docker daemon.
  # Currently TLS is not supported, that will come in an update.
  #dynamic_proxy_golang_docker_address: unix:///var/run/docker.sock

  # The golang proxy uses a RESTful HTTP API for communication with
  # Galaxy instead of a JSON or SQLite file for IPC. If you do not
  # specify this, it will be set randomly for you. You should set this
  # if you are managing the proxy manually.
  #dynamic_proxy_golang_api_key: null

  # If true, Galaxy will attempt to configure a simple root logger if a
  # "loggers" section does not appear in this configuration file.
  #auto_configure_logging: true

  # Verbosity of console log messages.  Acceptable values can be found
  # here: https://docs.python.org/library/logging.html#logging-levels A
  # custom debug level of "TRACE" is available for even more verbosity.
  #log_level: DEBUG

  # Controls where and how the server logs messages. If unset, the
  # default is to log all messages to standard output at the level
  # defined by the `log_level` configuration option. Configuration is
  # described in the documentation at:
  # https://docs.galaxyproject.org/en/master/admin/config_logging.html
  #logging: null

  # Print database operations to the server log (warning, quite
  # verbose!).
  #database_engine_option_echo: false

  # Print database pool operations to the server log (warning, quite
  # verbose!).
  #database_engine_option_echo_pool: false

  # Turn on logging of application events and some user events to the
  # database.
  #log_events: false

  # Turn on logging of user actions to the database.  Actions currently
  # logged are grid views, tool searches, and use of "recently" used
  # tools menu.  The log_events and log_actions functionality will
  # eventually be merged.
  #log_actions: false

  # Fluentd configuration.  Various events can be logged to the fluentd
  # instance configured below by enabling fluent_log.
  #fluent_log: false

  # Fluentd configuration.  Various events can be logged to the fluentd
  # instance configured below by enabling fluent_log.
  #fluent_host: localhost

  # Fluentd configuration.  Various events can be logged to the fluentd
  # instance configured below by enabling fluent_log.
  #fluent_port: 24224

  # Sanitize all HTML tool output.  By default, all tool output served
  # as 'text/html' will be sanitized thoroughly.  This can be disabled
  # if you have special tools that require unaltered output.  WARNING:
  # disabling this does make the Galaxy instance susceptible to XSS
  # attacks initiated by your users.
  #sanitize_all_html: true

  # Whitelist sanitization file. Datasets created by tools listed in
  # this file are trusted and will not have their HTML sanitized on
  # display.  This can be manually edited or manipulated through the
  # Admin control panel -- see "Manage Display Whitelist"
  #sanitize_whitelist_file: config/sanitize_whitelist.txt

  # By default Galaxy will serve non-HTML tool output that may
  # potentially contain browser executable JavaScript content as plain
  # text.  This will for instance cause SVG datasets to not render
  # properly and so may be disabled by setting this option to true.
  #serve_xss_vulnerable_mimetypes: false

  # Return a Access-Control-Allow-Origin response header that matches
  # the Origin header of the request if that Origin hostname matches one
  # of the strings or regular expressions listed here. This is a
  # comma-separated list of hostname strings or regular expressions
  # beginning and ending with /. E.g.
  # mysite.com,google.com,usegalaxy.org,/^[\w\.]*example\.com/ See:
  # https://developer.mozilla.org/en-US/docs/Web/HTTP/CORS
  #allowed_origin_hostnames: null

  # Set to true to use Jupyter nbconvert to build HTML from Jupyter
  # notebooks in Galaxy histories.  This process may allow users to
  # execute arbitrary code or serve arbitrary HTML.  If enabled, Jupyter
  # must be available and on Galaxy's PATH, to do this run `pip install
  # jinja2 pygments jupyter` in Galaxy's virtualenv.
  #trust_jupyter_notebook_conversion: false

  # Debug enables access to various config options useful for
  # development and debugging: use_lint, use_profile, and
  # use_printdebug.  It also causes the files used by PBS/SGE
  # (submission script, output, and error) to remain on disk after the
  # job is complete.
  #debug: false

  # Check for WSGI compliance.
  #use_lint: false

  # Run the Python profiler on each request.
  #use_profile: false

  # Intercept print statements and show them on the returned page.
  #use_printdebug: true

  # When stopping Galaxy cleanly, how much time to give various
  # monitoring/polling threads to finish before giving up on joining
  # them. Set to 0 to disable this and terminate without waiting. Among
  # others, these threads include the job handler workers, which are
  # responsible for preparing/submitting and collecting/finishing jobs,
  # and which can cause job errors if not shut down cleanly. If using
  # supervisord, consider also increasing the value of `stopwaitsecs`.
  # If using job handler mules, consider also setting the
  # `mule-reload-mercy` uWSGI option. See the Galaxy Admin Documentation
  # for more.
  #monitor_thread_join_timeout: 30

  # Write thread status periodically to 'heartbeat.log',  (careful, uses
  # disk space rapidly!).  Useful to determine why your processes may be
  # consuming a lot of CPU.
  #use_heartbeat: false

  # Control the period (in seconds) between dumps. Use -1 to disable.
  # Regardless of this setting, if use_heartbeat is enabled, you can
  # send a Galaxy process (unless running with uWSGI) SIGUSR1 (`kill
  # -USR1`) to force a dump.
  #heartbeat_interval: 20

  # Heartbeat log filename. Can accept the template variables
  # {server_name} and {pid}
  # Sample default 'heartbeat_{server_name}.log'
  #heartbeat_log: null

  # Log to Sentry Sentry is an open source logging and error aggregation
  # platform.  Setting sentry_dsn will enable the Sentry middleware and
  # errors will be sent to the indicated sentry instance.  This
  # connection string is available in your sentry instance under
  # <project_name> -> Settings -> API Keys.
  #sentry_dsn: null

  # Sentry slow request logging.  Requests slower than the threshold
  # indicated below will be sent as events to the configured Sentry
  # server (above, sentry_dsn).  A value of '0' is disabled.  For
  # example, you would set this to .005 to log all queries taking longer
  # than 5 milliseconds.
  #sentry_sloreq_threshold: 0.0

  # Log to statsd Statsd is an external statistics aggregator
  # (https://github.com/etsy/statsd) Enabling the following options will
  # cause galaxy to log request timing and other statistics to the
  # configured statsd instance.  The statsd_prefix is useful if you are
  # running multiple Galaxy instances and want to segment statistics
  # between them within the same aggregator.
  #statsd_host: null

  # Log to statsd Statsd is an external statistics aggregator
  # (https://github.com/etsy/statsd) Enabling the following options will
  # cause galaxy to log request timing and other statistics to the
  # configured statsd instance.  The statsd_prefix is useful if you are
  # running multiple Galaxy instances and want to segment statistics
  # between them within the same aggregator.
  #statsd_port: 8125

  # Log to statsd Statsd is an external statistics aggregator
  # (https://github.com/etsy/statsd) Enabling the following options will
  # cause galaxy to log request timing and other statistics to the
  # configured statsd instance.  The statsd_prefix is useful if you are
  # running multiple Galaxy instances and want to segment statistics
  # between them within the same aggregator.
  #statsd_prefix: galaxy

  # If you are using telegraf to collect these metrics and then sending
  # them to InfluxDB, Galaxy can provide more nicely tagged metrics.
  # Instead of sending prefix + dot-separated-path, Galaxy will send
  # prefix with a tag path set to the page url
  #statsd_influxdb: false

  # Add an option to the library upload form which allows administrators
  # to upload a directory of files.
  #library_import_dir: null

  # Add an option to the library upload form which allows authorized
  # non-administrators to upload a directory of files.  The configured
  # directory must contain sub-directories named the same as the
  # non-admin user's Galaxy login ( email ).  The non-admin user is
  # restricted to uploading files or sub-directories of files contained
  # in their directory.
  #user_library_import_dir: null

  # If user_library_import_dir is set, this option will auto create a
  # library import directory for every user (based on their email) upon
  # login.
  #user_library_import_dir_auto_creation: false

  # For security reasons, users may not import any files that actually
  # lie outside of their `user_library_import_dir` (e.g. using symbolic
  # links). A list of directories can be allowed by setting the
  # following option (the list is comma-separated). Be aware that *any*
  # user with library import permissions can import from anywhere in
  # these directories (assuming they are able to create symlinks to
  # them).
  #user_library_import_symlink_whitelist: null

  # In conjunction or alternatively, Galaxy can restrict user library
  # imports to those files that the user can read (by checking basic
  # unix permissions). For this to work, the username has to match the
  # username on the filesystem.
  #user_library_import_check_permissions: false

  # Allow admins to paste filesystem paths during upload. For libraries
  # this adds an option to the admin library upload tool allowing admins
  # to paste filesystem paths to files and directories in a box, and
  # these paths will be added to a library.  For history uploads, this
  # allows pasting in paths as URIs. (i.e. prefixed with file://). Set
  # to true to enable.  Please note the security implication that this
  # will give Galaxy Admins access to anything your Galaxy user has
  # access to.
  #allow_path_paste: false

  # Users may choose to download multiple files from a library in an
  # archive.  By default, Galaxy allows users to select from a few
  # different archive formats if testing shows that Galaxy is able to
  # create files using these formats. Specific formats can be disabled
  # with this option, separate more than one format with commas.
  # Available formats are currently 'zip', 'gz', and 'bz2'.
  #disable_library_comptypes: null

  # Some sequencer integration features in beta allow you to
  # automatically transfer datasets.  This is done using a lightweight
  # transfer manager which runs outside of Galaxy (but is spawned by it
  # automatically).  Galaxy will communicate with this manager over the
  # port specified here.
  #transfer_manager_port: 8163

  # Boosts are used to customize this instance's toolbox search. The
  # higher the boost, the more importance the scoring algorithm gives to
  # the given field.  Section refers to the tool group in the tool
  # panel.  Rest of the fields are tool's attributes.
  #tool_name_boost: 9.0

  # Boosts are used to customize this instance's toolbox search. The
  # higher the boost, the more importance the scoring algorithm gives to
  # the given field.  Section refers to the tool group in the tool
  # panel.  Rest of the fields are tool's attributes.
  #tool_section_boost: 3.0

  # Boosts are used to customize this instance's toolbox search. The
  # higher the boost, the more importance the scoring algorithm gives to
  # the given field.  Section refers to the tool group in the tool
  # panel.  Rest of the fields are tool's attributes.
  #tool_description_boost: 2.0

  # Boosts are used to customize this instance's toolbox search. The
  # higher the boost, the more importance the scoring algorithm gives to
  # the given field.  Section refers to the tool group in the tool
  # panel.  Rest of the fields are tool's attributes.
  #tool_label_boost: 1.0

  # Boosts are used to customize this instance's toolbox search. The
  # higher the boost, the more importance the scoring algorithm gives to
  # the given field.  Section refers to the tool group in the tool
  # panel.  Rest of the fields are tool's attributes.
  #tool_stub_boost: 5.0

  # Boosts are used to customize this instance's toolbox search. The
  # higher the boost, the more importance the scoring algorithm gives to
  # the given field.  Section refers to the tool group in the tool
  # panel.  Rest of the fields are tool's attributes.
  #tool_help_boost: 0.5

  # Limits the number of results in toolbox search.  Can be used to
  # tweak how many results will appear.
  #tool_search_limit: 20

  # Enable/ disable Ngram-search for tools. It makes tool search results
  # tolerant for spelling mistakes in the query by dividing the query
  # into multiple ngrams and search for each ngram
  #tool_enable_ngram_search: false

  # Set minimum size of ngrams
  #tool_ngram_minsize: 3

  # Set maximum size of ngrams
  #tool_ngram_maxsize: 4

  # Set tool test data directory. The test framework sets this value to
  # 'test-data,https://github.com/galaxyproject/galaxy-test-data.git'
  # which will cause Galaxy to clone down extra test data on the fly for
  # certain tools distributed with Galaxy but this is likely not
  # appropriate for production systems. Instead one can simply clone
  # that repository directly and specify a path here instead of a Git
  # HTTP repository.
  #tool_test_data_directories: test-data

  # Galaxy encodes various internal values when these values will be
  # output in some format (for example, in a URL or cookie).  You should
  # set a key to be used by the algorithm that encodes and decodes these
  # values. It can be any string with a length between 5 and 56 bytes.
  # One simple way to generate a value for this is with the shell
  # command:   python -c 'from __future__ import print_function; import
  # time; print(time.time())' | md5sum | cut -f 1 -d ' '
  #id_secret: USING THE DEFAULT IS NOT SECURE!

  # User authentication can be delegated to an upstream proxy server
  # (usually Apache).  The upstream proxy should set a REMOTE_USER
  # header in the request. Enabling remote user disables regular logins.
  # For more information, see:
  # https://docs.galaxyproject.org/en/master/admin/special_topics/apache.html
  #use_remote_user: false

  # If use_remote_user is enabled and your external authentication
  # method just returns bare usernames, set a default mail domain to be
  # appended to usernames, to become your Galaxy usernames (email
  # addresses).
  #remote_user_maildomain: null

  # If use_remote_user is enabled, the header that the upstream proxy
  # provides the remote username in defaults to HTTP_REMOTE_USER (the
  # 'HTTP_' is prepended by WSGI).  This option allows you to change the
  # header.  Note, you still need to prepend 'HTTP_' to the header in
  # this option, but your proxy server should *not* include 'HTTP_' at
  # the beginning of the header name.
  #remote_user_header: HTTP_REMOTE_USER

  # If use_remote_user is enabled, anyone who can log in to the Galaxy
  # host may impersonate any other user by simply sending the
  # appropriate header.  Thus a secret shared between the upstream proxy
  # server, and Galaxy is required. If anyone other than the Galaxy user
  # is using the server, then apache/nginx should pass a value in the
  # header 'GX_SECRET' that is identical to the one below.
  #remote_user_secret: USING THE DEFAULT IS NOT SECURE!

  # If use_remote_user is enabled, you can set this to a URL that will
  # log your users out.
  #remote_user_logout_href: null

  # If your proxy and/or authentication source does not normalize e-mail
  # addresses or user names being passed to Galaxy - set this option to
  # true to force these to lower case.
  #normalize_remote_user_email: false

  # If an e-mail address is specified here, it will hijack remote user
  # mechanics (``use_remote_user``) and have the webapp inject a single
  # fixed user. This has the effect of turning Galaxy into a single user
  # application with no login or external proxy required. Such
  # applications should not be exposed to the world.
  #single_user: null

  # Administrative users - set this to a comma-separated list of valid
  # Galaxy users (email addresses).  These users will have access to the
  # Admin section of the server, and will have access to create users,
  # groups, roles, libraries, and more.  For more information, see:
  # https://galaxyproject.org/admin/
  #admin_users: null

  # Force everyone to log in (disable anonymous access).
  #require_login: false

  # Show the site's welcome page (see welcome_url) alongside the login
  # page (even if require_login is true).
  #show_welcome_with_login: false

  # Allow unregistered users to create new accounts (otherwise, they
  # will have to be created by an admin).
  #allow_user_creation: true

  # Allow administrators to delete accounts.
  #allow_user_deletion: false

  # Allow administrators to log in as other users (useful for
  # debugging).
  #allow_user_impersonation: false

  # When using LDAP for authentication, allow administrators to
  # pre-populate users using an additional form on 'Create new user'
  #show_user_prepopulate_form: false

  # Allow users to remove their datasets from disk immediately
  # (otherwise, datasets will be removed after a time period specified
  # by an administrator in the cleanup scripts run via cron)
  #allow_user_dataset_purge: true

  # By default, users' data will be public, but setting this to true
  # will cause it to be private.  Does not affect existing users and
  # data, only ones created after this option is set.  Users may still
  # change their default back to public.
  #new_user_dataset_access_role_default_private: false

  # Expose user list.  Setting this to true will expose the user list to
  # authenticated users.  This makes sharing datasets in smaller galaxy
  # instances much easier as they can type a name/email and have the
  # correct user show up. This makes less sense on large public Galaxy
  # instances where that data shouldn't be exposed.  For semi-public
  # Galaxies, it may make sense to expose just the username and not
  # email, or vice versa.
  # If enable_beta_gdpr is set to true, then this option will be
  # overridden and set to false.
  #expose_user_name: false

  # Expose user list.  Setting this to true will expose the user list to
  # authenticated users.  This makes sharing datasets in smaller galaxy
  # instances much easier as they can type a name/email and have the
  # correct user show up. This makes less sense on large public Galaxy
  # instances where that data shouldn't be exposed.  For semi-public
  # Galaxies, it may make sense to expose just the username and not
  # email, or vice versa.
  # If enable_beta_gdpr is set to true, then this option will be
  # overridden and set to false.
  #expose_user_email: false

  # Whitelist for local network addresses for "Upload from URL" dialog.
  # By default, Galaxy will deny access to the local network address
  # space, to prevent users making requests to services which the
  # administrator did not intend to expose. Previously, you could
  # request any network service that Galaxy might have had access to,
  # even if the user could not normally access it. It should be a
  # comma-separated list of IP addresses or IP address/mask, e.g.
  # 10.10.10.10,10.0.1.0/24,fd00::/8
  #fetch_url_whitelist: null

  # Enables GDPR Compliance mode. This makes several changes to the way
  # Galaxy logs and exposes data externally such as removing emails and
  # usernames from logs and bug reports. It also causes the delete user
  # admin action to permanently redact their username and password, but
  # not to delete data associated with the account as this is not
  # currently easily implementable.
  # You are responsible for removing personal data from backups.
  # This forces expose_user_email and expose_user_name to be false, and
  # forces user_deletion to be true to support the right to erasure.
  # Please read the GDPR section under the special topics area of the
  # admin documentation.
  #enable_beta_gdpr: false

  # Enable the new container interface for Interactive Environments
  #enable_beta_containers_interface: false

  # Enable beta workflow modules that should not yet be considered part
  # of Galaxy's stable API. (The module state definitions may change and
  # workflows built using these modules may not function in the future.)
  #enable_beta_workflow_modules: false

  # Default format for the export of workflows. Possible values are 'ga'
  # or 'format2'.
  #default_workflow_export_format: ga

  # Following options only apply to workflows scheduled using the legacy
  # workflow run API (running workflows via a POST to /api/workflows).
  # Force usage of Galaxy's beta workflow scheduler under certain
  # circumstances - this workflow scheduling forces Galaxy to schedule
  # workflows in the background so initial submission of the workflows
  # is significantly sped up. This does however force the user to
  # refresh their history manually to see newly scheduled steps (for
  # "normal" workflows - steps are still scheduled far in advance of
  # them being queued and scheduling here doesn't refer to actual
  # cluster job scheduling). Workflows containing more than the
  # specified number of steps will always use the Galaxy's beta workflow
  # scheduling.
  #force_beta_workflow_scheduled_min_steps: 250

  # Following options only apply to workflows scheduled using the legacy
  # workflow run API (running workflows via a POST to /api/workflows).
  # Force usage of Galaxy's beta workflow scheduler under certain
  # circumstances - this workflow scheduling forces Galaxy to schedule
  # workflows in the background so initial submission of the workflows
  # is significantly sped up. This does however force the user to
  # refresh their history manually to see newly scheduled steps (for
  # "normal" workflows - steps are still scheduled far in advance of
  # them being queued and scheduling here doesn't refer to actual
  # cluster job scheduling). Workflows containing more than the
  # specified number of steps will always use the Galaxy's beta workflow
  # scheduling. Switch to using Galaxy's beta workflow scheduling for
  # all workflows involving collections.
  #force_beta_workflow_scheduled_for_collections: false

  # If multiple job handlers are enabled, allow Galaxy to schedule
  # workflow invocations in multiple handlers simultaneously. This is
  # discouraged because it results in a less predictable order of
  # workflow datasets within in histories.
  #parallelize_workflow_scheduling_within_histories: false

  # This is the maximum amount of time a workflow invocation may stay in
  # an active scheduling state in seconds. Set to -1 to disable this
  # maximum and allow any workflow invocation to schedule indefinitely.
  # The default corresponds to 1 month.
  #maximum_workflow_invocation_duration: 2678400

  # Specify a maximum number of jobs that any given workflow scheduling
  # iteration can create. Set this to a positive integer to prevent
  # large collection jobs in a workflow from preventing other jobs from
  # executing. This may also mitigate memory issues associated with
  # scheduling workflows at the expense of increased total DB traffic
  # because model objects are expunged from the SQL alchemy session
  # between workflow invocation scheduling iterations. Set to -1 to
  # disable any such maximum (the default).
  #maximum_workflow_jobs_per_scheduling_iteration: -1

  # Force serial scheduling of workflows within the context of a
  # particular history
  #history_local_serial_workflow_scheduling: false

  # Enables and disables OpenID Connect (OIDC) support.
  #enable_oidc: false

  # Sets the path to OIDC configuration file.
  # The value of this option will be resolved with respect to
  # <config_dir>.
  #oidc_config_file: oidc_config.xml

  # Sets the path to OIDC backends configuration file.
  # The value of this option will be resolved with respect to
  # <config_dir>.
  #oidc_backends_config_file: oidc_backends_config.xml

  # XML config file that allows the use of different authentication
  # providers (e.g. LDAP) instead or in addition to local authentication
  # (.sample is used if default does not exist).
  # The value of this option will be resolved with respect to
  # <config_dir>.
  #auth_config_file: auth_conf.xml

  # Optional list of email addresses of API users who can make calls on
  # behalf of other users.
  #api_allow_run_as: null

  # Master key that allows many API admin actions to be used without
  # actually having a defined admin user in the database/config.  Only
  # set this if you need to bootstrap Galaxy, you probably do not want
  # to set this on public servers.
  #master_api_key: null

  # Enable access to post-authentication options via OpenID.
  #enable_openid: false

  # If OpenID is enabled, consumer cache directory to use.
  #openid_consumer_cache_path: openid_consumer_cache

  # Enable tool tags (associating tools with tags).  This has its own
  # option since its implementation has a few performance implications
  # on startup for large servers.
  #enable_tool_tags: false

  # Enable a feature when running workflows.  When enabled, default
  # datasets are selected for "Set at Runtime" inputs from the history
  # such that the same input will not be selected twice, unless there
  # are more inputs than compatible datasets in the history. When false,
  # the most recently added compatible item in the history will be used
  # for each "Set at Runtime" input, independent of others in the
  # workflow.
  #enable_unique_workflow_defaults: false

  # The URL to the myExperiment instance being used (omit scheme but
  # include port).
  #myexperiment_target_url: www.myexperiment.org:80

  # Enable Galaxy's "Upload via FTP" interface.  You'll need to install
  # and configure an FTP server (we've used ProFTPd since it can use
  # Galaxy's database for authentication) and set the following two
  # options. This should point to a directory containing subdirectories
  # matching users' identifier (defaults to e-mail), where Galaxy will
  # look for files.
  #ftp_upload_dir: null

  # This should be the hostname of your FTP server, which will be
  # provided to users in the help text.
  #ftp_upload_site: null

  # User attribute to use as subdirectory in calculating default
  # ftp_upload_dir pattern. By default this will be email so a user's
  # FTP upload directory will be ${ftp_upload_dir}/${user.email}. Can
  # set this to other attributes such as id or username though.
  #ftp_upload_dir_identifier: email

  # Python string template used to determine an FTP upload directory for
  # a particular user.
  # Defaults to '${ftp_upload_dir}/${ftp_upload_dir_identifier}'.
  #ftp_upload_dir_template: null

  # Set to false to prevent Galaxy from deleting uploaded FTP files as
  # it imports them.
  #ftp_upload_purge: true

  # Enable enforcement of quotas.  Quotas can be set from the Admin
  # interface.
  #enable_quotas: false

  # This option allows users to see the full path of datasets via the
  # "View Details" option in the history. This option also exposes the
  # command line to non-administrative users. Administrators can always
  # see dataset paths.
  #expose_dataset_path: false

  # This option allows users to see the job metrics (except for
  # environment variables).
  #expose_potentially_sensitive_job_metrics: false

  # Enable the API for sample tracking
  #enable_legacy_sample_tracking_api: false

  # Allow non-admin users to view available Data Manager options.
  #enable_data_manager_user_view: false

  # File where Data Managers are configured (.sample used if default
  # does not exist).
  #data_manager_config_file: config/data_manager_conf.xml

  # File where Tool Shed based Data Managers are configured. This file
  # will be created automatically upon data manager installation.
  # The value of this option will be resolved with respect to
  # <mutable_config_dir>.
  #shed_data_manager_config_file: shed_data_manager_conf.xml

  # Directory to store Data Manager based tool-data. Defaults to the
  # value of the <tool_data_path> option.
  #galaxy_data_manager_data_path: null

  # To increase performance of job execution and the web interface, you
  # can separate Galaxy into multiple processes.  There are more than
  # one way to do this, and they are explained in detail in the
  # documentation:
  #   https://docs.galaxyproject.org/en/master/admin/scaling.html
  # By default, Galaxy manages and executes jobs from within a single
  # process and notifies itself of new jobs via in-memory queues.  Jobs
  # are run locally on the system on which Galaxy is started.  Advanced
  # job running capabilities can be configured through the job
  # configuration file.
  #job_config_file: config/job_conf.xml

  # Description of job running configuration, can be embedded into
  # Galaxy configuration or loaded from an additional file with the
  # job_config_file option.
  #job_config: null

  # Rather than specifying a dependency_resolvers_config_file, the
  # definition of the resolvers to enable can be embedded into Galaxy's
  # config with this option. This has no effect if a
  # dependency_resolvers_config_file is used.
  #dependency_resolvers: null

  # Alternative representation of various dependency resolution
  # parameters. Takes the dictified version of a DependencyManager
  # object - so this is ideal for automating the configuration of
  # dependency resolution from one application that uses a
  # DependencyManager to another.
  #dependency_resolution: null

  # When jobs fail due to job runner problems, Galaxy can be configured
  # to retry these or reroute the jobs to new destinations. Very fine
  # control of this is available with resubmit declarations in
  # job_conf.xml. For simple deployments of Galaxy though, the following
  # attribute can define resubmission conditions for all job
  # destinations. If any job destination defines even one resubmission
  # condition explicitly in job_conf.xml - the condition described by
  # this option will not apply to that destination. For instance, the
  # condition: 'attempt < 3 and unknown_error and (time_running < 300 or
  # time_since_queued < 300)' would retry up to two times jobs that
  # didn't fail due to detected memory or walltime limits but did fail
  # quickly (either while queueing or running). The commented out
  # default below results in no default job resubmission condition,
  # failing jobs are just failed outright.
  #default_job_resubmission_condition: null

  # This option is deprecated, use the `mem-self` handler assignment
  # option in the job configuration instead.
  #track_jobs_in_database: true

  # This enables splitting of jobs into tasks, if specified by the
  # particular tool config. This is a new feature and not recommended
  # for production servers yet.
  #use_tasked_jobs: false

  # This enables splitting of jobs into tasks, if specified by the
  # particular tool config. This is a new feature and not recommended
  # for production servers yet.
  #local_task_queue_workers: 2

  # Enable job recovery (if Galaxy is restarted while cluster jobs are
  # running, it can "recover" them when it starts).  This is not safe to
  # use if you are running more than one Galaxy server using the same
  # database.
  #enable_job_recovery: true

  # Although it is fairly reliable, setting metadata can occasionally
  # fail.  In these instances, you can choose to retry setting it
  # internally or leave it in a failed state (since retrying internally
  # may cause the Galaxy process to be unresponsive).  If this option is
  # set to false, the user will be given the option to retry externally,
  # or set metadata manually (when possible).
  #retry_metadata_internally: true

  # Very large metadata values can cause Galaxy crashes.  This will
  # allow limiting the maximum metadata key size (in bytes used in
  # memory, not the end result database value size) Galaxy will attempt
  # to save with a dataset.  Use 0 to disable this feature.  The default
  # is 5MB, but as low as 1MB seems to be a reasonable size.
  #max_metadata_value_size: 5242880

  # This option will override tool output paths to write outputs to the
  # job working directory (instead of to the file_path) and the job
  # manager will move the outputs to their proper place in the dataset
  # directory on the Galaxy server after the job completes. This is
  # necessary (for example) if jobs run on a cluster and datasets can
  # not be created by the user running the jobs (e.g. if the filesystem
  # is mounted read-only or the jobs are run by a different user than
  # the galaxy user).
  #outputs_to_working_directory: false

  # If your network filesystem's caching prevents the Galaxy server from
  # seeing the job's stdout and stderr files when it completes, you can
  # retry reading these files.  The job runner will retry the number of
  # times specified below, waiting 1 second between tries.  For NFS, you
  # may want to try the -noac mount option (Linux) or -actimeo=0
  # (Solaris).
  #retry_job_output_collection: 0

  # In the past Galaxy would preserve its Python environment when
  # running jobs ( and still does for internal tools packaged with
  # Galaxy). This behavior exposes Galaxy internals to tools and could
  # result in problems when activating Python environments for tools
  # (such as with Conda packaging). The default legacy_only will
  # restrict this behavior to tools identified by the Galaxy team as
  # requiring this environment. Set this to "always" to restore the
  # previous behavior (and potentially break Conda dependency resolution
  # for many tools). Set this to legacy_and_local to preserve the
  # environment for legacy tools and locally managed tools (this might
  # be useful for instance if you are installing software into Galaxy's
  # virtualenv for tool development).
  #preserve_python_environment: legacy_only

  # Clean up various bits of jobs left on the filesystem after
  # completion.  These bits include the job working directory, external
  # metadata temporary files, and DRM stdout and stderr files (if using
  # a DRM).  Possible values are: always, onsuccess, never
  #cleanup_job: always

  # When running DRMAA jobs as the Galaxy user
  # (https://docs.galaxyproject.org/en/master/admin/cluster.html#submitting-jobs-as-the-real-user)
  # this script is used to run the job script Galaxy generates for a
  # tool execution.
  # Example value 'sudo -E scripts/drmaa_external_runner.py
  # --assign_all_groups'
  #drmaa_external_runjob_script: null

  # When running DRMAA jobs as the Galaxy user
  # (https://docs.galaxyproject.org/en/master/admin/cluster.html#submitting-jobs-as-the-real-user)
  # this script is used to kill such jobs by Galaxy (e.g. if the user
  # cancels the job).
  # Example value 'sudo -E scripts/drmaa_external_killer.py'
  #drmaa_external_killjob_script: null

  # When running DRMAA jobs as the Galaxy user
  # (https://docs.galaxyproject.org/en/master/admin/cluster.html#submitting-jobs-as-the-real-user)
  # this script is used transfer permissions back and forth between the
  # Galaxy user and the user that is running the job.
  # Example value 'sudo -E scripts/external_chown_script.py'
  #external_chown_script: null

  # When running DRMAA jobs as the Galaxy user
  # (https://docs.galaxyproject.org/en/master/admin/cluster.html#submitting-jobs-as-the-real-user)
  # Galaxy can extract the user name from the email address (actually
  # the local-part before the @) or the username which are both stored
  # in the Galaxy data base. The latter option is particularly useful
  # for installations that get the authentication from LDAP. Also,
  # Galaxy can accept the name of a common system user (eg.
  # galaxy_worker) who can run every job being submitted. This user
  # should not be the same user running the galaxy system. Possible
  # values are user_email (default), username or <common_system_user>
  #real_system_username: user_email

  # File to source to set up the environment when running jobs.  By
  # default, the environment in which the Galaxy server starts is used
  # when running jobs locally, and the environment set up per the DRM's
  # submission method and policy is used when running jobs on a cluster
  # (try testing with `qsub` on the command line).
  # environment_setup_file can be set to the path of a file on the
  # cluster that should be sourced by the user to set up the environment
  # prior to running tools.  This can be especially useful for running
  # jobs as the actual user, to remove the need to configure each user's
  # environment individually.
  #environment_setup_file: null

  # Enable export of Galaxy Markdown documents (pages and workflow
  # reports) to PDF. Requires manual installation and setup of
  # weasyprint (latest version available for Python 2.7 is 0.42).
  #enable_beta_markdown_export: false

  # CSS file to apply to all Markdown exports to PDF - currently used by
  # WeasyPrint during rendering an HTML export of the document to PDF.
  #markdown_export_css: markdown_export.css

  # CSS file to apply to "Galaxy Page" exports to PDF. Generally prefer
  # markdown_export_css, but this is here for deployments that would
  # like to tailor different kinds of exports.
  #markdown_export_css_pages: markdown_export_pages.css

  # CSS file to apply to invocation report exports to PDF. Generally
  # prefer  markdown_export_css, but this is here for deployments that
  # would like to tailor different kinds of exports.
  #markdown_export_css_invocation_reports: markdown_export_invocation_reports.css

  # Prologue Markdown/HTML to apply to markdown exports to PDF. Allowing
  # branded headers.
  #markdown_export_prologue: ''

  # Prologue Markdown/HTML to apply to markdown exports to PDF. Allowing
  # branded footers.
  #markdown_export_epilogue: ''

  # Alternative to markdown_export_prologue that applies just to page
  # exports.
  #markdown_export_prologue_pages: ''

  # Alternative to markdown_export_prologue that applies just to
  # invocation report exports.
  #markdown_export_prologue_invocation_reports: ''

  # Alternative to markdown_export_epilogue that applies just to page
  # exports.
  #markdown_export_epilogue_pages: ''

  # Alternative to markdown_export_epilogue that applies just to
  # invocation report exports.
  #markdown_export_epilogue_invocation_reports: ''

  # Optional file containing job resource data entry fields definition.
  # These fields will be presented to users in the tool forms and allow
  # them to overwrite default job resources such as number of
  # processors, memory and walltime.
  # The value of this option will be resolved with respect to
  # <config_dir>.
  #job_resource_params_file: job_resource_params_conf.xml

  # Similar to the above parameter, workflows can describe parameters
  # used to influence scheduling of jobs within the workflow. This
  # requires both a description of the fields available (which defaults
  # to the definitions in job_resource_params_file if not set).
  # The value of this option will be resolved with respect to
  # <config_dir>.
  #workflow_resource_params_file: workflow_resource_params_conf.xml

  # This parameter describes how to map users and workflows to a set of
  # workflow resource parameter to present (typically input IDs from
  # workflow_resource_params_file). If this this is a function reference
  # it will be passed various inputs (workflow model object and user)
  # and it should produce a list of input IDs. If it is a path it is
  # expected to an XML or YAML file describing how to map group names to
  # parameter descriptions (additional types of mappings via these files
  # could be implemented but haven't yet - for instance using workflow
  # tags to do the mapping).
  #workflow_resource_params_mapper: config/workflow_resource_mapper_conf.yml

  # Optional configuration file similar to `job_config_file` to specify
  # which Galaxy processes should schedule workflows.
  # The value of this option will be resolved with respect to
  # <config_dir>.
  #workflow_schedulers_config_file: workflow_schedulers_conf.xml

  # If using job concurrency limits (configured in job_config_file),
  # several extra database queries must be performed to determine the
  # number of jobs a user has dispatched to a given destination.  By
  # default, these queries will happen for every job that is waiting to
  # run, but if cache_user_job_count is set to true, it will only happen
  # once per iteration of the handler queue. Although better for
  # performance due to reduced queries, the trade-off is a greater
  # possibility that jobs will be dispatched past the configured limits
  # if running many handlers.
  #cache_user_job_count: false

  # Define toolbox filters
  # (https://galaxyproject.org/user-defined-toolbox-filters/) that
  # admins may use to restrict the tools to display.
  #tool_filters: null

  # Define toolbox filters
  # (https://galaxyproject.org/user-defined-toolbox-filters/) that
  # admins may use to restrict the tool labels to display.
  #tool_label_filters: null

  # Define toolbox filters
  # (https://galaxyproject.org/user-defined-toolbox-filters/) that
  # admins may use to restrict the tool sections to display.
  #tool_section_filters: null

  # Define toolbox filters
  # (https://galaxyproject.org/user-defined-toolbox-filters/) that users
  # may use to restrict the tools to display.
  #user_tool_filters: examples:restrict_upload_to_admins, examples:restrict_encode

  # Define toolbox filters
  # (https://galaxyproject.org/user-defined-toolbox-filters/) that users
  # may use to restrict the tool sections to display.
  #user_tool_section_filters: examples:restrict_text

  # Define toolbox filters
  # (https://galaxyproject.org/user-defined-toolbox-filters/) that users
  # may use to restrict the tool labels to display.
  #user_tool_label_filters: examples:restrict_upload_to_admins, examples:restrict_encode

  # The base module(s) that are searched for modules for toolbox
  # filtering (https://galaxyproject.org/user-defined-toolbox-filters/)
  # functions.
  #toolbox_filter_base_modules: galaxy.tools.filters,galaxy.tools.toolbox.filters

  # Galaxy uses AMQP internally for communicating between processes.
  # For example, when reloading the toolbox or locking job execution,
  # the process that handled that particular request will tell all
  # others to also reload, lock jobs, etc. For connection examples, see
  # http://docs.celeryproject.org/projects/kombu/en/latest/userguide/connections.html
  # Without specifying anything here, galaxy will first attempt to use
  # your specified database_connection above.  If that's not specified
  # either, Galaxy will automatically create and use a separate sqlite
  # database located in your <galaxy>/database folder (indicated in the
  # commented out line below).
  #amqp_internal_connection: sqlalchemy+sqlite:///./database/control.sqlite?isolation_level=IMMEDIATE

  # Galaxy real time communication server settings
  #enable_communication_server: false

  # Galaxy real time communication server settings
  #communication_server_host: http://localhost

  # Galaxy real time communication server settings
  #communication_server_port: 7070

  # persistent_communication_rooms is a comma-separated list of rooms
  # that should be always available.
  #persistent_communication_rooms: null

  # Allow disabling pbkdf2 hashing of passwords for legacy situations.
  # This should normally be left enabled unless there is a specific
  # reason to disable it.
  #use_pbkdf2: true

  # Tell Galaxy that multiple domains sharing the same root are
  # associated to this instance and wants to share the same session
  # cookie. This allow a user to stay logged in when passing from one
  # subdomain to the other. This root domain will be written in the
  # unique session cookie shared by all subdomains.
  #cookie_domain: null

  # Due to performance considerations (select2 fields are pretty
  # 'expensive' in terms of memory usage) Galaxy uses the regular select
  # fields for non-dataset selectors in the workflow run form. use 0 in
  # order to always use select2 fields, use -1 (default) in order to
  # always use the regular select fields, use any other positive number
  # as threshold (above threshold: regular select fields will be used)
  #select_type_workflow_threshold: -1
<|MERGE_RESOLUTION|>--- conflicted
+++ resolved
@@ -250,23 +250,18 @@
   # Tool config maintained by tool migration scripts.  If you use the
   # migration scripts to install tools that have been migrated to the
   # tool shed upon a new release, they will be added to this tool config
-<<<<<<< HEAD
   # file.
   # The value of this option will be resolved with respect to
-  # <config_dir>.
+  # <mutable_config_dir>.
   #migrated_tools_config: migrated_tools_conf.xml
-=======
-  # file.  The value of this option will be resolved with respect to
-  # <mutable_config_dir>.
-  #migrated_tools_config: config/migrated_tools_conf.xml
->>>>>>> 3a2c581a
 
   # File that contains the XML section and tool tags from all tool panel
   # config files integrated into a single file that defines the tool
   # panel layout.  This file can be changed by the Galaxy administrator
   # to alter the layout of the tool panel.  If not present, Galaxy will
-  # create it.  The value of this option will be resolved with respect
-  # to <mutable_config_dir>.
+  # create it.
+  # The value of this option will be resolved with respect to
+  # <mutable_config_dir>.
   #integrated_tool_panel_config: integrated_tool_panel.xml
 
   # Default path to the directory containing the tools defined in
