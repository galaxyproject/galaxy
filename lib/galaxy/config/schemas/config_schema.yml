--- conflicted
+++ resolved
@@ -4241,7 +4241,6 @@
           queries while browsing a file sources. Longer times will result in fewer requests to file sources but
           outdated contents might be displayed to the user. Currently only affects s3fs file sources.
 
-<<<<<<< HEAD
       install_tool_dependencies:
         type: bool
         default: true
@@ -4278,7 +4277,7 @@
           resolvers (e.g., Conda) to determine how to satisfy tool requirements.
           This option should be set to false if containerized versions of tools
           are used.
-=======
+
       enable_failed_jobs_working_directory_cleanup:
         type: bool
         default: false
@@ -4298,5 +4297,4 @@
         required: false
         default: 86400
         desc: |
-          The interval in seconds between attempts to delete all failed Galaxy job's working directories from the filesystem (every 24 hours by default) if enable_failed_jobs_working_directory_cleanup is ``true``. Runs in a Celery task.
->>>>>>> c593be12
+          The interval in seconds between attempts to delete all failed Galaxy job's working directories from the filesystem (every 24 hours by default) if enable_failed_jobs_working_directory_cleanup is ``true``. Runs in a Celery task.