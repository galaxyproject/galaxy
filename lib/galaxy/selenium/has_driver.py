--- conflicted
+++ resolved
@@ -3,15 +3,12 @@
 This should be mixed into classes with a self.driver and self.default_timeout
 attribute.
 """
-<<<<<<< HEAD
 from typing import (
     List,
     Optional,
     Type,
     Union,
 )
-=======
->>>>>>> 961472cf
 
 from selenium.common.exceptions import TimeoutException as SeleniumTimeoutException
 from selenium.webdriver.common.action_chains import ActionChains
@@ -30,12 +27,8 @@
 
 
 class HasDriver:
-<<<<<<< HEAD
-    TimeoutException: Type[SeleniumTimeoutException] = SeleniumTimeoutException
     by: Type[By] = By
     keys: Type[Keys] = Keys
-=======
->>>>>>> 961472cf
     driver: WebDriver
 
     def re_get_with_query_params(self, params_str: str):
@@ -302,9 +295,6 @@
     return "stale" in str(exception)
 
 
-TimeoutException = SeleniumTimeoutException
-
-
 __all__ = (
     "exception_indicates_click_intercepted",
     "exception_indicates_not_clickable",
