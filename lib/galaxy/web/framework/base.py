"""
A simple WSGI application/framework.
"""
import io
import logging
import os.path
import socket
import tarfile
import tempfile
import time
import types
from http.cookies import CookieError, SimpleCookie

import routes
import webob.compat
import webob.exc
import webob.exc as httpexceptions  # noqa: F401
# We will use some very basic HTTP/wsgi utilities from the paste library
from paste.response import HeaderDict

from galaxy.util import smart_str

try:
    file_types = (file, io.IOBase)
except NameError:
    file_types = (io.IOBase, )

log = logging.getLogger(__name__)

#: time of the most recent server startup
server_starttime = int(time.time())


def __resource_with_deleted(self, member_name, collection_name, **kwargs):
    """
    Method to monkeypatch on to routes.mapper.Mapper which does the same thing
    as resource() with the addition of standardized routes for handling
    elements in Galaxy's "deleted but not really deleted" fashion.
    """
    collection_path = kwargs.get('path_prefix', '') + '/' + collection_name + '/deleted'
    member_path = collection_path + '/{id}'
    self.connect('deleted_' + collection_name, collection_path, controller=collection_name, action='index', deleted=True, conditions=dict(method=['GET']))
    self.connect('deleted_' + member_name, member_path, controller=collection_name, action='show', deleted=True, conditions=dict(method=['GET']))
    self.connect('undelete_deleted_' + member_name, member_path + '/undelete', controller=collection_name, action='undelete',
                 conditions=dict(method=['POST']))
    self.resource(member_name, collection_name, **kwargs)


routes.Mapper.resource_with_deleted = __resource_with_deleted


class WebApplication:
    """
    A simple web application which maps requests to objects using routes,
    and to methods on those objects in the CherryPy style. Thus simple
    argument mapping in the CherryPy style occurs automatically, but more
    complicated encoding of arguments in the PATH_INFO can be performed
    with routes.
    """

    def __init__(self):
        """
        Create a new web application object. To actually connect some
        controllers use `add_controller` and `add_route`. Call
        `finalize_config` when all controllers and routes have been added
        and `__call__` to handle a request (WSGI style).
        """
        self.controllers = dict()
        self.api_controllers = dict()
        self.mapper = routes.Mapper()
        self.clientside_routes = routes.Mapper(controller_scan=None, register=False)
        # FIXME: The following two options are deprecated and should be
        # removed.  Consult the Routes documentation.
        self.mapper.minimization = True
        self.transaction_factory = DefaultWebTransaction
        # Set if trace logging is enabled
        self.trace_logger = None

    def add_ui_controller(self, controller_name, controller):
        """
        Add a controller class to this application. A controller class has
        methods which handle web requests. To connect a URL to a controller's
        method use `add_route`.
        """
        log.debug("Enabling '%s' controller, class: %s",
                  controller_name, controller.__class__.__name__)
        self.controllers[controller_name] = controller

    def add_api_controller(self, controller_name, controller):
        log.debug("Enabling '%s' API controller, class: %s",
                  controller_name, controller.__class__.__name__)
        self.api_controllers[controller_name] = controller

    def add_route(self, route, **kwargs):
        """
        Add a route to match a URL with a method. Accepts all keyword
        arguments of `routes.Mapper.connect`. Every route should result in
        at least a controller value which corresponds to one of the
        objects added with `add_controller`. It optionally may yield an
        `action` argument which will be used to locate the method to call
        on the controller. Additional arguments will be passed to the
        method as keyword args.
        """
        self.mapper.connect(route, **kwargs)

    def add_client_route(self, route, controller='root'):
        self.clientside_routes.connect(route, controller=controller, action='client')

    def set_transaction_factory(self, transaction_factory):
        """
        Use the callable `transaction_factory` to create the transaction
        which will be passed to requests.
        """
        self.transaction_factory = transaction_factory

    def finalize_config(self):
        """
        Call when application is completely configured and ready to serve
        requests
        """
        # Create/compile the regular expressions for route mapping
        self.mapper.create_regs(list(self.controllers.keys()))
        self.clientside_routes.create_regs()

    def trace(self, **fields):
        if self.trace_logger:
            self.trace_logger.log("WebApplication", **fields)

    def __call__(self, environ, start_response):
        """
        Call interface as specified by WSGI. Wraps the environment in user
        friendly objects, finds the appropriate method to handle the request
        and calls it.
        """
        # Immediately create request_id which we will use for logging
        request_id = environ.get('request_id', 'unknown')
        if self.trace_logger:
            self.trace_logger.context_set("request_id", request_id)
        self.trace(message="Starting request")
        try:
            return self.handle_request(environ, start_response)
        finally:
            self.trace(message="Handle request finished")
            if self.trace_logger:
                self.trace_logger.context_remove("request_id")

    def _resolve_map_match(self, map_match, path_info, controllers, use_default=True):
        # Get the controller class
        controller_name = map_match.pop('controller', None)
        controller = controllers.get(controller_name, None)
        if controller is None:
            raise webob.exc.HTTPNotFound("No controller for " + path_info)
        # Resolve action method on controller
        # This is the easiest way to make the controller/action accessible for
        # url_for invocations.  Specifically, grids.
        action = map_match.pop('action', 'index')
        method = getattr(controller, action, None)
        if method is None and not use_default:
            # Skip default, we do this, for example, when we want to fail
            # through to another mapper.
            raise webob.exc.HTTPNotFound("No action for " + path_info)
        if method is None:
            # no matching method, we try for a default
            method = getattr(controller, 'default', None)
        if method is None:
            raise webob.exc.HTTPNotFound("No action for " + path_info)
        # Is the method exposed
        if not getattr(method, 'exposed', False):
            raise webob.exc.HTTPNotFound("Action not exposed for " + path_info)
        # Is the method callable
        if not callable(method):
            raise webob.exc.HTTPNotFound("Action not callable for " + path_info)
        return (controller_name, controller, action, method)

    def handle_request(self, environ, start_response, body_renderer=None):
        # Grab the request_id (should have been set by middleware)
        request_id = environ.get('request_id', 'unknown')
        # Map url using routes
        path_info = environ.get('PATH_INFO', '')
        client_match = self.clientside_routes.match(path_info, environ)
        map_match = self.mapper.match(path_info, environ) or client_match
        if path_info.startswith('/api'):
            environ['is_api_request'] = True
            controllers = self.api_controllers
        else:
            environ['is_api_request'] = False
            controllers = self.controllers
        if map_match is None:
            raise webob.exc.HTTPNotFound("No route for " + path_info)
        self.trace(path_info=path_info, map_match=map_match)
        # Setup routes
        rc = routes.request_config()
        rc.mapper = self.mapper
        rc.mapper_dict = map_match
        rc.environ = environ
        # Setup the transaction
        trans = self.transaction_factory(environ)
        trans.request_id = request_id
        rc.redirect = trans.response.send_redirect
        # Resolve mapping to controller/method
        try:
            # We don't use default methods if there's a clientside match for this route.
            use_default = client_match is None
            controller_name, controller, action, method = self._resolve_map_match(map_match, path_info, controllers, use_default=use_default)
        except webob.exc.HTTPNotFound:
            # Failed, let's check client routes
            if not environ['is_api_request'] and client_match is not None:
                controller_name, controller, action, method = self._resolve_map_match(client_match, path_info, controllers)
            else:
                raise
        trans.controller = controller_name
        trans.action = action
        environ['controller_action_key'] = "{}.{}.{}".format('api' if environ['is_api_request'] else 'web', controller_name, action or 'default')
        # Combine mapper args and query string / form args and call
        kwargs = trans.request.params.mixed()
        kwargs.update(map_match)
        # Special key for AJAX debugging, remove to avoid confusing methods
        kwargs.pop('_', None)
        try:
            body = method(trans, **kwargs)
        except Exception as e:
            body = self.handle_controller_exception(e, trans, **kwargs)
            if not body:
                raise
        body_renderer = body_renderer or self._render_body
        return body_renderer(trans, body, environ, start_response)

    def _render_body(self, trans, body, environ, start_response):
        # Now figure out what we got back and try to get it to the browser in
        # a smart way
        if callable(body):
            # Assume the callable is another WSGI application to run
            return body(environ, start_response)
        elif isinstance(body, tarfile.ExFileObject):
            # Stream the tarfile member back to the browser
            body = iterate_file(body)
            start_response(trans.response.wsgi_status(),
                           trans.response.wsgi_headeritems())
            return body
        elif isinstance(body, file_types):
            # Stream the file back to the browser
            return send_file(start_response, trans, body)
        else:
            start_response(trans.response.wsgi_status(),
                           trans.response.wsgi_headeritems())
            return self.make_body_iterable(trans, body)

    def make_body_iterable(self, trans, body):
        if isinstance(body, (types.GeneratorType, list, tuple)):
            # Recursively stream the iterable
            return flatten(body)
        elif body is None:
            # Returns an empty body
            return []
        else:
            # Worst case scenario
            return [smart_str(body)]

    def handle_controller_exception(self, e, trans, **kwargs):
        """
        Allow handling of exceptions raised in controller methods.
        """
        return False


class WSGIEnvironmentProperty:
    """
    Descriptor that delegates a property to a key in the environ member of the
    associated object (provides property style access to keys in the WSGI
    environment)
    """

    def __init__(self, key, default=''):
        self.key = key
        self.default = default

    def __get__(self, obj, type=None):
        if obj is None:
            return self
        return obj.environ.get(self.key, self.default)


class LazyProperty:
    """
    Property that replaces itself with a calculated value the first time
    it is used.
    """

    def __init__(self, func):
        self.func = func

    def __get__(self, obj, type=None):
        if obj is None:
            return self
        value = self.func(obj)
        setattr(obj, self.func.__name__, value)
        return value


lazy_property = LazyProperty


class DefaultWebTransaction:
    """
    Wraps the state of a single web transaction (request/response cycle).

    TODO: Provide hooks to allow application specific state to be included
          in here.
    """

    def __init__(self, environ):
        self.environ = environ
        self.request = Request(environ)
        self.response = Response()

    @lazy_property
    def session(self):
        """
        Get the user's session state. This is laze since we rarely use it
        and the creation/serialization cost is high.
        """
        if 'com.saddi.service.session' in self.environ:
            return self.environ['com.saddi.service.session'].session
        elif 'beaker.session' in self.environ:
            return self.environ['beaker.session']
        else:
            return None


def _make_file(self, binary=None):
    # For request.params, override cgi.FieldStorage.make_file to create persistent
    # tempfiles.  Necessary for externalizing the upload tool.  It's a little hacky
    # but for performance reasons it's way better to use Paste's tempfile than to
    # create a new one and copy.
    if self._binary_file or self.length >= 0:
        return tempfile.NamedTemporaryFile("wb+", delete=False)
    else:
        return tempfile.NamedTemporaryFile("w+", encoding=self.encoding, newline='\n', delete=False)


def _read_lines(self):
    # Always make a new file
    self.file = self.make_file()
    # Adapt `self.__file = None` to Python name mangling of class-private attributes.
    # We need to patch the original FieldStorage class attribute, not the cgi_FieldStorage
    # class.
    setattr(self, '_FieldStorage__file', None)
    if self.outerboundary:
        self.read_lines_to_outerboundary()
    else:
        self.read_lines_to_eof()


webob.compat.cgi_FieldStorage.make_file = _make_file
webob.compat.cgi_FieldStorage.read_lines = _read_lines


class Request(webob.Request):
    """
    Encapsulates an HTTP request.
    """

    def __init__(self, environ):
        """
        Create a new request wrapping the WSGI environment `environ`
        """
        #  self.environ = environ
        webob.Request.__init__(self, environ, charset='utf-8')
    # Properties that are computed and cached on first use

    @lazy_property
    def remote_host(self):
        try:
            return socket.gethostbyname(self.remote_addr)
        except OSError:
            return self.remote_addr

    @lazy_property
    def remote_hostname(self):
        try:
            return socket.gethostbyaddr(self.remote_addr)[0]
        except OSError:
            return self.remote_addr

    @lazy_property
    def cookies(self):
        cookies = SimpleCookie()
        cookie_header = self.environ.get("HTTP_COOKIE")
        if cookie_header:
            galaxy_cookies = "; ".join(x.strip() for x in cookie_header.split('; ') if x.startswith('galaxy'))
            if galaxy_cookies:
                try:
                    cookies.load(galaxy_cookies)
                except CookieError:
                    pass
        return cookies

    @lazy_property
    def base(self):
        return (self.scheme + "://" + self.host)

    # @lazy_property
    # def params( self ):
    #     return parse_formvars( self.environ )

    @lazy_property
    def path(self):
        return self.environ.get('SCRIPT_NAME', '') + self.environ['PATH_INFO']

    @lazy_property
    def browser_url(self):
        return self.base + self.path

    # Descriptors that map properties to the associated environment

    # scheme = WSGIEnvironmentProperty( 'wsgi.url_scheme' )
    # remote_addr = WSGIEnvironmentProperty( 'REMOTE_ADDR' )

    remote_port = WSGIEnvironmentProperty('REMOTE_PORT')

    # method = WSGIEnvironmentProperty( 'REQUEST_METHOD' )
    # script_name = WSGIEnvironmentProperty( 'SCRIPT_NAME' )

    protocol = WSGIEnvironmentProperty('SERVER_PROTOCOL')

    # query_string = WSGIEnvironmentProperty( 'QUERY_STRING' )
    # path_info = WSGIEnvironmentProperty( 'PATH_INFO' )


class Response:
    """
    Describes an HTTP response. Currently very simple since the actual body
    of the request is handled separately.
    """

    def __init__(self):
        """
        Create a new Response defaulting to HTML content and "200 OK" status
        """
        self.status = "200 OK"
        self.headers = HeaderDict({"content-type": "text/html; charset=UTF-8"})
        self.cookies = SimpleCookie()

    def set_content_type(self, type_):
        """
        Sets the Content-Type header
        """
        self.headers["content-type"] = type_

    def get_content_type(self):
        return self.headers.get("content-type", None)

    def send_redirect(self, url):
        """
        Send an HTTP redirect response to (target `url`)
        """
        if "\n" in url or "\r" in url:
            raise webob.exc.HTTPInternalServerError("Invalid redirect URL encountered.")
        raise webob.exc.HTTPFound(location=url, headers=self.wsgi_headeritems())

    def wsgi_headeritems(self):
        """
        Return headers in format appropriate for WSGI `start_response`
        """
        result = self.headers.headeritems()
        # Add cookie to header
        for name, crumb in self.cookies.items():
            header, value = str(crumb).split(': ', 1)
            result.append((header, value))
        return result

    def wsgi_status(self):
        """
        Return status line in format appropriate for WSGI `start_response`
        """
        if isinstance(self.status, int):
            exception = webob.exc.status_map.get(self.status)
            return "%d %s" % (exception.code, exception.title)
        else:
            return self.status


# ---- Utilities ------------------------------------------------------------

CHUNK_SIZE = 2 ** 16


def send_file(start_response, trans, body):
    # If configured use X-Accel-Redirect header for nginx
    base = trans.app.config.nginx_x_accel_redirect_base
    apache_xsendfile = trans.app.config.apache_xsendfile
    range_btyes = trans.request.headers.get('Range')
    if base:
        trans.response.headers['X-Accel-Redirect'] = \
            base + os.path.abspath(body.name)
        body = [b""]
    elif apache_xsendfile:
        trans.response.headers['X-Sendfile'] = os.path.abspath(body.name)
<<<<<<< HEAD
        body = [""]
    elif trans.request.method == 'OPTIONS':
        trans.response.headers['Access-Control-Max-Age'] = 1728000
        trans.response.headers['Content-Type'] = 'text/plain charset=UTF-8'
        trans.response.headers['Content-Length'] = 0
        trans.response.status = '204 No Content'
=======
>>>>>>> 30934caa
        body = [b""]
    # Fall back on sending the file in chunks
    elif range_btyes and range_btyes.startswith('bytes='):
        full_length = trans.response.headers['Content-Length']
        start, stop = range_btyes[6:].split('-')
        start, stop = int(start), int(stop) + 1
        stop = min(stop, full_length)
        trans.response.headers['Content-Length'] = stop - start
        trans.response.headers['Accept-Ranges'] = 'bytes'
        trans.response.status = '206 Partial Content'

        body = FileIterable(body, start, stop)
    else:
        body = iterate_file(body)
    start_response(trans.response.wsgi_status(),
                   trans.response.wsgi_headeritems())
    return body


def iterate_file(fh):
    """
    Progressively return chunks from `file`.
    """
    while 1:
        chunk = fh.read(CHUNK_SIZE)
        if not chunk:
            break
        yield chunk


def flatten(seq):
    """
    Flatten a possible nested set of iterables
    """
    for x in seq:
        if isinstance(x, (types.GeneratorType, list, tuple)):
            for y in flatten(x):
                yield smart_str(y)
        else:
            yield smart_str(x)


class FileIterable(object):
    def __init__(self, fileobj, start=None, stop=None):
        self.fileobj = fileobj
        self.start = start
        self.stop = stop
    def __iter__(self):
        return FileIterator(self.fileobj, self.start, self.stop)
    def app_iter_range(self, start, stop):
        return self.__class__(self.fileobj, start, stop)


class FileIterator(object):

    def __init__(self, fileobj, start, stop):
        self.fileobj = fileobj
        if start:
            self.fileobj.seek(start)
        if stop is not None:
            self.length = stop - start
        else:
            self.length = None
    def __iter__(self):
        return self
    def next(self):
        if self.length is not None and self.length <= 0:
            raise StopIteration
        chunk = self.fileobj.read(CHUNK_SIZE)
        if not chunk:
            raise StopIteration
        if self.length is not None:
            self.length -= len(chunk)
            if self.length < 0:
                # Chop off the extra:
                chunk = chunk[:self.length]
        return chunk
    __next__ = next # py3 compat<|MERGE_RESOLUTION|>--- conflicted
+++ resolved
@@ -496,15 +496,12 @@
         body = [b""]
     elif apache_xsendfile:
         trans.response.headers['X-Sendfile'] = os.path.abspath(body.name)
-<<<<<<< HEAD
-        body = [""]
+        body = [b""]
     elif trans.request.method == 'OPTIONS':
         trans.response.headers['Access-Control-Max-Age'] = 1728000
         trans.response.headers['Content-Type'] = 'text/plain charset=UTF-8'
         trans.response.headers['Content-Length'] = 0
         trans.response.status = '204 No Content'
-=======
->>>>>>> 30934caa
         body = [b""]
     # Fall back on sending the file in chunks
     elif range_btyes and range_btyes.startswith('bytes='):
