--- conflicted
+++ resolved
@@ -326,15 +326,9 @@
         return trans.fill_template(
             self.JS_APP_MAKO_FILEPATH,
             js_app_name=app_name,
-<<<<<<< HEAD
-            js_app_entry_fn=( entry_fn or self.DEFAULT_ENTRY_FN ),
-            options=options,
-            bootstrapped=( bootstrapped_data or {} ),
-=======
             js_app_entry_fn=(entry_fn or self.DEFAULT_ENTRY_FN),
             options=options,
             bootstrapped=(bootstrapped_data or {}),
->>>>>>> 696a1eda
             masthead=masthead
         )
 
