import ConfigParser

import os
import stat
import random
import tempfile
from subprocess import Popen, PIPE

from galaxy.util.bunch import Bunch
from galaxy import web
from galaxy.managers import api_keys
from galaxy.tools.deps.docker_util import DockerVolume

import logging
log = logging.getLogger(__name__)


class InteractiveEnviornmentRequest(object):

    def __init__(self, trans, plugin):
        plugin_config = plugin.config

        self.trans = trans
        self.log = log

        self.attr = Bunch()
        self.attr.viz_id = plugin_config["name"].lower()
        self.attr.history_id = trans.security.encode_id( trans.history.id )
        self.attr.galaxy_config = trans.app.config
        self.attr.galaxy_root_dir = os.path.abspath(self.attr.galaxy_config.root)
        self.attr.root = web.url_for("/")
        self.attr.app_root = self.attr.root + "plugins/interactive_environments/" + self.attr.viz_id + "/static/"

        plugin_path = os.path.abspath( plugin.path )

        # Store our template and configuration path
        self.attr.our_config_dir = os.path.join(plugin_path, "config")
        self.attr.our_template_dir = os.path.join(plugin_path, "templates")
        self.attr.HOST = trans.request.host.rsplit(':', 1)[0]

        self.load_deploy_config()
        self.attr.docker_hostname = self.attr.viz_config.get("docker", "docker_hostname")
        self.attr.proxy_request = trans.app.proxy_manager.setup_proxy(
            trans, host=self.attr.docker_hostname
        )
        self.attr.proxy_url = self.attr.proxy_request[ 'proxy_url' ]
        self.attr.PORT = self.attr.proxy_request[ 'proxied_port' ]

        # Generate per-request passwords the IE plugin can use to configure
        # the destination container.
        self.notebook_pw_salt = self.generate_password(length=12)
        self.notebook_pw = self.generate_password(length=24)

        self.temp_dir = os.path.abspath( tempfile.mkdtemp() )
        if self.attr.viz_config.getboolean("docker", "wx_tempdir"):
            # Ensure permissions are set
            try:
                os.chmod( self.temp_dir, os.stat(self.temp_dir).st_mode | stat.S_IXOTH )
            except Exception:
                log.error( "Could not change permissions of tmpdir %s" % self.temp_dir )
                # continue anyway

    def load_deploy_config(self, default_dict={}):
        # For backwards compat, any new variables added to the base .ini file
        # will need to be recorded here. The ConfigParser doesn't provide a
        # .get() that will ignore missing sections, so we must make use of
        # their defaults dictionary instead.
        default_dict['command_inject'] = '--sig-proxy=true'
        default_dict['docker_hostname'] = 'localhost'
<<<<<<< HEAD
        default_dict['wx_tempdir'] = False
        default_dict['command_wrapper'] = ''
=======
        default_dict['wx_tempdir'] = 'False'
>>>>>>> 6a450b9c
        viz_config = ConfigParser.SafeConfigParser(default_dict)
        conf_path = os.path.join( self.attr.our_config_dir, self.attr.viz_id + ".ini" )
        if not os.path.exists( conf_path ):
            conf_path = "%s.sample" % conf_path
        viz_config.read( conf_path )
        self.attr.viz_config = viz_config

        def _boolean_option(option, default=False):
            if self.attr.viz_config.has_option("main", option):
                return self.attr.viz_config.getboolean("main", option)
            else:
                return default

        # Older style port range proxying - not sure we want to keep these around or should
        # we always assume use of Galaxy dynamic proxy? None of these need to be specified
        # if using the Galaxy dynamic proxy.
        self.attr.PASSWORD_AUTH = _boolean_option("password_auth")
        self.attr.APACHE_URLS = _boolean_option("apache_urls")
        self.attr.SSL_URLS = _boolean_option("ssl")

    def get_conf_dict(self):
        """
            Build up a configuration dictionary that is standard for ALL IEs.

            TODO: replace hashed password with plaintext.
        """
        trans = self.trans
        request = trans.request
        api_key = api_keys.ApiKeyManager( trans.app ).get_or_create_api_key( trans.user )
        conf_file = {
            'history_id': self.attr.history_id,
            'api_key': api_key,
            'remote_host': request.remote_addr,
            'docker_port': self.attr.PORT,
            'cors_origin': request.host_url,
        }

        if self.attr.viz_config.has_option("docker", "galaxy_url"):
            conf_file['galaxy_url'] = self.attr.viz_config.get("docker", "galaxy_url")
        elif self.attr.galaxy_config.galaxy_infrastructure_url_set:
            conf_file['galaxy_url'] = self.attr.galaxy_config.galaxy_infrastructure_url.rstrip('/') + '/'
        else:
            conf_file['galaxy_url'] = request.application_url.rstrip('/') + '/'
            web_port = self.attr.galaxy_config.galaxy_infrastructure_web_port
            conf_file['galaxy_web_port'] = web_port or self.attr.galaxy_config.guess_galaxy_port()
            # Galaxy paster port is deprecated
            conf_file['galaxy_paster_port'] = conf_file['galaxy_web_port']

        return conf_file

    def generate_hex(self, length):
        return ''.join(random.choice('0123456789abcdef') for _ in range(length))

    def generate_password(self, length):
        """
            Generate a random alphanumeric password
        """
        return ''.join(random.choice('0123456789abcdefghijklmnopqrstuvwxyz') for _ in range(length))

    def javascript_boolean(self, python_boolean):
        """
            Convenience function to convert boolean for use in JS
        """
        if python_boolean:
            return "true"
        else:
            return "false"

    def url_template(self, url_template):
        """
            Process a URL template

            There are several variables accessible to the user:

                - ${PROXY_URL} will be replaced with dynamically create proxy
                - ${PORT} will be replaced with the port the docker image is attached to
        """
        # Figure out our substitutions

        # Next several lines for older style replacements (not used with Galaxy dynamic
        # proxy)

        if self.attr.SSL_URLS:
            protocol = 'https'
        else:
            protocol = 'http'

        if not self.attr.APACHE_URLS:
            # If they are not using apache URLs, that implies there's a port attached to the host
            # string, thus we replace just the first instance of host that we see.
            url_template = url_template.replace('${HOST}', '${HOST}:${PORT}', 1)

        url_template = url_template.replace('${PROTO}', protocol) \
            .replace('${HOST}', self.attr.HOST)

        # Only the following replacements are used with Galaxy dynamic proxy
        # URLs
        url = url_template.replace('${PROXY_URL}', str(self.attr.proxy_url)) \
            .replace('${PORT}', str(self.attr.PORT))
        return url

    def volume(self, host_path, container_path, **kwds):
        return DockerVolume(host_path, container_path, **kwds)

    def docker_cmd(self, env_override={}, volumes=[]):
        """
            Generate and return the docker command to execute
        """
        temp_dir = self.temp_dir
        conf = self.get_conf_dict()
        conf.update(env_override)
        env_str = ' '.join(['-e "%s=%s"' % (key.upper(), item) for key, item in conf.items()])
        volume_str = ' '.join(['-v "%s"' % volume for volume in volumes])
        cmd = '%s run %s -d %s -p %s:%s -v "%s:/import/" %s %s' % \
            (self.attr.viz_config.get("docker", "command"),
             env_str,
             self.attr.viz_config.get("docker", "command_inject"),
             self.attr.PORT, self.attr.docker_port,
             temp_dir,
             volume_str,
             self.attr.viz_config.get("docker", "image"))
        cmd_wrapper = self.attr.viz_config.get("docker", "command_wrapper")
        if cmd_wrapper != '' and '{cmd}' in cmd_wrapper:
            cmd = cmd_wrapper.format( cmd=cmd )
        return cmd

    def launch(self, raw_cmd=None, env_override={}, volumes=[]):
        if raw_cmd is None:
            raw_cmd = self.docker_cmd(env_override=env_override, volumes=volumes)
        log.info("Starting docker container for IE {0} with command [{1}]".format(
            self.attr.viz_id,
            raw_cmd
        ))
        p = Popen( raw_cmd, stdout=PIPE, stderr=PIPE, close_fds=True, shell=True)
        stdout, stderr = p.communicate()
        if p.returncode != 0 or len(stderr):
            log.error( "%s\n%s" % (stdout, stderr) )
        else:
            log.debug( "Container id: %s" % stdout)<|MERGE_RESOLUTION|>--- conflicted
+++ resolved
@@ -67,12 +67,8 @@
         # their defaults dictionary instead.
         default_dict['command_inject'] = '--sig-proxy=true'
         default_dict['docker_hostname'] = 'localhost'
-<<<<<<< HEAD
-        default_dict['wx_tempdir'] = False
+        default_dict['wx_tempdir'] = 'False'
         default_dict['command_wrapper'] = ''
-=======
-        default_dict['wx_tempdir'] = 'False'
->>>>>>> 6a450b9c
         viz_config = ConfigParser.SafeConfigParser(default_dict)
         conf_path = os.path.join( self.attr.our_config_dir, self.attr.viz_id + ".ini" )
         if not os.path.exists( conf_path ):
