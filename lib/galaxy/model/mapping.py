"""
Details of how the data model objects are mapped onto the relational database
are encapsulated here.
"""

import logging

from sqlalchemy import (
    and_,
    asc,
    Boolean,
    Column,
    DateTime,
    DECIMAL,
    desc,
    false,
    ForeignKey,
    func,
    Integer,
    MetaData,
    not_,
    Numeric,
    select,
    String,
    Table,
    TEXT,
    Text,
    true,
    Unicode,
    UniqueConstraint,
    VARCHAR
)
from sqlalchemy.ext.associationproxy import association_proxy
from sqlalchemy.ext.orderinglist import ordering_list
from sqlalchemy.orm import backref, class_mapper, column_property, deferred, mapper, object_session, relation
from sqlalchemy.orm.collections import attribute_mapped_collection
from sqlalchemy.sql import exists
from sqlalchemy.types import BigInteger

from galaxy import model
from galaxy.model.base import ModelMapping
from galaxy.model.custom_types import JSONType, MetadataType, TrimmedString, UUIDType
from galaxy.model.orm.engine_factory import build_engine
from galaxy.model.orm.now import now
from galaxy.security import GalaxyRBACAgent

log = logging.getLogger(__name__)

metadata = MetaData()


model.User.table = Table(
    "galaxy_user", metadata,
    Column("id", Integer, primary_key=True),
    Column("create_time", DateTime, default=now),
    Column("update_time", DateTime, default=now, onupdate=now),
    Column("email", TrimmedString(255), index=True, nullable=False),
    Column("username", TrimmedString(255), index=True, unique=True),
    Column("password", TrimmedString(255), nullable=False),
    Column("last_password_change", DateTime, default=now),
    Column("external", Boolean, default=False),
    Column("form_values_id", Integer, ForeignKey("form_values.id"), index=True),
    Column("deleted", Boolean, index=True, default=False),
    Column("purged", Boolean, index=True, default=False),
<<<<<<< HEAD
    Column("disk_usage", Numeric(15, 0), index=True),
    Column("deleted_disk_usage", DECIMAL(asdecimal=False), default=0.0, index=True),
=======
    Column("disk_usage", DECIMAL(asdecimal=False), index=True),
    Column("deleted_disk_usage", DECIMAL(asdecimal=False), index=True),
>>>>>>> d80c1b6a
    Column("active", Boolean, index=True, default=True, nullable=False),
    Column("activation_token", TrimmedString(64), nullable=True, index=True))

model.UserAddress.table = Table(
    "user_address", metadata,
    Column("id", Integer, primary_key=True),
    Column("create_time", DateTime, default=now),
    Column("update_time", DateTime, default=now, onupdate=now),
    Column("user_id", Integer, ForeignKey("galaxy_user.id"), index=True),
    Column("desc", TrimmedString(255)),
    Column("name", TrimmedString(255), nullable=False),
    Column("institution", TrimmedString(255)),
    Column("address", TrimmedString(255), nullable=False),
    Column("city", TrimmedString(255), nullable=False),
    Column("state", TrimmedString(255), nullable=False),
    Column("postal_code", TrimmedString(255), nullable=False),
    Column("country", TrimmedString(255), nullable=False),
    Column("phone", TrimmedString(255)),
    Column("deleted", Boolean, index=True, default=False),
    Column("purged", Boolean, index=True, default=False))

model.UserOpenID.table = Table(
    "galaxy_user_openid", metadata,
    Column("id", Integer, primary_key=True),
    Column("create_time", DateTime, default=now),
    Column("update_time", DateTime, index=True, default=now, onupdate=now),
    Column("session_id", Integer, ForeignKey("galaxy_session.id"), index=True),
    Column("user_id", Integer, ForeignKey("galaxy_user.id"), index=True),
    Column("openid", TEXT, index=True, unique=True),
    Column("provider", TrimmedString(255)))

model.PSAAssociation.table = Table(
    "psa_association", metadata,
    Column('id', Integer, primary_key=True),
    Column('server_url', VARCHAR(255)),
    Column('handle', VARCHAR(255)),
    Column('secret', VARCHAR(255)),
    Column('issued', Integer),
    Column('lifetime', Integer),
    Column('assoc_type', VARCHAR(64)))

model.PSACode.table = Table(
    "psa_code", metadata,
    Column('id', Integer, primary_key=True),
    Column('email', VARCHAR(200)),
    Column('code', VARCHAR(32)))

model.PSANonce.table = Table(
    "psa_nonce", metadata,
    Column('id', Integer, primary_key=True),
    Column('server_url', VARCHAR(255)),
    Column('timestamp', Integer),
    Column('salt', VARCHAR(40)))

model.PSAPartial.table = Table(
    "psa_partial", metadata,
    Column('id', Integer, primary_key=True),
    Column('token', VARCHAR(32)),
    Column('data', TEXT),
    Column('next_step', Integer),
    Column('backend', VARCHAR(32)))

model.UserAuthnzToken.table = Table(
    "oidc_user_authnz_tokens", metadata,
    Column('id', Integer, primary_key=True),
    Column('user_id', Integer, ForeignKey("galaxy_user.id"), index=True),
    Column('uid', VARCHAR(255)),
    Column('provider', VARCHAR(32)),
    Column('extra_data', TEXT),
    Column('lifetime', Integer),
    Column('assoc_type', VARCHAR(64)))

model.PasswordResetToken.table = Table(
    "password_reset_token", metadata,
    Column("token", String(32), primary_key=True, unique=True, index=True),
    Column("expiration_time", DateTime),
    Column("user_id", Integer, ForeignKey("galaxy_user.id"), index=True))

model.History.table = Table(
    "history", metadata,
    Column("id", Integer, primary_key=True),
    Column("create_time", DateTime, default=now),
    Column("update_time", DateTime, index=True, default=now, onupdate=now),
    Column("user_id", Integer, ForeignKey("galaxy_user.id"), index=True),
    Column("name", TrimmedString(255)),
    Column("hid_counter", Integer, default=1),
    Column("deleted", Boolean, index=True, default=False),
    Column("purged", Boolean, index=True, default=False),
    Column("importing", Boolean, index=True, default=False),
    Column("genome_build", TrimmedString(40)),
    Column("importable", Boolean, default=False),
    Column("slug", TEXT, index=True),
    Column("published", Boolean, index=True, default=False))

model.HistoryUserShareAssociation.table = Table(
    "history_user_share_association", metadata,
    Column("id", Integer, primary_key=True),
    Column("history_id", Integer, ForeignKey("history.id"), index=True),
    Column("user_id", Integer, ForeignKey("galaxy_user.id"), index=True))

model.HistoryDatasetAssociation.table = Table(
    "history_dataset_association", metadata,
    Column("id", Integer, primary_key=True),
    Column("history_id", Integer, ForeignKey("history.id"), index=True),
    Column("dataset_id", Integer, ForeignKey("dataset.id"), index=True),
    Column("create_time", DateTime, default=now),
    Column("update_time", DateTime, default=now, onupdate=now),
    Column("state", TrimmedString(64), index=True, key="_state"),
    Column("copied_from_history_dataset_association_id", Integer,
           ForeignKey("history_dataset_association.id"), nullable=True),
    Column("copied_from_library_dataset_dataset_association_id", Integer,
           ForeignKey("library_dataset_dataset_association.id"), nullable=True),
    Column("name", TrimmedString(255)),
    Column("info", TrimmedString(255)),
    Column("blurb", TrimmedString(255)),
    Column("peek", TEXT),
    Column("tool_version", TEXT),
    Column("extension", TrimmedString(64)),
    Column("metadata", MetadataType(), key="_metadata"),
    Column("parent_id", Integer, ForeignKey("history_dataset_association.id"), nullable=True),
    Column("designation", TrimmedString(255)),
    Column("deleted", Boolean, index=True, default=False),
    Column("visible", Boolean),
    Column("extended_metadata_id", Integer, ForeignKey("extended_metadata.id"), index=True),
    Column("version", Integer, default=1, nullable=True, index=True),
    Column("hid", Integer),
    Column("purged", Boolean, index=True, default=False),
    Column("hidden_beneath_collection_instance_id",
           ForeignKey("history_dataset_collection_association.id"), nullable=True))


model.HistoryDatasetAssociationHistory.table = Table(
    "history_dataset_association_history", metadata,
    Column("id", Integer, primary_key=True),
    Column("history_dataset_association_id", Integer, ForeignKey("history_dataset_association.id"), index=True),
    Column("update_time", DateTime, default=now),
    Column("version", Integer),
    Column("name", TrimmedString(255)),
    Column("extension", TrimmedString(64)),
    Column("metadata", MetadataType(), key="_metadata"),
    Column("extended_metadata_id", Integer, ForeignKey("extended_metadata.id"), index=True),
)


model.Dataset.table = Table(
    "dataset", metadata,
    Column("id", Integer, primary_key=True),
    Column("create_time", DateTime, default=now),
    Column("update_time", DateTime, index=True, default=now, onupdate=now),
    Column("state", TrimmedString(64), index=True),
    Column("deleted", Boolean, index=True, default=False),
    Column("purged", Boolean, index=True, default=False),
    Column("purgable", Boolean, default=True),
    Column("object_store_id", TrimmedString(255), index=True),
    Column("external_filename", TEXT),
    Column("_extra_files_path", TEXT),
    Column('file_size', DECIMAL(asdecimal=False)),
    Column('total_size', DECIMAL(asdecimal=False)),
    Column('uuid', UUIDType()))

# hda read access permission given by a user to a specific site (gen. for external display applications)
model.HistoryDatasetAssociationDisplayAtAuthorization.table = Table(
    "history_dataset_association_display_at_authorization", metadata,
    Column("id", Integer, primary_key=True),
    Column("create_time", DateTime, default=now),
    Column("update_time", DateTime, index=True, default=now, onupdate=now),
    Column("history_dataset_association_id", Integer, ForeignKey("history_dataset_association.id"), index=True),
    Column("user_id", Integer, ForeignKey("galaxy_user.id"), index=True),
    Column("site", TrimmedString(255)))

model.HistoryDatasetAssociationSubset.table = Table(
    "history_dataset_association_subset", metadata,
    Column("id", Integer, primary_key=True),
    Column("history_dataset_association_id", Integer, ForeignKey("history_dataset_association.id"), index=True),
    Column("history_dataset_association_subset_id", Integer, ForeignKey("history_dataset_association.id"), index=True),
    Column("location", Unicode(255), index=True))

model.ImplicitlyConvertedDatasetAssociation.table = Table(
    "implicitly_converted_dataset_association", metadata,
    Column("id", Integer, primary_key=True),
    Column("create_time", DateTime, default=now),
    Column("update_time", DateTime, default=now, onupdate=now),
    Column("hda_id", Integer, ForeignKey("history_dataset_association.id"), index=True, nullable=True),
    Column("ldda_id", Integer, ForeignKey("library_dataset_dataset_association.id"), index=True, nullable=True),
    Column("hda_parent_id", Integer, ForeignKey("history_dataset_association.id"), index=True),
    Column("ldda_parent_id", Integer, ForeignKey("library_dataset_dataset_association.id"), index=True),
    Column("deleted", Boolean, index=True, default=False),
    Column("metadata_safe", Boolean, index=True, default=True),
    Column("type", TrimmedString(255)))

model.ValidationError.table = Table(
    "validation_error", metadata,
    Column("id", Integer, primary_key=True),
    Column("dataset_id", Integer, ForeignKey("history_dataset_association.id"), index=True),
    Column("message", TrimmedString(255)),
    Column("err_type", TrimmedString(64)),
    Column("attributes", TEXT))

model.Group.table = Table(
    "galaxy_group", metadata,
    Column("id", Integer, primary_key=True),
    Column("create_time", DateTime, default=now),
    Column("update_time", DateTime, default=now, onupdate=now),
    Column("name", String(255), index=True, unique=True),
    Column("deleted", Boolean, index=True, default=False))

model.UserGroupAssociation.table = Table(
    "user_group_association", metadata,
    Column("id", Integer, primary_key=True),
    Column("user_id", Integer, ForeignKey("galaxy_user.id"), index=True),
    Column("group_id", Integer, ForeignKey("galaxy_group.id"), index=True),
    Column("create_time", DateTime, default=now),
    Column("update_time", DateTime, default=now, onupdate=now))

model.UserRoleAssociation.table = Table(
    "user_role_association", metadata,
    Column("id", Integer, primary_key=True),
    Column("user_id", Integer, ForeignKey("galaxy_user.id"), index=True),
    Column("role_id", Integer, ForeignKey("role.id"), index=True),
    Column("create_time", DateTime, default=now),
    Column("update_time", DateTime, default=now, onupdate=now))

model.GroupRoleAssociation.table = Table(
    "group_role_association", metadata,
    Column("id", Integer, primary_key=True),
    Column("group_id", Integer, ForeignKey("galaxy_group.id"), index=True),
    Column("role_id", Integer, ForeignKey("role.id"), index=True),
    Column("create_time", DateTime, default=now),
    Column("update_time", DateTime, default=now, onupdate=now))

model.Role.table = Table(
    "role", metadata,
    Column("id", Integer, primary_key=True),
    Column("create_time", DateTime, default=now),
    Column("update_time", DateTime, default=now, onupdate=now),
    Column("name", String(255), index=True, unique=True),
    Column("description", TEXT),
    Column("type", String(40), index=True),
    Column("deleted", Boolean, index=True, default=False))

model.UserQuotaAssociation.table = Table(
    "user_quota_association", metadata,
    Column("id", Integer, primary_key=True),
    Column("user_id", Integer, ForeignKey("galaxy_user.id"), index=True),
    Column("quota_id", Integer, ForeignKey("quota.id"), index=True),
    Column("create_time", DateTime, default=now),
    Column("update_time", DateTime, default=now, onupdate=now))

model.GroupQuotaAssociation.table = Table(
    "group_quota_association", metadata,
    Column("id", Integer, primary_key=True),
    Column("group_id", Integer, ForeignKey("galaxy_group.id"), index=True),
    Column("quota_id", Integer, ForeignKey("quota.id"), index=True),
    Column("create_time", DateTime, default=now),
    Column("update_time", DateTime, default=now, onupdate=now))

model.Quota.table = Table(
    "quota", metadata,
    Column("id", Integer, primary_key=True),
    Column("create_time", DateTime, default=now),
    Column("update_time", DateTime, default=now, onupdate=now),
    Column("name", String(255), index=True, unique=True),
    Column("description", TEXT),
    Column("bytes", BigInteger),
    Column("operation", String(8)),
    Column("deleted", Boolean, index=True, default=False))

model.DefaultQuotaAssociation.table = Table(
    "default_quota_association", metadata,
    Column("id", Integer, primary_key=True),
    Column("create_time", DateTime, default=now),
    Column("update_time", DateTime, default=now, onupdate=now),
    Column("type", String(32), index=True, unique=True),
    Column("quota_id", Integer, ForeignKey("quota.id"), index=True))

model.DatasetPermissions.table = Table(
    "dataset_permissions", metadata,
    Column("id", Integer, primary_key=True),
    Column("create_time", DateTime, default=now),
    Column("update_time", DateTime, default=now, onupdate=now),
    Column("action", TEXT),
    Column("dataset_id", Integer, ForeignKey("dataset.id"), index=True),
    Column("role_id", Integer, ForeignKey("role.id"), index=True))

model.LibraryPermissions.table = Table(
    "library_permissions", metadata,
    Column("id", Integer, primary_key=True),
    Column("create_time", DateTime, default=now),
    Column("update_time", DateTime, default=now, onupdate=now),
    Column("action", TEXT),
    Column("library_id", Integer, ForeignKey("library.id"), nullable=True, index=True),
    Column("role_id", Integer, ForeignKey("role.id"), index=True))

model.LibraryFolderPermissions.table = Table(
    "library_folder_permissions", metadata,
    Column("id", Integer, primary_key=True),
    Column("create_time", DateTime, default=now),
    Column("update_time", DateTime, default=now, onupdate=now),
    Column("action", TEXT),
    Column("library_folder_id", Integer, ForeignKey("library_folder.id"), nullable=True, index=True),
    Column("role_id", Integer, ForeignKey("role.id"), index=True))

model.LibraryDatasetPermissions.table = Table(
    "library_dataset_permissions", metadata,
    Column("id", Integer, primary_key=True),
    Column("create_time", DateTime, default=now),
    Column("update_time", DateTime, default=now, onupdate=now),
    Column("action", TEXT),
    Column("library_dataset_id", Integer, ForeignKey("library_dataset.id"), nullable=True, index=True),
    Column("role_id", Integer, ForeignKey("role.id"), index=True))

model.LibraryDatasetDatasetAssociationPermissions.table = Table(
    "library_dataset_dataset_association_permissions", metadata,
    Column("id", Integer, primary_key=True),
    Column("create_time", DateTime, default=now),
    Column("update_time", DateTime, default=now, onupdate=now),
    Column("action", TEXT),
    Column("library_dataset_dataset_association_id", Integer,
        ForeignKey("library_dataset_dataset_association.id"),
        nullable=True, index=True),
    Column("role_id", Integer, ForeignKey("role.id"), index=True))

model.DefaultUserPermissions.table = Table(
    "default_user_permissions", metadata,
    Column("id", Integer, primary_key=True),
    Column("user_id", Integer, ForeignKey("galaxy_user.id"), index=True),
    Column("action", TEXT),
    Column("role_id", Integer, ForeignKey("role.id"), index=True))

model.DefaultHistoryPermissions.table = Table(
    "default_history_permissions", metadata,
    Column("id", Integer, primary_key=True),
    Column("history_id", Integer, ForeignKey("history.id"), index=True),
    Column("action", TEXT),
    Column("role_id", Integer, ForeignKey("role.id"), index=True))

model.LibraryDataset.table = Table(
    "library_dataset", metadata,
    Column("id", Integer, primary_key=True),
    # current version of dataset, if null, there is not a current version selected
    Column("library_dataset_dataset_association_id", Integer,
        ForeignKey("library_dataset_dataset_association.id", use_alter=True, name="library_dataset_dataset_association_id_fk"),
        nullable=True, index=True),
    Column("folder_id", Integer, ForeignKey("library_folder.id"), index=True),
    # not currently being used, but for possible future use
    Column("order_id", Integer),
    Column("create_time", DateTime, default=now),
    Column("update_time", DateTime, default=now, onupdate=now),
    # when not None/null this will supercede display in library (but not when imported into user's history?)
    Column("name", TrimmedString(255), key="_name", index=True),
    # when not None/null this will supercede display in library (but not when imported into user's history?)
    Column("info", TrimmedString(255), key="_info"),
    Column("deleted", Boolean, index=True, default=False),
    Column("purged", Boolean, index=True, default=False))

model.LibraryDatasetDatasetAssociation.table = Table(
    "library_dataset_dataset_association", metadata,
    Column("id", Integer, primary_key=True),
    Column("library_dataset_id", Integer, ForeignKey("library_dataset.id"), index=True),
    Column("dataset_id", Integer, ForeignKey("dataset.id"), index=True),
    Column("create_time", DateTime, default=now),
    Column("update_time", DateTime, default=now, onupdate=now),
    Column("state", TrimmedString(64), index=True, key="_state"),
    Column("copied_from_history_dataset_association_id", Integer,
        ForeignKey("history_dataset_association.id", use_alter=True, name='history_dataset_association_dataset_id_fkey'),
        nullable=True),
    Column("copied_from_library_dataset_dataset_association_id", Integer,
        ForeignKey("library_dataset_dataset_association.id", use_alter=True, name='library_dataset_dataset_association_id_fkey'),
        nullable=True),
    Column("name", TrimmedString(255), index=True),
    Column("info", TrimmedString(255)),
    Column("blurb", TrimmedString(255)),
    Column("peek", TEXT),
    Column("tool_version", TEXT),
    Column("extension", TrimmedString(64)),
    Column("metadata", MetadataType(), key="_metadata"),
    Column("parent_id", Integer, ForeignKey("library_dataset_dataset_association.id"), nullable=True),
    Column("designation", TrimmedString(255)),
    Column("deleted", Boolean, index=True, default=False),
    Column("visible", Boolean),
    Column("extended_metadata_id", Integer, ForeignKey("extended_metadata.id"), index=True),
    Column("user_id", Integer, ForeignKey("galaxy_user.id"), index=True),
    Column("message", TrimmedString(255)))

model.ExtendedMetadata.table = Table(
    "extended_metadata", metadata,
    Column("id", Integer, primary_key=True),
    Column("data", JSONType))

model.ExtendedMetadataIndex.table = Table(
    "extended_metadata_index", metadata,
    Column("id", Integer, primary_key=True),
    Column("extended_metadata_id", Integer,
        ForeignKey("extended_metadata.id", onupdate="CASCADE", ondelete="CASCADE"), index=True),
    Column("path", String(255)),
    Column("value", TEXT))

model.Library.table = Table(
    "library", metadata,
    Column("id", Integer, primary_key=True),
    Column("root_folder_id", Integer, ForeignKey("library_folder.id"), index=True),
    Column("create_time", DateTime, default=now),
    Column("update_time", DateTime, default=now, onupdate=now),
    Column("name", String(255), index=True),
    Column("deleted", Boolean, index=True, default=False),
    Column("purged", Boolean, index=True, default=False),
    Column("description", TEXT),
    Column("synopsis", TEXT))

model.LibraryFolder.table = Table(
    "library_folder", metadata,
    Column("id", Integer, primary_key=True),
    Column("parent_id", Integer, ForeignKey("library_folder.id"), nullable=True, index=True),
    Column("create_time", DateTime, default=now),
    Column("update_time", DateTime, default=now, onupdate=now),
    Column("name", TEXT, index=True),
    Column("description", TEXT),
    Column("order_id", Integer),  # not currently being used, but for possible future use
    Column("item_count", Integer),
    Column("deleted", Boolean, index=True, default=False),
    Column("purged", Boolean, index=True, default=False),
    Column("genome_build", TrimmedString(40)))

model.LibraryInfoAssociation.table = Table(
    "library_info_association", metadata,
    Column("id", Integer, primary_key=True),
    Column("library_id", Integer, ForeignKey("library.id"), index=True),
    Column("form_definition_id", Integer, ForeignKey("form_definition.id"), index=True),
    Column("form_values_id", Integer, ForeignKey("form_values.id"), index=True),
    Column("inheritable", Boolean, index=True, default=False),
    Column("deleted", Boolean, index=True, default=False))

model.LibraryFolderInfoAssociation.table = Table(
    "library_folder_info_association", metadata,
    Column("id", Integer, primary_key=True),
    Column("library_folder_id", Integer, ForeignKey("library_folder.id"), nullable=True, index=True),
    Column("form_definition_id", Integer, ForeignKey("form_definition.id"), index=True),
    Column("form_values_id", Integer, ForeignKey("form_values.id"), index=True),
    Column("inheritable", Boolean, index=True, default=False),
    Column("deleted", Boolean, index=True, default=False))

model.LibraryDatasetDatasetInfoAssociation.table = Table(
    "library_dataset_dataset_info_association", metadata,
    Column("id", Integer, primary_key=True),
    Column("library_dataset_dataset_association_id", Integer,
        ForeignKey("library_dataset_dataset_association.id"), nullable=True, index=True),
    Column("form_definition_id", Integer, ForeignKey("form_definition.id"), index=True),
    Column("form_values_id", Integer, ForeignKey("form_values.id"), index=True),
    Column("deleted", Boolean, index=True, default=False))

model.Job.table = Table(
    "job", metadata,
    Column("id", Integer, primary_key=True),
    Column("create_time", DateTime, default=now),
    Column("update_time", DateTime, default=now, onupdate=now),
    Column("history_id", Integer, ForeignKey("history.id"), index=True),
    Column("library_folder_id", Integer, ForeignKey("library_folder.id"), index=True),
    Column("tool_id", String(255)),
    Column("tool_version", TEXT, default="1.0.0"),
    Column("state", String(64), index=True),
    Column("info", TrimmedString(255)),
    Column("copied_from_job_id", Integer, nullable=True),
    Column("command_line", TEXT),
    Column("dependencies", JSONType, nullable=True),
    Column("param_filename", String(1024)),
    Column("runner_name", String(255)),
    Column("stdout", TEXT),
    Column("stderr", TEXT),
    Column("exit_code", Integer, nullable=True),
    Column("traceback", TEXT),
    Column("session_id", Integer, ForeignKey("galaxy_session.id"), index=True, nullable=True),
    Column("user_id", Integer, ForeignKey("galaxy_user.id"), index=True, nullable=True),
    Column("job_runner_name", String(255)),
    Column("job_runner_external_id", String(255)),
    Column("destination_id", String(255), nullable=True),
    Column("destination_params", JSONType, nullable=True),
    Column("object_store_id", TrimmedString(255), index=True),
    Column("imported", Boolean, default=False, index=True),
    Column("params", TrimmedString(255), index=True),
    Column("handler", TrimmedString(255), index=True))

model.JobStateHistory.table = Table(
    "job_state_history", metadata,
    Column("id", Integer, primary_key=True),
    Column("create_time", DateTime, default=now),
    Column("update_time", DateTime, default=now, onupdate=now),
    Column("job_id", Integer, ForeignKey("job.id"), index=True),
    Column("state", String(64), index=True),
    Column("info", TrimmedString(255)))

model.JobParameter.table = Table(
    "job_parameter", metadata,
    Column("id", Integer, primary_key=True),
    Column("job_id", Integer, ForeignKey("job.id"), index=True),
    Column("name", String(255)),
    Column("value", TEXT))

model.JobToInputDatasetAssociation.table = Table(
    "job_to_input_dataset", metadata,
    Column("id", Integer, primary_key=True),
    Column("job_id", Integer, ForeignKey("job.id"), index=True),
    Column("dataset_id", Integer, ForeignKey("history_dataset_association.id"), index=True),
    Column("dataset_version", Integer),
    Column("name", String(255)))

model.JobToOutputDatasetAssociation.table = Table(
    "job_to_output_dataset", metadata,
    Column("id", Integer, primary_key=True),
    Column("job_id", Integer, ForeignKey("job.id"), index=True),
    Column("dataset_id", Integer, ForeignKey("history_dataset_association.id"), index=True),
    Column("name", String(255)))

model.JobToInputDatasetCollectionAssociation.table = Table(
    "job_to_input_dataset_collection", metadata,
    Column("id", Integer, primary_key=True),
    Column("job_id", Integer, ForeignKey("job.id"), index=True),
    Column("dataset_collection_id", Integer, ForeignKey("history_dataset_collection_association.id"), index=True),
    Column("name", Unicode(255)))

model.JobToImplicitOutputDatasetCollectionAssociation.table = Table(
    "job_to_implicit_output_dataset_collection", metadata,
    Column("id", Integer, primary_key=True),
    Column("job_id", Integer, ForeignKey("job.id"), index=True),
    Column("dataset_collection_id", Integer, ForeignKey("dataset_collection.id"), index=True),
    Column("name", Unicode(255)))

model.JobToOutputDatasetCollectionAssociation.table = Table(
    "job_to_output_dataset_collection", metadata,
    Column("id", Integer, primary_key=True),
    Column("job_id", Integer, ForeignKey("job.id"), index=True),
    Column("dataset_collection_id", Integer, ForeignKey("history_dataset_collection_association.id"), index=True),
    Column("name", Unicode(255)))

model.JobToInputLibraryDatasetAssociation.table = Table(
    "job_to_input_library_dataset", metadata,
    Column("id", Integer, primary_key=True),
    Column("job_id", Integer, ForeignKey("job.id"), index=True),
    Column("ldda_id", Integer, ForeignKey("library_dataset_dataset_association.id"), index=True),
    Column("name", String(255)))

model.JobToOutputLibraryDatasetAssociation.table = Table(
    "job_to_output_library_dataset", metadata,
    Column("id", Integer, primary_key=True),
    Column("job_id", Integer, ForeignKey("job.id"), index=True),
    Column("ldda_id", Integer, ForeignKey("library_dataset_dataset_association.id"), index=True),
    Column("name", String(255)))

model.ImplicitlyCreatedDatasetCollectionInput.table = Table(
    "implicitly_created_dataset_collection_inputs", metadata,
    Column("id", Integer, primary_key=True),
    Column("dataset_collection_id", Integer,
        ForeignKey("history_dataset_collection_association.id"), index=True),
    Column("input_dataset_collection_id", Integer,
        ForeignKey("history_dataset_collection_association.id"), index=True),
    Column("name", Unicode(255)))

model.ImplicitCollectionJobs.table = Table(
    "implicit_collection_jobs", metadata,
    Column("id", Integer, primary_key=True),
    Column("populated_state", TrimmedString(64), default='new', nullable=False),
)

model.ImplicitCollectionJobsJobAssociation.table = Table(
    "implicit_collection_jobs_job_association", metadata,
    Column("id", Integer, primary_key=True),
    Column("implicit_collection_jobs_id", Integer, ForeignKey("implicit_collection_jobs.id"), index=True),
    Column("job_id", Integer, ForeignKey("job.id"), index=True),  # Consider making this nullable...
    Column("order_index", Integer, nullable=False),
)

model.JobExternalOutputMetadata.table = Table(
    "job_external_output_metadata", metadata,
    Column("id", Integer, primary_key=True),
    Column("job_id", Integer, ForeignKey("job.id"), index=True),
    Column("history_dataset_association_id", Integer,
        ForeignKey("history_dataset_association.id"), index=True, nullable=True),
    Column("library_dataset_dataset_association_id", Integer,
        ForeignKey("library_dataset_dataset_association.id"), index=True, nullable=True),
    Column("is_valid", Boolean, default=True),
    Column("filename_in", String(255)),
    Column("filename_out", String(255)),
    Column("filename_results_code", String(255)),
    Column("filename_kwds", String(255)),
    Column("filename_override_metadata", String(255)),
    Column("job_runner_external_pid", String(255)))

model.JobExportHistoryArchive.table = Table(
    "job_export_history_archive", metadata,
    Column("id", Integer, primary_key=True),
    Column("job_id", Integer, ForeignKey("job.id"), index=True),
    Column("history_id", Integer, ForeignKey("history.id"), index=True),
    Column("dataset_id", Integer, ForeignKey("dataset.id"), index=True),
    Column("compressed", Boolean, index=True, default=False),
    Column("history_attrs_filename", TEXT),
    Column("datasets_attrs_filename", TEXT),
    Column("jobs_attrs_filename", TEXT))

model.JobImportHistoryArchive.table = Table(
    "job_import_history_archive", metadata,
    Column("id", Integer, primary_key=True),
    Column("job_id", Integer, ForeignKey("job.id"), index=True),
    Column("history_id", Integer, ForeignKey("history.id"), index=True),
    Column("archive_dir", TEXT))


JOB_METRIC_MAX_LENGTH = 1023

model.JobMetricText.table = Table(
    "job_metric_text", metadata,
    Column("id", Integer, primary_key=True),
    Column("job_id", Integer, ForeignKey("job.id"), index=True),
    Column("plugin", Unicode(255)),
    Column("metric_name", Unicode(255)),
    Column("metric_value", Unicode(JOB_METRIC_MAX_LENGTH)))

model.TaskMetricText.table = Table(
    "task_metric_text", metadata,
    Column("id", Integer, primary_key=True),
    Column("task_id", Integer, ForeignKey("task.id"), index=True),
    Column("plugin", Unicode(255)),
    Column("metric_name", Unicode(255)),
    Column("metric_value", Unicode(JOB_METRIC_MAX_LENGTH)))

model.JobMetricNumeric.table = Table(
    "job_metric_numeric", metadata,
    Column("id", Integer, primary_key=True),
    Column("job_id", Integer, ForeignKey("job.id"), index=True),
    Column("plugin", Unicode(255)),
    Column("metric_name", Unicode(255)),
    Column("metric_value", Numeric(22, 7)))

model.TaskMetricNumeric.table = Table(
    "task_metric_numeric", metadata,
    Column("id", Integer, primary_key=True),
    Column("task_id", Integer, ForeignKey("task.id"), index=True),
    Column("plugin", Unicode(255)),
    Column("metric_name", Unicode(255)),
    Column("metric_value", Numeric(22, 7)))


model.GenomeIndexToolData.table = Table(
    "genome_index_tool_data", metadata,
    Column("id", Integer, primary_key=True),
    Column("job_id", Integer, ForeignKey("job.id"), index=True),
    Column("deferred_job_id", Integer, ForeignKey("deferred_job.id"), index=True),
    Column("transfer_job_id", Integer, ForeignKey("transfer_job.id"), index=True),
    Column("dataset_id", Integer, ForeignKey("dataset.id"), index=True),
    Column("fasta_path", String(255)),
    Column("created_time", DateTime, default=now),
    Column("modified_time", DateTime, default=now, onupdate=now),
    Column("indexer", String(64)),
    Column("user_id", Integer, ForeignKey("galaxy_user.id"), index=True))

model.Task.table = Table(
    "task", metadata,
    Column("id", Integer, primary_key=True),
    Column("create_time", DateTime, default=now),
    Column("execution_time", DateTime),
    Column("update_time", DateTime, default=now, onupdate=now),
    Column("state", String(64), index=True),
    Column("command_line", TEXT),
    Column("param_filename", String(1024)),
    Column("runner_name", String(255)),
    Column("stdout", TEXT),
    Column("stderr", TEXT),
    Column("exit_code", Integer, nullable=True),
    Column("info", TrimmedString(255)),
    Column("traceback", TEXT),
    Column("job_id", Integer, ForeignKey("job.id"), index=True, nullable=False),
    Column("working_directory", String(1024)),
    Column("task_runner_name", String(255)),
    Column("task_runner_external_id", String(255)),
    Column("prepare_input_files_cmd", TEXT))

model.PostJobAction.table = Table(
    "post_job_action", metadata,
    Column("id", Integer, primary_key=True),
    Column("workflow_step_id", Integer, ForeignKey("workflow_step.id"), index=True, nullable=False),
    Column("action_type", String(255), nullable=False),
    Column("output_name", String(255), nullable=True),
    Column("action_arguments", JSONType, nullable=True))

model.PostJobActionAssociation.table = Table(
    "post_job_action_association", metadata,
    Column("id", Integer, primary_key=True),
    Column("job_id", Integer, ForeignKey("job.id"), index=True, nullable=False),
    Column("post_job_action_id", Integer, ForeignKey("post_job_action.id"), index=True, nullable=False))

model.DeferredJob.table = Table(
    "deferred_job", metadata,
    Column("id", Integer, primary_key=True),
    Column("create_time", DateTime, default=now),
    Column("update_time", DateTime, default=now, onupdate=now),
    Column("state", String(64), index=True),
    Column("plugin", String(128), index=True),
    Column("params", JSONType))

model.TransferJob.table = Table(
    "transfer_job", metadata,
    Column("id", Integer, primary_key=True),
    Column("create_time", DateTime, default=now),
    Column("update_time", DateTime, default=now, onupdate=now),
    Column("state", String(64), index=True),
    Column("path", String(1024)),
    Column("info", TEXT),
    Column("pid", Integer),
    Column("socket", Integer),
    Column("params", JSONType))

model.DatasetCollection.table = Table(
    "dataset_collection", metadata,
    Column("id", Integer, primary_key=True),
    Column("collection_type", Unicode(255), nullable=False),
    Column("populated_state", TrimmedString(64), default='ok', nullable=False),
    Column("populated_state_message", TEXT),
    Column("element_count", Integer, nullable=True),
    Column("create_time", DateTime, default=now),
    Column("update_time", DateTime, default=now, onupdate=now))

model.HistoryDatasetCollectionAssociation.table = Table(
    "history_dataset_collection_association", metadata,
    Column("id", Integer, primary_key=True),
    Column("collection_id", Integer, ForeignKey("dataset_collection.id"), index=True),
    Column("history_id", Integer, ForeignKey("history.id"), index=True),
    Column("name", TrimmedString(255)),
    Column("hid", Integer),
    Column("visible", Boolean),
    Column("deleted", Boolean, default=False),
    Column("copied_from_history_dataset_collection_association_id", Integer,
        ForeignKey("history_dataset_collection_association.id"), nullable=True),
    Column("implicit_output_name", Unicode(255), nullable=True),
    Column("job_id", ForeignKey("job.id"), index=True, nullable=True),
    Column("implicit_collection_jobs_id", ForeignKey("implicit_collection_jobs.id"), index=True, nullable=True),
)

model.LibraryDatasetCollectionAssociation.table = Table(
    "library_dataset_collection_association", metadata,
    Column("id", Integer, primary_key=True),
    Column("collection_id", Integer, ForeignKey("dataset_collection.id"), index=True),
    Column("folder_id", Integer, ForeignKey("library_folder.id"), index=True),
    Column("name", TrimmedString(255)),
    Column("deleted", Boolean, default=False))

model.DatasetCollectionElement.table = Table(
    "dataset_collection_element", metadata,
    Column("id", Integer, primary_key=True),
    # Parent collection id describing what collection this element belongs to.
    Column("dataset_collection_id", Integer, ForeignKey("dataset_collection.id"), index=True, nullable=False),
    # Child defined by this association - HDA, LDDA, or another dataset association...
    Column("hda_id", Integer, ForeignKey("history_dataset_association.id"), index=True, nullable=True),
    Column("ldda_id", Integer, ForeignKey("library_dataset_dataset_association.id"), index=True, nullable=True),
    Column("child_collection_id", Integer, ForeignKey("dataset_collection.id"), index=True, nullable=True),
    # Element index and identifier to define this parent-child relationship.
    Column("element_index", Integer),
    Column("element_identifier", Unicode(255), ))

model.Event.table = Table(
    "event", metadata,
    Column("id", Integer, primary_key=True),
    Column("create_time", DateTime, default=now),
    Column("update_time", DateTime, default=now, onupdate=now),
    Column("history_id", Integer, ForeignKey("history.id"), index=True, nullable=True),
    Column("user_id", Integer, ForeignKey("galaxy_user.id"), index=True, nullable=True),
    Column("message", TrimmedString(1024)),
    Column("session_id", Integer, ForeignKey("galaxy_session.id"), index=True, nullable=True),
    Column("tool_id", String(255)))

model.GalaxySession.table = Table(
    "galaxy_session", metadata,
    Column("id", Integer, primary_key=True),
    Column("create_time", DateTime, default=now),
    Column("update_time", DateTime, default=now, onupdate=now),
    Column("user_id", Integer, ForeignKey("galaxy_user.id"), index=True, nullable=True),
    Column("remote_host", String(255)),
    Column("remote_addr", String(255)),
    Column("referer", TEXT),
    Column("current_history_id", Integer, ForeignKey("history.id"), nullable=True),
    # unique 128 bit random number coerced to a string
    Column("session_key", TrimmedString(255), index=True, unique=True),
    Column("is_valid", Boolean, default=False),
    # saves a reference to the previous session so we have a way to chain them together
    Column("prev_session_id", Integer),
<<<<<<< HEAD
    Column("disk_usage", Numeric(15, 0), index=True),
=======
    Column("disk_usage", DECIMAL(asdecimal=False), index=True),
>>>>>>> d80c1b6a
    Column("last_action", DateTime))

model.GalaxySessionToHistoryAssociation.table = Table(
    "galaxy_session_to_history", metadata,
    Column("id", Integer, primary_key=True),
    Column("create_time", DateTime, default=now),
    Column("session_id", Integer, ForeignKey("galaxy_session.id"), index=True),
    Column("history_id", Integer, ForeignKey("history.id"), index=True))

model.StoredWorkflow.table = Table(
    "stored_workflow", metadata,
    Column("id", Integer, primary_key=True),
    Column("create_time", DateTime, default=now),
    Column("update_time", DateTime, default=now, onupdate=now),
    Column("user_id", Integer, ForeignKey("galaxy_user.id"), index=True, nullable=False),
    Column("latest_workflow_id", Integer,
        ForeignKey("workflow.id", use_alter=True, name='stored_workflow_latest_workflow_id_fk'), index=True),
    Column("name", TEXT),
    Column("deleted", Boolean, default=False),
    Column("importable", Boolean, default=False),
    Column("slug", TEXT, index=True),
    Column("published", Boolean, index=True, default=False))

model.Workflow.table = Table(
    "workflow", metadata,
    Column("id", Integer, primary_key=True),
    Column("create_time", DateTime, default=now),
    Column("update_time", DateTime, default=now, onupdate=now),
    # workflows will belong to either a stored workflow or a parent/nesting workflow.
    Column("stored_workflow_id", Integer, ForeignKey("stored_workflow.id"), index=True, nullable=True),
    Column("parent_workflow_id", Integer, ForeignKey("workflow.id"), index=True, nullable=True),
    Column("name", TEXT),
    Column("has_cycles", Boolean),
    Column("has_errors", Boolean),
    Column("uuid", UUIDType, nullable=True))

model.WorkflowStep.table = Table(
    "workflow_step", metadata,
    Column("id", Integer, primary_key=True),
    Column("create_time", DateTime, default=now),
    Column("update_time", DateTime, default=now, onupdate=now),
    Column("workflow_id", Integer, ForeignKey("workflow.id"), index=True, nullable=False),
    Column("subworkflow_id", Integer, ForeignKey("workflow.id"), index=True, nullable=True),
    Column("type", String(64)),
    Column("tool_id", TEXT),
    # Reserved for future
    Column("tool_version", TEXT),
    Column("tool_inputs", JSONType),
    Column("tool_errors", JSONType),
    Column("position", JSONType),
    Column("config", JSONType),
    Column("order_index", Integer),
    Column("uuid", UUIDType),
    # Column( "input_connections", JSONType ),
    Column("label", Unicode(255)))

model.WorkflowRequestStepState.table = Table(
    "workflow_request_step_states", metadata,
    Column("id", Integer, primary_key=True),
    Column("workflow_invocation_id", Integer,
        ForeignKey("workflow_invocation.id", onupdate="CASCADE", ondelete="CASCADE")),
    Column("workflow_step_id", Integer, ForeignKey("workflow_step.id")),
    Column("value", JSONType))

model.WorkflowRequestInputParameter.table = Table(
    "workflow_request_input_parameters", metadata,
    Column("id", Integer, primary_key=True),
    Column("workflow_invocation_id", Integer,
        ForeignKey("workflow_invocation.id", onupdate="CASCADE", ondelete="CASCADE")),
    Column("name", Unicode(255)),
    Column("value", TEXT),
    Column("type", Unicode(255)))

model.WorkflowRequestInputStepParmeter.table = Table(
    "workflow_request_input_step_parameter", metadata,
    Column("id", Integer, primary_key=True),
    Column("workflow_invocation_id", Integer, ForeignKey("workflow_invocation.id"), index=True),
    Column("workflow_step_id", Integer, ForeignKey("workflow_step.id")),
    Column("parameter_value", JSONType),
)

model.WorkflowRequestToInputDatasetAssociation.table = Table(
    "workflow_request_to_input_dataset", metadata,
    Column("id", Integer, primary_key=True),
    Column("name", String(255)),
    Column("workflow_invocation_id", Integer, ForeignKey("workflow_invocation.id"), index=True),
    Column("workflow_step_id", Integer, ForeignKey("workflow_step.id")),
    Column("dataset_id", Integer, ForeignKey("history_dataset_association.id"), index=True))

model.WorkflowRequestToInputDatasetCollectionAssociation.table = Table(
    "workflow_request_to_input_collection_dataset", metadata,
    Column("id", Integer, primary_key=True),
    Column("name", String(255)),
    Column("workflow_invocation_id", Integer, ForeignKey("workflow_invocation.id"), index=True),
    Column("workflow_step_id", Integer, ForeignKey("workflow_step.id")),
    Column("dataset_collection_id", Integer, ForeignKey("history_dataset_collection_association.id"), index=True))

model.WorkflowStepConnection.table = Table(
    "workflow_step_connection", metadata,
    Column("id", Integer, primary_key=True),
    Column("output_step_id", Integer, ForeignKey("workflow_step.id"), index=True),
    Column("input_step_id", Integer, ForeignKey("workflow_step.id"), index=True),
    Column("output_name", TEXT),
    Column("input_name", TEXT),
    Column("input_subworkflow_step_id", Integer, ForeignKey("workflow_step.id"), index=True),
)

model.WorkflowOutput.table = Table(
    "workflow_output", metadata,
    Column("id", Integer, primary_key=True),
    Column("workflow_step_id", Integer, ForeignKey("workflow_step.id"), index=True, nullable=False),
    Column("output_name", String(255), nullable=True),
    Column("label", Unicode(255)),
    Column("uuid", UUIDType),
)

model.WorkflowInvocation.table = Table(
    "workflow_invocation", metadata,
    Column("id", Integer, primary_key=True),
    Column("create_time", DateTime, default=now),
    Column("update_time", DateTime, default=now, onupdate=now),
    Column("workflow_id", Integer, ForeignKey("workflow.id"), index=True, nullable=False),
    Column("state", TrimmedString(64), index=True),
    Column("scheduler", TrimmedString(255), index=True),
    Column("handler", TrimmedString(255), index=True),
    Column('uuid', UUIDType()),
    Column("history_id", Integer, ForeignKey("history.id"), index=True))

model.WorkflowInvocationStep.table = Table(
    "workflow_invocation_step", metadata,
    Column("id", Integer, primary_key=True),
    Column("create_time", DateTime, default=now),
    Column("update_time", DateTime, default=now, onupdate=now),
    Column("workflow_invocation_id", Integer, ForeignKey("workflow_invocation.id"), index=True, nullable=False),
    Column("workflow_step_id", Integer, ForeignKey("workflow_step.id"), index=True, nullable=False),
    Column("state", TrimmedString(64), index=True),
    Column("job_id", Integer, ForeignKey("job.id"), index=True, nullable=True),
    Column("implicit_collection_jobs_id", Integer, ForeignKey("implicit_collection_jobs.id"), index=True, nullable=True),
    Column("action", JSONType, nullable=True))

model.WorkflowInvocationOutputDatasetAssociation.table = Table(
    "workflow_invocation_output_dataset_association", metadata,
    Column("id", Integer, primary_key=True),
    Column("workflow_invocation_id", Integer, ForeignKey("workflow_invocation.id"), index=True),
    Column("workflow_step_id", Integer, ForeignKey("workflow_step.id"), index=True),
    Column("dataset_id", Integer, ForeignKey("history_dataset_association.id"), index=True),
    Column("workflow_output_id", Integer, ForeignKey("workflow_output.id"), index=True),
)

model.WorkflowInvocationOutputDatasetCollectionAssociation.table = Table(
    "workflow_invocation_output_dataset_collection_association", metadata,
    Column("id", Integer, primary_key=True),
    Column("workflow_invocation_id", Integer, ForeignKey("workflow_invocation.id"), index=True),
    Column("workflow_step_id", Integer, ForeignKey("workflow_step.id"), index=True),
    Column("dataset_collection_id", Integer, ForeignKey("history_dataset_collection_association.id"), index=True),
    Column("workflow_output_id", Integer, ForeignKey("workflow_output.id"), index=True),
)

model.WorkflowInvocationStepOutputDatasetAssociation.table = Table(
    "workflow_invocation_step_output_dataset_association", metadata,
    Column("id", Integer, primary_key=True),
    Column("workflow_invocation_step_id", Integer, ForeignKey("workflow_invocation_step.id"), index=True),
    Column("dataset_id", Integer, ForeignKey("history_dataset_association.id"), index=True),
    Column("output_name", String(255), nullable=True),
)

model.WorkflowInvocationStepOutputDatasetCollectionAssociation.table = Table(
    "workflow_invocation_step_output_dataset_collection_association", metadata,
    Column("id", Integer, primary_key=True),
    Column("workflow_invocation_step_id", Integer, ForeignKey("workflow_invocation_step.id"), index=True),
    Column("workflow_step_id", Integer, ForeignKey("workflow_step.id"), index=True),
    Column("dataset_collection_id", Integer, ForeignKey("history_dataset_collection_association.id"), index=True),
    Column("output_name", String(255), nullable=True),
)

model.WorkflowInvocationToSubworkflowInvocationAssociation.table = Table(
    "workflow_invocation_to_subworkflow_invocation_association", metadata,
    Column("id", Integer, primary_key=True),
    Column("workflow_invocation_id", Integer, ForeignKey("workflow_invocation.id"), index=True),
    Column("subworkflow_invocation_id", Integer, ForeignKey("workflow_invocation.id"), index=True),
    Column("workflow_step_id", Integer, ForeignKey("workflow_step.id")),
)

model.StoredWorkflowUserShareAssociation.table = Table(
    "stored_workflow_user_share_connection", metadata,
    Column("id", Integer, primary_key=True),
    Column("stored_workflow_id", Integer, ForeignKey("stored_workflow.id"), index=True),
    Column("user_id", Integer, ForeignKey("galaxy_user.id"), index=True))

model.StoredWorkflowMenuEntry.table = Table(
    "stored_workflow_menu_entry", metadata,
    Column("id", Integer, primary_key=True),
    Column("stored_workflow_id", Integer, ForeignKey("stored_workflow.id"), index=True),
    Column("user_id", Integer, ForeignKey("galaxy_user.id"), index=True),
    Column("order_index", Integer))

model.MetadataFile.table = Table(
    "metadata_file", metadata,
    Column("id", Integer, primary_key=True),
    Column("name", TEXT),
    Column("hda_id", Integer, ForeignKey("history_dataset_association.id"), index=True, nullable=True),
    Column("lda_id", Integer, ForeignKey("library_dataset_dataset_association.id"), index=True, nullable=True),
    Column("create_time", DateTime, default=now),
    Column("update_time", DateTime, index=True, default=now, onupdate=now),
    Column("object_store_id", TrimmedString(255), index=True),
    Column("deleted", Boolean, index=True, default=False),
    Column("purged", Boolean, index=True, default=False))

model.FormDefinitionCurrent.table = Table(
    "form_definition_current", metadata,
    Column("id", Integer, primary_key=True),
    Column("create_time", DateTime, default=now),
    Column("update_time", DateTime, default=now, onupdate=now),
    Column("latest_form_id", Integer, ForeignKey("form_definition.id"), index=True),
    Column("deleted", Boolean, index=True, default=False))

model.FormDefinition.table = Table(
    "form_definition", metadata,
    Column("id", Integer, primary_key=True),
    Column("create_time", DateTime, default=now),
    Column("update_time", DateTime, default=now, onupdate=now),
    Column("name", TrimmedString(255), nullable=False),
    Column("desc", TEXT),
    Column("form_definition_current_id", Integer,
        ForeignKey("form_definition_current.id", name='for_def_form_def_current_id_fk', use_alter=True), index=True),
    Column("fields", JSONType()),
    Column("type", TrimmedString(255), index=True),
    Column("layout", JSONType()))

model.FormValues.table = Table(
    "form_values", metadata,
    Column("id", Integer, primary_key=True),
    Column("create_time", DateTime, default=now),
    Column("update_time", DateTime, default=now, onupdate=now),
    Column("form_definition_id", Integer, ForeignKey("form_definition.id"), index=True),
    Column("content", JSONType()))

model.Page.table = Table(
    "page", metadata,
    Column("id", Integer, primary_key=True),
    Column("create_time", DateTime, default=now),
    Column("update_time", DateTime, default=now, onupdate=now),
    Column("user_id", Integer, ForeignKey("galaxy_user.id"), index=True, nullable=False),
    Column("latest_revision_id", Integer,
        ForeignKey("page_revision.id", use_alter=True, name='page_latest_revision_id_fk'), index=True),
    Column("title", TEXT),
    Column("deleted", Boolean, index=True, default=False),
    Column("importable", Boolean, index=True, default=False),
    Column("slug", TEXT, unique=True, index=True),
    Column("published", Boolean, index=True, default=False))

model.PageRevision.table = Table(
    "page_revision", metadata,
    Column("id", Integer, primary_key=True),
    Column("create_time", DateTime, default=now),
    Column("update_time", DateTime, default=now, onupdate=now),
    Column("page_id", Integer, ForeignKey("page.id"), index=True, nullable=False),
    Column("title", TEXT),
    Column("content", TEXT))

model.PageUserShareAssociation.table = Table(
    "page_user_share_association", metadata,
    Column("id", Integer, primary_key=True),
    Column("page_id", Integer, ForeignKey("page.id"), index=True),
    Column("user_id", Integer, ForeignKey("galaxy_user.id"), index=True))

model.Visualization.table = Table(
    "visualization", metadata,
    Column("id", Integer, primary_key=True),
    Column("create_time", DateTime, default=now),
    Column("update_time", DateTime, default=now, onupdate=now),
    Column("user_id", Integer, ForeignKey("galaxy_user.id"), index=True, nullable=False),
    Column("latest_revision_id", Integer,
        ForeignKey("visualization_revision.id", use_alter=True, name='visualization_latest_revision_id_fk'), index=True),
    Column("title", TEXT),
    Column("type", TEXT),
    Column("dbkey", TEXT, index=True),
    Column("deleted", Boolean, default=False, index=True),
    Column("importable", Boolean, default=False, index=True),
    Column("slug", TEXT, index=True),
    Column("published", Boolean, default=False, index=True))

model.VisualizationRevision.table = Table(
    "visualization_revision", metadata,
    Column("id", Integer, primary_key=True),
    Column("create_time", DateTime, default=now),
    Column("update_time", DateTime, default=now, onupdate=now),
    Column("visualization_id", Integer, ForeignKey("visualization.id"), index=True, nullable=False),
    Column("title", TEXT),
    Column("dbkey", TEXT, index=True),
    Column("config", JSONType))

model.VisualizationUserShareAssociation.table = Table(
    "visualization_user_share_association", metadata,
    Column("id", Integer, primary_key=True),
    Column("visualization_id", Integer, ForeignKey("visualization.id"), index=True),
    Column("user_id", Integer, ForeignKey("galaxy_user.id"), index=True))

# Data Manager tables
model.DataManagerHistoryAssociation.table = Table(
    "data_manager_history_association", metadata,
    Column("id", Integer, primary_key=True),
    Column("create_time", DateTime, default=now),
    Column("update_time", DateTime, index=True, default=now, onupdate=now),
    Column("history_id", Integer, ForeignKey("history.id"), index=True),
    Column("user_id", Integer, ForeignKey("galaxy_user.id"), index=True))

model.DataManagerJobAssociation.table = Table(
    "data_manager_job_association", metadata,
    Column("id", Integer, primary_key=True),
    Column("create_time", DateTime, default=now),
    Column("update_time", DateTime, index=True, default=now, onupdate=now),
    Column("job_id", Integer, ForeignKey("job.id"), index=True),
    Column("data_manager_id", TEXT, index=True))

# Tagging tables.
model.Tag.table = Table(
    "tag", metadata,
    Column("id", Integer, primary_key=True),
    Column("type", Integer),
    Column("parent_id", Integer, ForeignKey("tag.id")),
    Column("name", TrimmedString(255)),
    UniqueConstraint("name"))

model.HistoryTagAssociation.table = Table(
    "history_tag_association", metadata,
    Column("id", Integer, primary_key=True),
    Column("history_id", Integer, ForeignKey("history.id"), index=True),
    Column("tag_id", Integer, ForeignKey("tag.id"), index=True),
    Column("user_id", Integer, ForeignKey("galaxy_user.id"), index=True),
    Column("user_tname", TrimmedString(255), index=True),
    Column("value", TrimmedString(255), index=True),
    Column("user_value", TrimmedString(255), index=True))

model.DatasetTagAssociation.table = Table(
    "dataset_tag_association", metadata,
    Column("id", Integer, primary_key=True),
    Column("dataset_id", Integer, ForeignKey("dataset.id"), index=True),
    Column("tag_id", Integer, ForeignKey("tag.id"), index=True),
    Column("user_id", Integer, ForeignKey("galaxy_user.id"), index=True),
    Column("user_tname", TrimmedString(255), index=True),
    Column("value", TrimmedString(255), index=True),
    Column("user_value", TrimmedString(255), index=True))

model.HistoryDatasetAssociationTagAssociation.table = Table(
    "history_dataset_association_tag_association", metadata,
    Column("id", Integer, primary_key=True),
    Column("history_dataset_association_id", Integer, ForeignKey("history_dataset_association.id"), index=True),
    Column("tag_id", Integer, ForeignKey("tag.id"), index=True),
    Column("user_id", Integer, ForeignKey("galaxy_user.id"), index=True),
    Column("user_tname", TrimmedString(255), index=True),
    Column("value", TrimmedString(255), index=True),
    Column("user_value", TrimmedString(255), index=True))

model.LibraryDatasetDatasetAssociationTagAssociation.table = Table(
    "library_dataset_dataset_association_tag_association", metadata,
    Column("id", Integer, primary_key=True),
    Column("library_dataset_dataset_association_id", Integer, ForeignKey("library_dataset_dataset_association.id"), index=True),
    Column("tag_id", Integer, ForeignKey("tag.id"), index=True),
    Column("user_id", Integer, ForeignKey("galaxy_user.id"), index=True),
    Column("user_tname", TrimmedString(255), index=True),
    Column("value", TrimmedString(255), index=True),
    Column("user_value", TrimmedString(255), index=True))

model.StoredWorkflowTagAssociation.table = Table(
    "stored_workflow_tag_association", metadata,
    Column("id", Integer, primary_key=True),
    Column("stored_workflow_id", Integer, ForeignKey("stored_workflow.id"), index=True),
    Column("tag_id", Integer, ForeignKey("tag.id"), index=True),
    Column("user_id", Integer, ForeignKey("galaxy_user.id"), index=True),
    Column("user_tname", Unicode(255), index=True),
    Column("value", Unicode(255), index=True),
    Column("user_value", Unicode(255), index=True))

model.PageTagAssociation.table = Table(
    "page_tag_association", metadata,
    Column("id", Integer, primary_key=True),
    Column("page_id", Integer, ForeignKey("page.id"), index=True),
    Column("tag_id", Integer, ForeignKey("tag.id"), index=True),
    Column("user_id", Integer, ForeignKey("galaxy_user.id"), index=True),
    Column("user_tname", TrimmedString(255), index=True),
    Column("value", TrimmedString(255), index=True),
    Column("user_value", TrimmedString(255), index=True))

model.WorkflowStepTagAssociation.table = Table(
    "workflow_step_tag_association", metadata,
    Column("id", Integer, primary_key=True),
    Column("workflow_step_id", Integer, ForeignKey("workflow_step.id"), index=True),
    Column("tag_id", Integer, ForeignKey("tag.id"), index=True),
    Column("user_id", Integer, ForeignKey("galaxy_user.id"), index=True),
    Column("user_tname", Unicode(255), index=True),
    Column("value", Unicode(255), index=True),
    Column("user_value", Unicode(255), index=True))

model.VisualizationTagAssociation.table = Table(
    "visualization_tag_association", metadata,
    Column("id", Integer, primary_key=True),
    Column("visualization_id", Integer, ForeignKey("visualization.id"), index=True),
    Column("tag_id", Integer, ForeignKey("tag.id"), index=True),
    Column("user_id", Integer, ForeignKey("galaxy_user.id"), index=True),
    Column("user_tname", TrimmedString(255), index=True),
    Column("value", TrimmedString(255), index=True),
    Column("user_value", TrimmedString(255), index=True))

model.HistoryDatasetCollectionTagAssociation.table = Table(
    "history_dataset_collection_tag_association", metadata,
    Column("id", Integer, primary_key=True),
    Column("history_dataset_collection_id", Integer,
        ForeignKey("history_dataset_collection_association.id"), index=True),
    Column("tag_id", Integer, ForeignKey("tag.id"), index=True),
    Column("user_id", Integer, ForeignKey("galaxy_user.id"), index=True),
    Column("user_tname", TrimmedString(255), index=True),
    Column("value", TrimmedString(255), index=True),
    Column("user_value", TrimmedString(255), index=True))

model.LibraryDatasetCollectionTagAssociation.table = Table(
    "library_dataset_collection_tag_association", metadata,
    Column("id", Integer, primary_key=True),
    Column("library_dataset_collection_id", Integer,
        ForeignKey("library_dataset_collection_association.id"), index=True),
    Column("tag_id", Integer, ForeignKey("tag.id"), index=True),
    Column("user_id", Integer, ForeignKey("galaxy_user.id"), index=True),
    Column("user_tname", TrimmedString(255), index=True),
    Column("value", TrimmedString(255), index=True),
    Column("user_value", TrimmedString(255), index=True))

model.ToolTagAssociation.table = Table(
    "tool_tag_association", metadata,
    Column("id", Integer, primary_key=True),
    Column("tool_id", TrimmedString(255), index=True),
    Column("tag_id", Integer, ForeignKey("tag.id"), index=True),
    Column("user_id", Integer, ForeignKey("galaxy_user.id"), index=True),
    Column("user_tname", TrimmedString(255), index=True),
    Column("value", TrimmedString(255), index=True),
    Column("user_value", TrimmedString(255), index=True))

# Annotation tables.

model.HistoryAnnotationAssociation.table = Table(
    "history_annotation_association", metadata,
    Column("id", Integer, primary_key=True),
    Column("history_id", Integer, ForeignKey("history.id"), index=True),
    Column("user_id", Integer, ForeignKey("galaxy_user.id"), index=True),
    Column("annotation", TEXT, index=True))

model.HistoryDatasetAssociationAnnotationAssociation.table = Table(
    "history_dataset_association_annotation_association", metadata,
    Column("id", Integer, primary_key=True),
    Column("history_dataset_association_id", Integer,
        ForeignKey("history_dataset_association.id"), index=True),
    Column("user_id", Integer, ForeignKey("galaxy_user.id"), index=True),
    Column("annotation", TEXT, index=True))

model.StoredWorkflowAnnotationAssociation.table = Table(
    "stored_workflow_annotation_association", metadata,
    Column("id", Integer, primary_key=True),
    Column("stored_workflow_id", Integer, ForeignKey("stored_workflow.id"), index=True),
    Column("user_id", Integer, ForeignKey("galaxy_user.id"), index=True),
    Column("annotation", TEXT, index=True))

model.WorkflowStepAnnotationAssociation.table = Table(
    "workflow_step_annotation_association", metadata,
    Column("id", Integer, primary_key=True),
    Column("workflow_step_id", Integer, ForeignKey("workflow_step.id"), index=True),
    Column("user_id", Integer, ForeignKey("galaxy_user.id"), index=True),
    Column("annotation", TEXT, index=True))

model.PageAnnotationAssociation.table = Table(
    "page_annotation_association", metadata,
    Column("id", Integer, primary_key=True),
    Column("page_id", Integer, ForeignKey("page.id"), index=True),
    Column("user_id", Integer, ForeignKey("galaxy_user.id"), index=True),
    Column("annotation", TEXT, index=True))

model.VisualizationAnnotationAssociation.table = Table(
    "visualization_annotation_association", metadata,
    Column("id", Integer, primary_key=True),
    Column("visualization_id", Integer, ForeignKey("visualization.id"), index=True),
    Column("user_id", Integer, ForeignKey("galaxy_user.id"), index=True),
    Column("annotation", TEXT, index=True))

model.HistoryDatasetCollectionAnnotationAssociation.table = Table(
    "history_dataset_collection_annotation_association", metadata,
    Column("id", Integer, primary_key=True),
    Column("history_dataset_collection_id", Integer,
        ForeignKey("history_dataset_collection_association.id"), index=True),
    Column("user_id", Integer, ForeignKey("galaxy_user.id"), index=True),
    Column("annotation", TEXT, index=True))

model.LibraryDatasetCollectionAnnotationAssociation.table = Table(
    "library_dataset_collection_annotation_association", metadata,
    Column("id", Integer, primary_key=True),
    Column("library_dataset_collection_id", Integer,
        ForeignKey("library_dataset_collection_association.id"), index=True),
    Column("user_id", Integer, ForeignKey("galaxy_user.id"), index=True),
    Column("annotation", TEXT, index=True))

# Ratings tables.
model.HistoryRatingAssociation.table = Table("history_rating_association", metadata,
    Column("id", Integer, primary_key=True),
    Column("history_id", Integer, ForeignKey("history.id"), index=True),
    Column("user_id", Integer, ForeignKey("galaxy_user.id"), index=True),
    Column("rating", Integer, index=True))

model.HistoryDatasetAssociationRatingAssociation.table = Table(
    "history_dataset_association_rating_association", metadata,
    Column("id", Integer, primary_key=True),
    Column("history_dataset_association_id", Integer,
        ForeignKey("history_dataset_association.id"), index=True),
    Column("user_id", Integer, ForeignKey("galaxy_user.id"), index=True),
    Column("rating", Integer, index=True))

model.StoredWorkflowRatingAssociation.table = Table(
    "stored_workflow_rating_association", metadata,
    Column("id", Integer, primary_key=True),
    Column("stored_workflow_id", Integer, ForeignKey("stored_workflow.id"), index=True),
    Column("user_id", Integer, ForeignKey("galaxy_user.id"), index=True),
    Column("rating", Integer, index=True))

model.PageRatingAssociation.table = Table(
    "page_rating_association", metadata,
    Column("id", Integer, primary_key=True),
    Column("page_id", Integer, ForeignKey("page.id"), index=True),
    Column("user_id", Integer, ForeignKey("galaxy_user.id"), index=True),
    Column("rating", Integer, index=True))

model.VisualizationRatingAssociation.table = Table(
    "visualization_rating_association", metadata,
    Column("id", Integer, primary_key=True),
    Column("visualization_id", Integer, ForeignKey("visualization.id"), index=True),
    Column("user_id", Integer, ForeignKey("galaxy_user.id"), index=True),
    Column("rating", Integer, index=True))

model.HistoryDatasetCollectionRatingAssociation.table = Table(
    "history_dataset_collection_rating_association", metadata,
    Column("id", Integer, primary_key=True),
    Column("history_dataset_collection_id", Integer,
        ForeignKey("history_dataset_collection_association.id"), index=True),
    Column("user_id", Integer, ForeignKey("galaxy_user.id"), index=True),
    Column("rating", Integer, index=True))

model.LibraryDatasetCollectionRatingAssociation.table = Table(
    "library_dataset_collection_rating_association", metadata,
    Column("id", Integer, primary_key=True),
    Column("library_dataset_collection_id", Integer,
        ForeignKey("library_dataset_collection_association.id"), index=True),
    Column("user_id", Integer, ForeignKey("galaxy_user.id"), index=True),
    Column("rating", Integer, index=True))

# User tables.
model.UserPreference.table = Table(
    "user_preference", metadata,
    Column("id", Integer, primary_key=True),
    Column("user_id", Integer, ForeignKey("galaxy_user.id"), index=True),
    Column("name", Unicode(255), index=True),
    Column("value", Text))

model.UserAction.table = Table(
    "user_action", metadata,
    Column("id", Integer, primary_key=True),
    Column("create_time", DateTime, default=now),
    Column("user_id", Integer, ForeignKey("galaxy_user.id"), index=True),
    Column("session_id", Integer, ForeignKey("galaxy_session.id"), index=True),
    Column("action", Unicode(255)),
    Column("context", Unicode(512)),
    Column("params", Unicode(1024)))

model.APIKeys.table = Table(
    "api_keys", metadata,
    Column("id", Integer, primary_key=True),
    Column("create_time", DateTime, default=now),
    Column("user_id", Integer, ForeignKey("galaxy_user.id"), index=True),
    Column("key", TrimmedString(32), index=True, unique=True))


# With the tables defined we can define the mappers and setup the
# relationships between the model objects.
def simple_mapping(model, **kwds):
    mapper(model, model.table, properties=kwds)


mapper(model.FormValues, model.FormValues.table, properties=dict(
    form_definition=relation(model.FormDefinition,
        primaryjoin=(model.FormValues.table.c.form_definition_id == model.FormDefinition.table.c.id))
))

mapper(model.FormDefinition, model.FormDefinition.table, properties=dict(
    current=relation(model.FormDefinitionCurrent,
        primaryjoin=(model.FormDefinition.table.c.form_definition_current_id == model.FormDefinitionCurrent.table.c.id))
))

mapper(model.FormDefinitionCurrent, model.FormDefinitionCurrent.table, properties=dict(
    forms=relation(model.FormDefinition,
        backref='form_definition_current',
        cascade="all, delete-orphan",
        primaryjoin=(model.FormDefinitionCurrent.table.c.id == model.FormDefinition.table.c.form_definition_current_id)),
    latest_form=relation(model.FormDefinition,
        post_update=True,
        primaryjoin=(model.FormDefinitionCurrent.table.c.latest_form_id == model.FormDefinition.table.c.id))
))

mapper(model.UserAddress, model.UserAddress.table, properties=dict(
    user=relation(model.User,
        primaryjoin=(model.UserAddress.table.c.user_id == model.User.table.c.id),
        backref='addresses',
        order_by=desc(model.UserAddress.table.c.update_time)),
))

mapper(model.UserOpenID, model.UserOpenID.table, properties=dict(
    session=relation(model.GalaxySession,
        primaryjoin=(model.UserOpenID.table.c.session_id == model.GalaxySession.table.c.id),
        backref='openids',
        order_by=desc(model.UserOpenID.table.c.update_time)),
    user=relation(model.User,
        primaryjoin=(model.UserOpenID.table.c.user_id == model.User.table.c.id),
        backref='openids',
        order_by=desc(model.UserOpenID.table.c.update_time))
))

mapper(model.PSAAssociation, model.PSAAssociation.table, properties=None)

mapper(model.PSACode, model.PSACode.table, properties=None)

mapper(model.PSANonce, model.PSANonce.table, properties=None)

mapper(model.PSAPartial, model.PSAPartial.table, properties=None)

mapper(model.UserAuthnzToken, model.UserAuthnzToken.table, properties=dict(
    user=relation(model.User,
                  primaryjoin=(model.UserAuthnzToken.table.c.user_id == model.User.table.c.id),
                  backref='social_auth')
))

mapper(model.ValidationError, model.ValidationError.table)

simple_mapping(model.HistoryDatasetAssociation,
    dataset=relation(model.Dataset,
        primaryjoin=(model.Dataset.table.c.id == model.HistoryDatasetAssociation.table.c.dataset_id), lazy=False),
    # .history defined in History mapper
    copied_from_history_dataset_association=relation(model.HistoryDatasetAssociation,
        primaryjoin=(model.HistoryDatasetAssociation.table.c.copied_from_history_dataset_association_id ==
                     model.HistoryDatasetAssociation.table.c.id),
        remote_side=[model.HistoryDatasetAssociation.table.c.id],
        uselist=False),
    copied_to_history_dataset_associations=relation(model.HistoryDatasetAssociation,
        primaryjoin=(model.HistoryDatasetAssociation.table.c.copied_from_history_dataset_association_id ==
                     model.HistoryDatasetAssociation.table.c.id)),
    copied_from_library_dataset_dataset_association=relation(
        model.LibraryDatasetDatasetAssociation,
        primaryjoin=(model.HistoryDatasetAssociation.table.c.copied_from_library_dataset_dataset_association_id ==
                     model.LibraryDatasetDatasetAssociation.table.c.id),
        uselist=False),
    copied_to_library_dataset_dataset_associations=relation(model.LibraryDatasetDatasetAssociation,
        primaryjoin=(model.HistoryDatasetAssociation.table.c.copied_from_library_dataset_dataset_association_id ==
                     model.LibraryDatasetDatasetAssociation.table.c.id)),
    implicitly_converted_datasets=relation(model.ImplicitlyConvertedDatasetAssociation,
        primaryjoin=(model.ImplicitlyConvertedDatasetAssociation.table.c.hda_parent_id ==
                     model.HistoryDatasetAssociation.table.c.id)),
    implicitly_converted_parent_datasets=relation(model.ImplicitlyConvertedDatasetAssociation,
        primaryjoin=(model.ImplicitlyConvertedDatasetAssociation.table.c.hda_id ==
                     model.HistoryDatasetAssociation.table.c.id)),
    tags=relation(model.HistoryDatasetAssociationTagAssociation,
        order_by=model.HistoryDatasetAssociationTagAssociation.table.c.id,
        backref='history_tag_associations'),
    annotations=relation(model.HistoryDatasetAssociationAnnotationAssociation,
        order_by=model.HistoryDatasetAssociationAnnotationAssociation.table.c.id,
        backref="hdas"),
    ratings=relation(model.HistoryDatasetAssociationRatingAssociation,
        order_by=model.HistoryDatasetAssociationRatingAssociation.table.c.id,
        backref="hdas"),
    extended_metadata=relation(model.ExtendedMetadata,
        primaryjoin=((model.HistoryDatasetAssociation.table.c.extended_metadata_id ==
                      model.ExtendedMetadata.table.c.id))),
    hidden_beneath_collection_instance=relation(model.HistoryDatasetCollectionAssociation,
        primaryjoin=((model.HistoryDatasetAssociation.table.c.hidden_beneath_collection_instance_id ==
                      model.HistoryDatasetCollectionAssociation.table.c.id)),
        uselist=False,
        backref="hidden_dataset_instances"),
    _metadata=deferred(model.HistoryDatasetAssociation.table.c._metadata)
)

simple_mapping(model.Dataset,
    history_associations=relation(model.HistoryDatasetAssociation,
        primaryjoin=(model.Dataset.table.c.id == model.HistoryDatasetAssociation.table.c.dataset_id)),
    active_history_associations=relation(model.HistoryDatasetAssociation,
        primaryjoin=(
            (model.Dataset.table.c.id == model.HistoryDatasetAssociation.table.c.dataset_id) &
            (model.HistoryDatasetAssociation.table.c.deleted == false()) &
            (model.HistoryDatasetAssociation.table.c.purged == false()))),
    purged_history_associations=relation(model.HistoryDatasetAssociation,
        primaryjoin=(
            (model.Dataset.table.c.id == model.HistoryDatasetAssociation.table.c.dataset_id) &
            (model.HistoryDatasetAssociation.table.c.purged == true()))),
    library_associations=relation(model.LibraryDatasetDatasetAssociation,
        primaryjoin=(model.Dataset.table.c.id == model.LibraryDatasetDatasetAssociation.table.c.dataset_id)),
    active_library_associations=relation(model.LibraryDatasetDatasetAssociation,
        primaryjoin=(
            (model.Dataset.table.c.id == model.LibraryDatasetDatasetAssociation.table.c.dataset_id) &
            (model.LibraryDatasetDatasetAssociation.table.c.deleted == false()))),
    tags=relation(model.DatasetTagAssociation,
        order_by=model.DatasetTagAssociation.table.c.id,
        backref='datasets')
)

mapper(model.HistoryDatasetAssociationHistory, model.HistoryDatasetAssociationHistory.table)

mapper(model.HistoryDatasetAssociationDisplayAtAuthorization, model.HistoryDatasetAssociationDisplayAtAuthorization.table, properties=dict(
    history_dataset_association=relation(model.HistoryDatasetAssociation),
    user=relation(model.User)
))

mapper(model.HistoryDatasetAssociationSubset, model.HistoryDatasetAssociationSubset.table, properties=dict(
    hda=relation(model.HistoryDatasetAssociation,
        primaryjoin=(model.HistoryDatasetAssociationSubset.table.c.history_dataset_association_id ==
                     model.HistoryDatasetAssociation.table.c.id)),
    subset=relation(model.HistoryDatasetAssociation,
        primaryjoin=(model.HistoryDatasetAssociationSubset.table.c.history_dataset_association_subset_id ==
                     model.HistoryDatasetAssociation.table.c.id))
))

mapper(model.ImplicitlyConvertedDatasetAssociation, model.ImplicitlyConvertedDatasetAssociation.table, properties=dict(
    parent_hda=relation(model.HistoryDatasetAssociation,
        primaryjoin=(model.ImplicitlyConvertedDatasetAssociation.table.c.hda_parent_id ==
                     model.HistoryDatasetAssociation.table.c.id)),
    parent_ldda=relation(model.LibraryDatasetDatasetAssociation,
        primaryjoin=(model.ImplicitlyConvertedDatasetAssociation.table.c.ldda_parent_id ==
                     model.LibraryDatasetDatasetAssociation.table.c.id)),
    dataset_ldda=relation(model.LibraryDatasetDatasetAssociation,
        primaryjoin=(model.ImplicitlyConvertedDatasetAssociation.table.c.ldda_id ==
                     model.LibraryDatasetDatasetAssociation.table.c.id)),
    dataset=relation(model.HistoryDatasetAssociation,
        primaryjoin=(model.ImplicitlyConvertedDatasetAssociation.table.c.hda_id ==
                     model.HistoryDatasetAssociation.table.c.id))
))

mapper(model.History, model.History.table, properties=dict(
    galaxy_sessions=relation(model.GalaxySessionToHistoryAssociation),
    datasets=relation(model.HistoryDatasetAssociation,
        backref="history",
        order_by=asc(model.HistoryDatasetAssociation.table.c.hid)),
    exports=relation(model.JobExportHistoryArchive,
        primaryjoin=(model.JobExportHistoryArchive.table.c.history_id == model.History.table.c.id),
        order_by=desc(model.JobExportHistoryArchive.table.c.id)),
    active_datasets=relation(model.HistoryDatasetAssociation,
        primaryjoin=(
            (model.HistoryDatasetAssociation.table.c.history_id == model.History.table.c.id) &
            not_(model.HistoryDatasetAssociation.table.c.deleted)
        ),
        order_by=asc(model.HistoryDatasetAssociation.table.c.hid),
        viewonly=True),
    active_dataset_collections=relation(model.HistoryDatasetCollectionAssociation,
        primaryjoin=(
            (model.HistoryDatasetCollectionAssociation.table.c.history_id == model.History.table.c.id) &
            not_(model.HistoryDatasetCollectionAssociation.table.c.deleted)
        ),
        order_by=asc(model.HistoryDatasetCollectionAssociation.table.c.hid),
        viewonly=True),
    visible_datasets=relation(model.HistoryDatasetAssociation,
        primaryjoin=(
            (model.HistoryDatasetAssociation.table.c.history_id == model.History.table.c.id) &
            not_(model.HistoryDatasetAssociation.table.c.deleted) &
            model.HistoryDatasetAssociation.table.c.visible
        ),
        order_by=asc(model.HistoryDatasetAssociation.table.c.hid),
        viewonly=True),
    visible_dataset_collections=relation(model.HistoryDatasetCollectionAssociation,
        primaryjoin=(
            (model.HistoryDatasetCollectionAssociation.table.c.history_id == model.History.table.c.id) &
            not_(model.HistoryDatasetCollectionAssociation.table.c.deleted) &
            model.HistoryDatasetCollectionAssociation.table.c.visible
        ),
        order_by=asc(model.HistoryDatasetCollectionAssociation.table.c.hid),
        viewonly=True),
    tags=relation(model.HistoryTagAssociation,
        order_by=model.HistoryTagAssociation.table.c.id,
        backref="histories"),
    annotations=relation(model.HistoryAnnotationAssociation,
        order_by=model.HistoryAnnotationAssociation.table.c.id,
        backref="histories"),
    ratings=relation(model.HistoryRatingAssociation,
        order_by=model.HistoryRatingAssociation.table.c.id,
        backref="histories"),
    average_rating=column_property(
        select([func.avg(model.HistoryRatingAssociation.table.c.rating)]).where(model.HistoryRatingAssociation.table.c.history_id == model.History.table.c.id),
        deferred=True
    ),
    users_shared_with_count=column_property(
        select([func.count(model.HistoryUserShareAssociation.table.c.id)]).where(model.History.table.c.id == model.HistoryUserShareAssociation.table.c.history_id),
        deferred=True
    )
))

# Set up proxy so that
#   History.users_shared_with
# returns a list of users that history is shared with.
model.History.users_shared_with_dot_users = association_proxy('users_shared_with', 'user')

mapper(model.HistoryUserShareAssociation, model.HistoryUserShareAssociation.table, properties=dict(
    user=relation(model.User, backref='histories_shared_by_others'),
    history=relation(model.History, backref='users_shared_with')
))

mapper(model.User, model.User.table, properties=dict(
    histories=relation(model.History,
        backref="user",
        order_by=desc(model.History.table.c.update_time)),
    active_histories=relation(model.History,
        primaryjoin=(
            (model.History.table.c.user_id == model.User.table.c.id) &
            (not_(model.History.table.c.deleted))
        ),
        order_by=desc(model.History.table.c.update_time)),

    galaxy_sessions=relation(model.GalaxySession,
        order_by=desc(model.GalaxySession.table.c.update_time)),
    stored_workflow_menu_entries=relation(model.StoredWorkflowMenuEntry,
        primaryjoin=(
            (model.StoredWorkflowMenuEntry.table.c.user_id == model.User.table.c.id) &
            (model.StoredWorkflowMenuEntry.table.c.stored_workflow_id == model.StoredWorkflow.table.c.id) &
            not_(model.StoredWorkflow.table.c.deleted)
        ),
        backref="user",
        cascade="all, delete-orphan",
        collection_class=ordering_list('order_index')),
    _preferences=relation(model.UserPreference,
        backref="user",
        collection_class=attribute_mapped_collection('name')),
    # addresses=relation( UserAddress,
    #     primaryjoin=( User.table.c.id == UserAddress.table.c.user_id ) ),
    values=relation(model.FormValues,
        primaryjoin=(model.User.table.c.form_values_id == model.FormValues.table.c.id)),
    api_keys=relation(model.APIKeys,
        backref="user",
        order_by=desc(model.APIKeys.table.c.create_time)),
))

mapper(model.PasswordResetToken, model.PasswordResetToken.table,
       properties=dict(user=relation(model.User, backref="reset_tokens")))


# Set up proxy so that this syntax is possible:
# <user_obj>.preferences[pref_name] = pref_value
model.User.preferences = association_proxy('_preferences', 'value', creator=model.UserPreference)

mapper(model.Group, model.Group.table, properties=dict(
    users=relation(model.UserGroupAssociation)
))

mapper(model.UserGroupAssociation, model.UserGroupAssociation.table, properties=dict(
    user=relation(model.User, backref="groups"),
    group=relation(model.Group, backref="members")
))

mapper(model.DefaultUserPermissions, model.DefaultUserPermissions.table, properties=dict(
    user=relation(model.User, backref="default_permissions"),
    role=relation(model.Role)
))

mapper(model.DefaultHistoryPermissions, model.DefaultHistoryPermissions.table, properties=dict(
    history=relation(model.History, backref="default_permissions"),
    role=relation(model.Role)
))

mapper(model.Role, model.Role.table, properties=dict(
    users=relation(model.UserRoleAssociation),
    groups=relation(model.GroupRoleAssociation)
))

mapper(model.UserRoleAssociation, model.UserRoleAssociation.table, properties=dict(
    user=relation(model.User, backref="roles"),
    non_private_roles=relation(
        model.User,
        backref="non_private_roles",
        primaryjoin=(
            (model.User.table.c.id == model.UserRoleAssociation.table.c.user_id) &
            (model.UserRoleAssociation.table.c.role_id == model.Role.table.c.id) &
            not_(model.Role.table.c.name == model.User.table.c.email))
    ),
    role=relation(model.Role)
))

mapper(model.GroupRoleAssociation, model.GroupRoleAssociation.table, properties=dict(
    group=relation(model.Group, backref="roles"),
    role=relation(model.Role)
))

mapper(model.Quota, model.Quota.table, properties=dict(
    users=relation(model.UserQuotaAssociation),
    groups=relation(model.GroupQuotaAssociation)
))

mapper(model.UserQuotaAssociation, model.UserQuotaAssociation.table, properties=dict(
    user=relation(model.User, backref="quotas"),
    quota=relation(model.Quota)
))

mapper(model.GroupQuotaAssociation, model.GroupQuotaAssociation.table, properties=dict(
    group=relation(model.Group, backref="quotas"),
    quota=relation(model.Quota)
))

mapper(model.DefaultQuotaAssociation, model.DefaultQuotaAssociation.table, properties=dict(
    quota=relation(model.Quota, backref="default")
))

mapper(model.DatasetPermissions, model.DatasetPermissions.table, properties=dict(
    dataset=relation(model.Dataset, backref="actions"),
    role=relation(model.Role, backref="dataset_actions")
))

mapper(model.LibraryPermissions, model.LibraryPermissions.table, properties=dict(
    library=relation(model.Library, backref="actions"),
    role=relation(model.Role, backref="library_actions")
))

mapper(model.LibraryFolderPermissions, model.LibraryFolderPermissions.table, properties=dict(
    folder=relation(model.LibraryFolder, backref="actions"),
    role=relation(model.Role, backref="library_folder_actions")
))

mapper(model.LibraryDatasetPermissions, model.LibraryDatasetPermissions.table, properties=dict(
    library_dataset=relation(model.LibraryDataset, backref="actions"),
    role=relation(model.Role, backref="library_dataset_actions")
))

mapper(model.LibraryDatasetDatasetAssociationPermissions, model.LibraryDatasetDatasetAssociationPermissions.table, properties=dict(
    library_dataset_dataset_association=relation(model.LibraryDatasetDatasetAssociation, backref="actions"),
    role=relation(model.Role, backref="library_dataset_dataset_actions")
))

mapper(model.Library, model.Library.table, properties=dict(
    root_folder=relation(model.LibraryFolder, backref=backref("library_root"))
))

mapper(model.ExtendedMetadata, model.ExtendedMetadata.table, properties=dict(
    children=relation(model.ExtendedMetadataIndex,
        primaryjoin=(model.ExtendedMetadataIndex.table.c.extended_metadata_id == model.ExtendedMetadata.table.c.id),
        backref=backref("parent",
            primaryjoin=(model.ExtendedMetadataIndex.table.c.extended_metadata_id == model.ExtendedMetadata.table.c.id)))
))

mapper(model.ExtendedMetadataIndex, model.ExtendedMetadataIndex.table, properties=dict(
    extended_metadata=relation(model.ExtendedMetadata,
        primaryjoin=((model.ExtendedMetadataIndex.table.c.extended_metadata_id == model.ExtendedMetadata.table.c.id)))
))


mapper(model.LibraryInfoAssociation, model.LibraryInfoAssociation.table, properties=dict(
    library=relation(model.Library,
        primaryjoin=(
            (model.LibraryInfoAssociation.table.c.library_id == model.Library.table.c.id) &
            (not_(model.LibraryInfoAssociation.table.c.deleted))
        ),
        backref="info_association"),
    template=relation(model.FormDefinition,
        primaryjoin=(model.LibraryInfoAssociation.table.c.form_definition_id == model.FormDefinition.table.c.id)),
    info=relation(model.FormValues,
        primaryjoin=(model.LibraryInfoAssociation.table.c.form_values_id == model.FormValues.table.c.id))
))

mapper(model.LibraryFolder, model.LibraryFolder.table, properties=dict(
    folders=relation(model.LibraryFolder,
        primaryjoin=(model.LibraryFolder.table.c.parent_id == model.LibraryFolder.table.c.id),
        order_by=asc(model.LibraryFolder.table.c.name),
        backref=backref("parent",
            primaryjoin=(model.LibraryFolder.table.c.parent_id == model.LibraryFolder.table.c.id),
            remote_side=[model.LibraryFolder.table.c.id])),
    active_folders=relation(model.LibraryFolder,
        primaryjoin=(
            (model.LibraryFolder.table.c.parent_id == model.LibraryFolder.table.c.id) &
            (not_(model.LibraryFolder.table.c.deleted))
        ),
        order_by=asc(model.LibraryFolder.table.c.name),
        # """sqlalchemy.exc.ArgumentError: Error creating eager relationship 'active_folders'
        # on parent class '<class 'galaxy.model.LibraryFolder'>' to child class '<class 'galaxy.model.LibraryFolder'>':
        # Cant use eager loading on a self referential relationship."""
        lazy=True,
        viewonly=True),
    datasets=relation(model.LibraryDataset,
        primaryjoin=((model.LibraryDataset.table.c.folder_id == model.LibraryFolder.table.c.id)),
        order_by=asc(model.LibraryDataset.table.c._name),
        lazy=True,
        viewonly=True),
    active_datasets=relation(model.LibraryDataset,
        primaryjoin=(
            (model.LibraryDataset.table.c.folder_id == model.LibraryFolder.table.c.id) &
            (not_(model.LibraryDataset.table.c.deleted))
        ),
        order_by=asc(model.LibraryDataset.table.c._name),
        lazy=True,
        viewonly=True)
))

mapper(model.LibraryFolderInfoAssociation, model.LibraryFolderInfoAssociation.table, properties=dict(
    folder=relation(model.LibraryFolder,
        primaryjoin=(
            (model.LibraryFolderInfoAssociation.table.c.library_folder_id == model.LibraryFolder.table.c.id) &
            (not_(model.LibraryFolderInfoAssociation.table.c.deleted))
        ),
        backref="info_association"),
    template=relation(model.FormDefinition,
        primaryjoin=(model.LibraryFolderInfoAssociation.table.c.form_definition_id == model.FormDefinition.table.c.id)),
    info=relation(model.FormValues,
        primaryjoin=(model.LibraryFolderInfoAssociation.table.c.form_values_id == model.FormValues.table.c.id))
))

mapper(model.LibraryDataset, model.LibraryDataset.table, properties=dict(
    folder=relation(model.LibraryFolder),
    library_dataset_dataset_association=relation(model.LibraryDatasetDatasetAssociation,
        primaryjoin=(model.LibraryDataset.table.c.library_dataset_dataset_association_id ==
                     model.LibraryDatasetDatasetAssociation.table.c.id)),
    expired_datasets=relation(model.LibraryDatasetDatasetAssociation,
        foreign_keys=[model.LibraryDataset.table.c.id, model.LibraryDataset.table.c.library_dataset_dataset_association_id],
        primaryjoin=(
            (model.LibraryDataset.table.c.id == model.LibraryDatasetDatasetAssociation.table.c.library_dataset_id) &
            (not_(model.LibraryDataset.table.c.library_dataset_dataset_association_id ==
                  model.LibraryDatasetDatasetAssociation.table.c.id))
        ),
        viewonly=True,
        uselist=True)
))

mapper(model.LibraryDatasetDatasetAssociation, model.LibraryDatasetDatasetAssociation.table, properties=dict(
    dataset=relation(model.Dataset),
    library_dataset=relation(model.LibraryDataset,
    primaryjoin=(model.LibraryDatasetDatasetAssociation.table.c.library_dataset_id == model.LibraryDataset.table.c.id)),
    # user=relation( model.User.mapper ),
    user=relation(model.User),
    copied_from_library_dataset_dataset_association=relation(model.LibraryDatasetDatasetAssociation,
        primaryjoin=(model.LibraryDatasetDatasetAssociation.table.c.copied_from_library_dataset_dataset_association_id ==
                     model.LibraryDatasetDatasetAssociation.table.c.id),
        remote_side=[model.LibraryDatasetDatasetAssociation.table.c.id],
        uselist=False),
    copied_to_library_dataset_dataset_associations=relation(model.LibraryDatasetDatasetAssociation,
        primaryjoin=(model.LibraryDatasetDatasetAssociation.table.c.copied_from_library_dataset_dataset_association_id ==
                     model.LibraryDatasetDatasetAssociation.table.c.id)),
    copied_from_history_dataset_association=relation(model.HistoryDatasetAssociation,
        primaryjoin=(model.LibraryDatasetDatasetAssociation.table.c.copied_from_history_dataset_association_id ==
                     model.HistoryDatasetAssociation.table.c.id),
        uselist=False),
    copied_to_history_dataset_associations=relation(model.HistoryDatasetAssociation,
        primaryjoin=(model.HistoryDatasetAssociation.table.c.copied_from_library_dataset_dataset_association_id ==
                     model.LibraryDatasetDatasetAssociation.table.c.id)),
    implicitly_converted_datasets=relation(model.ImplicitlyConvertedDatasetAssociation,
        primaryjoin=(model.ImplicitlyConvertedDatasetAssociation.table.c.ldda_parent_id ==
                     model.LibraryDatasetDatasetAssociation.table.c.id)),
    tags=relation(model.LibraryDatasetDatasetAssociationTagAssociation,
                  order_by=model.LibraryDatasetDatasetAssociationTagAssociation.table.c.id,
                  backref='history_tag_associations'),
    extended_metadata=relation(model.ExtendedMetadata,
        primaryjoin=((model.LibraryDatasetDatasetAssociation.table.c.extended_metadata_id == model.ExtendedMetadata.table.c.id))
    ),
    _metadata=deferred(model.LibraryDatasetDatasetAssociation.table.c._metadata)
))

mapper(model.LibraryDatasetDatasetInfoAssociation, model.LibraryDatasetDatasetInfoAssociation.table, properties=dict(
    library_dataset_dataset_association=relation(model.LibraryDatasetDatasetAssociation,
        primaryjoin=(
            (model.LibraryDatasetDatasetInfoAssociation.table.c.library_dataset_dataset_association_id ==
             model.LibraryDatasetDatasetAssociation.table.c.id) &
            (not_(model.LibraryDatasetDatasetInfoAssociation.table.c.deleted))
        ),
        backref="info_association"),
    template=relation(model.FormDefinition,
        primaryjoin=(model.LibraryDatasetDatasetInfoAssociation.table.c.form_definition_id == model.FormDefinition.table.c.id)),
    info=relation(model.FormValues,
        primaryjoin=(model.LibraryDatasetDatasetInfoAssociation.table.c.form_values_id == model.FormValues.table.c.id))
))

mapper(model.JobToInputDatasetAssociation, model.JobToInputDatasetAssociation.table, properties=dict(
    job=relation(model.Job),
    dataset=relation(model.HistoryDatasetAssociation,
        lazy=False,
        backref="dependent_jobs")
))

mapper(model.JobToOutputDatasetAssociation, model.JobToOutputDatasetAssociation.table, properties=dict(
    job=relation(model.Job),
    dataset=relation(model.HistoryDatasetAssociation,
        lazy=False)
))

mapper(model.JobToInputDatasetCollectionAssociation, model.JobToInputDatasetCollectionAssociation.table, properties=dict(
    job=relation(model.Job),
    dataset_collection=relation(model.HistoryDatasetCollectionAssociation,
        lazy=False)
))

mapper(model.JobToOutputDatasetCollectionAssociation, model.JobToOutputDatasetCollectionAssociation.table, properties=dict(
    job=relation(model.Job),
    dataset_collection_instance=relation(model.HistoryDatasetCollectionAssociation,
        lazy=False,
        backref="output_dataset_collection_instances")
))

mapper(model.JobToImplicitOutputDatasetCollectionAssociation, model.JobToImplicitOutputDatasetCollectionAssociation.table, properties=dict(
    job=relation(model.Job),
    dataset_collection=relation(model.DatasetCollection,
        backref="output_dataset_collections")
))

mapper(model.JobToInputLibraryDatasetAssociation, model.JobToInputLibraryDatasetAssociation.table, properties=dict(
    job=relation(model.Job),
    dataset=relation(model.LibraryDatasetDatasetAssociation,
        lazy=False,
        backref="dependent_jobs")
))

mapper(model.JobToOutputLibraryDatasetAssociation, model.JobToOutputLibraryDatasetAssociation.table, properties=dict(
    job=relation(model.Job),
    dataset=relation(model.LibraryDatasetDatasetAssociation,
        lazy=False)
))

simple_mapping(model.JobStateHistory,
    job=relation(model.Job, backref="state_history"))

simple_mapping(model.JobMetricText,
    job=relation(model.Job, backref="text_metrics"))

simple_mapping(model.TaskMetricText,
    task=relation(model.Task, backref="text_metrics"))

simple_mapping(model.JobMetricNumeric,
    job=relation(model.Job, backref="numeric_metrics"))

simple_mapping(model.TaskMetricNumeric,
    task=relation(model.Task, backref="numeric_metrics"))

simple_mapping(model.ImplicitlyCreatedDatasetCollectionInput,
    input_dataset_collection=relation(model.HistoryDatasetCollectionAssociation,
        primaryjoin=((model.HistoryDatasetCollectionAssociation.table.c.id ==
                      model.ImplicitlyCreatedDatasetCollectionInput.table.c.input_dataset_collection_id)),
        # backref="implicitly_created_dataset_collections",
    ),
)

simple_mapping(model.ImplicitCollectionJobs)

# simple_mapping(
#     model.ImplicitCollectionJobsHistoryDatasetCollectionAssociation,
#     history_dataset_collection_associations=relation(
#         model.HistoryDatasetCollectionAssociation,
#         backref=backref("implicit_collection_jobs_association", uselist=False),
#         uselist=True,
#     ),
# )

simple_mapping(
    model.ImplicitCollectionJobsJobAssociation,
    implicit_collection_jobs=relation(
        model.ImplicitCollectionJobs,
        backref=backref("jobs", uselist=True),
        uselist=False,
    ),
    job=relation(
        model.Job,
        backref=backref("implicit_collection_jobs_association", uselist=False),
        uselist=False,
    ),
)

mapper(model.JobParameter, model.JobParameter.table)

mapper(model.JobExternalOutputMetadata, model.JobExternalOutputMetadata.table, properties=dict(
    job=relation(model.Job),
    history_dataset_association=relation(model.HistoryDatasetAssociation, lazy=False),
    library_dataset_dataset_association=relation(model.LibraryDatasetDatasetAssociation, lazy=False)
))

mapper(model.JobExportHistoryArchive, model.JobExportHistoryArchive.table, properties=dict(
    job=relation(model.Job),
    history=relation(model.History),
    dataset=relation(model.Dataset)
))

mapper(model.JobImportHistoryArchive, model.JobImportHistoryArchive.table, properties=dict(
    job=relation(model.Job),
    history=relation(model.History)
))

mapper(model.GenomeIndexToolData, model.GenomeIndexToolData.table, properties=dict(
    job=relation(model.Job, backref='job'),
    dataset=relation(model.Dataset),
    user=relation(model.User),
    deferred=relation(model.DeferredJob, backref='deferred_job'),
    transfer=relation(model.TransferJob, backref='transfer_job')
))

mapper(model.PostJobAction, model.PostJobAction.table, properties=dict(
    workflow_step=relation(model.WorkflowStep,
        backref='post_job_actions',
        primaryjoin=(model.WorkflowStep.table.c.id == model.PostJobAction.table.c.workflow_step_id))
))

mapper(model.PostJobActionAssociation, model.PostJobActionAssociation.table, properties=dict(
    job=relation(model.Job),
    post_job_action=relation(model.PostJobAction)
))

mapper(model.Job, model.Job.table, properties=dict(
    # user=relation( model.User.mapper ),
    user=relation(model.User),
    galaxy_session=relation(model.GalaxySession),
    history=relation(model.History),
    library_folder=relation(model.LibraryFolder, lazy=True),
    parameters=relation(model.JobParameter, lazy=True),
    input_datasets=relation(model.JobToInputDatasetAssociation),
    input_dataset_collections=relation(model.JobToInputDatasetCollectionAssociation, lazy=True),
    output_datasets=relation(model.JobToOutputDatasetAssociation, lazy=True),
    any_output_dataset_deleted=column_property(
        exists([model.HistoryDatasetAssociation],
               and_(model.Job.table.c.id == model.JobToOutputDatasetAssociation.table.c.job_id,
                    model.HistoryDatasetAssociation.table.c.id == model.JobToOutputDatasetAssociation.table.c.dataset_id,
                    model.HistoryDatasetAssociation.table.c.deleted == true())
               )
    ),
    any_output_dataset_collection_instances_deleted=column_property(
        exists([model.HistoryDatasetCollectionAssociation.table.c.id],
               and_(model.Job.table.c.id == model.JobToOutputDatasetCollectionAssociation.table.c.job_id,
                    model.HistoryDatasetCollectionAssociation.table.c.id == model.JobToOutputDatasetCollectionAssociation.table.c.dataset_collection_id,
                    model.HistoryDatasetCollectionAssociation.table.c.deleted == true())
               )
    ),
    output_dataset_collection_instances=relation(model.JobToOutputDatasetCollectionAssociation, lazy=True),
    output_dataset_collections=relation(model.JobToImplicitOutputDatasetCollectionAssociation, lazy=True),
    post_job_actions=relation(model.PostJobActionAssociation, lazy=False),
    input_library_datasets=relation(model.JobToInputLibraryDatasetAssociation),
    output_library_datasets=relation(model.JobToOutputLibraryDatasetAssociation, lazy=True),
    external_output_metadata=relation(model.JobExternalOutputMetadata, lazy=True),
    tasks=relation(model.Task)
))

mapper(model.Task, model.Task.table, properties=dict(
    job=relation(model.Job)
))

mapper(model.DeferredJob, model.DeferredJob.table, properties={})

mapper(model.TransferJob, model.TransferJob.table, properties={})


simple_mapping(model.DatasetCollection,
    elements=relation(model.DatasetCollectionElement,
        primaryjoin=(model.DatasetCollection.table.c.id == model.DatasetCollectionElement.table.c.dataset_collection_id),
        remote_side=[model.DatasetCollectionElement.table.c.dataset_collection_id],
        backref="collection",
        order_by=model.DatasetCollectionElement.table.c.element_index)
)

simple_mapping(model.HistoryDatasetCollectionAssociation,
    collection=relation(model.DatasetCollection),
    history=relation(model.History,
        backref='dataset_collections'),
    copied_from_history_dataset_collection_association=relation(model.HistoryDatasetCollectionAssociation,
        primaryjoin=(model.HistoryDatasetCollectionAssociation.table.c.copied_from_history_dataset_collection_association_id ==
                     model.HistoryDatasetCollectionAssociation.table.c.id),
        remote_side=[model.HistoryDatasetCollectionAssociation.table.c.id],
        uselist=False),
    copied_to_history_dataset_collection_associations=relation(model.HistoryDatasetCollectionAssociation,
        primaryjoin=(model.HistoryDatasetCollectionAssociation.table.c.copied_from_history_dataset_collection_association_id ==
                     model.HistoryDatasetCollectionAssociation.table.c.id)),
    implicit_input_collections=relation(model.ImplicitlyCreatedDatasetCollectionInput,
        primaryjoin=((model.HistoryDatasetCollectionAssociation.table.c.id ==
                      model.ImplicitlyCreatedDatasetCollectionInput.table.c.dataset_collection_id)),
        backref="dataset_collection",
    ),
    implicit_collection_jobs=relation(
        model.ImplicitCollectionJobs,
        backref=backref("history_dataset_collection_associations", uselist=True),
        uselist=False,
    ),
    job=relation(
        model.Job,
        backref=backref("history_dataset_collection_associations", uselist=True),
        uselist=False,
    ),
    tags=relation(model.HistoryDatasetCollectionTagAssociation,
        order_by=model.HistoryDatasetCollectionTagAssociation.table.c.id,
        backref='dataset_collections'),
    annotations=relation(model.HistoryDatasetCollectionAnnotationAssociation,
        order_by=model.HistoryDatasetCollectionAnnotationAssociation.table.c.id,
        backref="dataset_collections"),
    ratings=relation(model.HistoryDatasetCollectionRatingAssociation,
        order_by=model.HistoryDatasetCollectionRatingAssociation.table.c.id,
        backref="dataset_collections")
)

simple_mapping(model.LibraryDatasetCollectionAssociation,
    collection=relation(model.DatasetCollection),
    folder=relation(model.LibraryFolder,
        backref='dataset_collections'),
    tags=relation(model.LibraryDatasetCollectionTagAssociation,
        order_by=model.LibraryDatasetCollectionTagAssociation.table.c.id,
        backref='dataset_collections'),
    annotations=relation(model.LibraryDatasetCollectionAnnotationAssociation,
        order_by=model.LibraryDatasetCollectionAnnotationAssociation.table.c.id,
        backref="dataset_collections"),
    ratings=relation(model.LibraryDatasetCollectionRatingAssociation,
        order_by=model.LibraryDatasetCollectionRatingAssociation.table.c.id,
        backref="dataset_collections"))

simple_mapping(model.DatasetCollectionElement,
    hda=relation(model.HistoryDatasetAssociation,
        primaryjoin=(model.DatasetCollectionElement.table.c.hda_id == model.HistoryDatasetAssociation.table.c.id)),
    ldda=relation(model.LibraryDatasetDatasetAssociation,
        primaryjoin=(model.DatasetCollectionElement.table.c.ldda_id == model.LibraryDatasetDatasetAssociation.table.c.id)),
    child_collection=relation(model.DatasetCollection,
        primaryjoin=(model.DatasetCollectionElement.table.c.child_collection_id == model.DatasetCollection.table.c.id)))

mapper(model.Event, model.Event.table, properties=dict(
    history=relation(model.History),
    galaxy_session=relation(model.GalaxySession),
    # user=relation( model.User.mapper ) ) )
    user=relation(model.User)
))

mapper(model.GalaxySession, model.GalaxySession.table, properties=dict(
    histories=relation(model.GalaxySessionToHistoryAssociation),
    current_history=relation(model.History),
    # user=relation( model.User.mapper ) ) )
    user=relation(model.User)
))

mapper(model.GalaxySessionToHistoryAssociation, model.GalaxySessionToHistoryAssociation.table, properties=dict(
    galaxy_session=relation(model.GalaxySession),
    history=relation(model.History)
))

mapper(model.Workflow, model.Workflow.table, properties=dict(
    steps=relation(model.WorkflowStep,
        backref='workflow',
        primaryjoin=((model.Workflow.table.c.id == model.WorkflowStep.table.c.workflow_id)),
        order_by=asc(model.WorkflowStep.table.c.order_index),
        cascade="all, delete-orphan",
        lazy=False),
    step_count=column_property(
        select([func.count(model.WorkflowStep.table.c.id)]).where(model.Workflow.table.c.id == model.WorkflowStep.table.c.workflow_id),
        deferred=True
    )

))

mapper(model.WorkflowStep, model.WorkflowStep.table, properties=dict(
    subworkflow=relation(model.Workflow,
        primaryjoin=((model.Workflow.table.c.id == model.WorkflowStep.table.c.subworkflow_id)),
        backref="parent_workflow_steps"),
    tags=relation(model.WorkflowStepTagAssociation,
        order_by=model.WorkflowStepTagAssociation.table.c.id,
        backref="workflow_steps"),
    annotations=relation(model.WorkflowStepAnnotationAssociation,
        order_by=model.WorkflowStepAnnotationAssociation.table.c.id,
        backref="workflow_steps")
))

mapper(model.WorkflowOutput, model.WorkflowOutput.table, properties=dict(
    workflow_step=relation(model.WorkflowStep,
        backref='workflow_outputs',
        primaryjoin=(model.WorkflowStep.table.c.id == model.WorkflowOutput.table.c.workflow_step_id))
))

mapper(model.WorkflowStepConnection, model.WorkflowStepConnection.table, properties=dict(
    input_step=relation(model.WorkflowStep,
        backref="input_connections",
        cascade="all",
        primaryjoin=(model.WorkflowStepConnection.table.c.input_step_id == model.WorkflowStep.table.c.id)),
    input_subworkflow_step=relation(model.WorkflowStep,
        backref=backref("parent_workflow_input_connections", uselist=True),
        primaryjoin=(model.WorkflowStepConnection.table.c.input_subworkflow_step_id == model.WorkflowStep.table.c.id),
    ),
    output_step=relation(model.WorkflowStep,
        backref="output_connections",
        cascade="all",
        primaryjoin=(model.WorkflowStepConnection.table.c.output_step_id == model.WorkflowStep.table.c.id)),
))


mapper(model.StoredWorkflow, model.StoredWorkflow.table, properties=dict(
    user=relation(model.User,
        primaryjoin=(model.User.table.c.id == model.StoredWorkflow.table.c.user_id),
        backref='stored_workflows'),
    workflows=relation(model.Workflow,
        backref='stored_workflow',
        cascade="all, delete-orphan",
        primaryjoin=(model.StoredWorkflow.table.c.id == model.Workflow.table.c.stored_workflow_id)),
    latest_workflow=relation(model.Workflow,
        post_update=True,
        primaryjoin=(model.StoredWorkflow.table.c.latest_workflow_id == model.Workflow.table.c.id),
        lazy=False),
    tags=relation(model.StoredWorkflowTagAssociation,
        order_by=model.StoredWorkflowTagAssociation.table.c.id,
        backref="stored_workflows"),
    owner_tags=relation(model.StoredWorkflowTagAssociation,
        primaryjoin=(
            and_(model.StoredWorkflow.table.c.id == model.StoredWorkflowTagAssociation.table.c.stored_workflow_id,
                 model.StoredWorkflow.table.c.user_id == model.StoredWorkflowTagAssociation.table.c.user_id)
        ),
        order_by=model.StoredWorkflowTagAssociation.table.c.id),
    annotations=relation(model.StoredWorkflowAnnotationAssociation,
        order_by=model.StoredWorkflowAnnotationAssociation.table.c.id,
        backref="stored_workflows"),
    ratings=relation(model.StoredWorkflowRatingAssociation,
        order_by=model.StoredWorkflowRatingAssociation.table.c.id,
        backref="stored_workflows"),
    average_rating=column_property(
        select([func.avg(model.StoredWorkflowRatingAssociation.table.c.rating)]).where(model.StoredWorkflowRatingAssociation.table.c.stored_workflow_id == model.StoredWorkflow.table.c.id),
        deferred=True
    )
))

# Set up proxy so that
#   StoredWorkflow.users_shared_with
# returns a list of users that workflow is shared with.
model.StoredWorkflow.users_shared_with_dot_users = association_proxy('users_shared_with', 'user')

mapper(model.StoredWorkflowUserShareAssociation, model.StoredWorkflowUserShareAssociation.table, properties=dict(
    user=relation(model.User,
        backref='workflows_shared_by_others'),
    stored_workflow=relation(model.StoredWorkflow,
        backref='users_shared_with')
))

mapper(model.StoredWorkflowMenuEntry, model.StoredWorkflowMenuEntry.table, properties=dict(
    stored_workflow=relation(model.StoredWorkflow)
))

mapper(model.WorkflowInvocation, model.WorkflowInvocation.table, properties=dict(
    history=relation(model.History, backref=backref('workflow_invocations', uselist=True)),
    input_parameters=relation(model.WorkflowRequestInputParameter),
    step_states=relation(model.WorkflowRequestStepState),
    input_step_parameters=relation(model.WorkflowRequestInputStepParmeter),
    input_datasets=relation(model.WorkflowRequestToInputDatasetAssociation),
    input_dataset_collections=relation(model.WorkflowRequestToInputDatasetCollectionAssociation),
    subworkflow_invocations=relation(model.WorkflowInvocationToSubworkflowInvocationAssociation,
        primaryjoin=((model.WorkflowInvocationToSubworkflowInvocationAssociation.table.c.workflow_invocation_id == model.WorkflowInvocation.table.c.id)),
        backref=backref("parent_workflow_invocation", uselist=False),
        uselist=True,
    ),
    steps=relation(model.WorkflowInvocationStep,
        backref="workflow_invocation"),
    workflow=relation(model.Workflow)
))

mapper(model.WorkflowInvocationToSubworkflowInvocationAssociation, model.WorkflowInvocationToSubworkflowInvocationAssociation.table, properties=dict(
    subworkflow_invocation=relation(model.WorkflowInvocation,
        primaryjoin=((model.WorkflowInvocationToSubworkflowInvocationAssociation.table.c.subworkflow_invocation_id == model.WorkflowInvocation.table.c.id)),
        backref="parent_workflow_invocation_association",
        uselist=False,
    ),
    workflow_step=relation(model.WorkflowStep),
))

simple_mapping(model.WorkflowInvocationStep,
    workflow_step=relation(model.WorkflowStep),
    job=relation(model.Job, backref=backref('workflow_invocation_step', uselist=False), uselist=False),
    implicit_collection_jobs=relation(model.ImplicitCollectionJobs, backref=backref('workflow_invocation_step', uselist=False), uselist=False),)


simple_mapping(model.WorkflowRequestInputParameter,
    workflow_invocation=relation(model.WorkflowInvocation))

simple_mapping(model.WorkflowRequestStepState,
    workflow_invocation=relation(model.WorkflowInvocation),
    workflow_step=relation(model.WorkflowStep))

simple_mapping(model.WorkflowRequestInputStepParmeter,
    workflow_invocation=relation(model.WorkflowInvocation),
    workflow_step=relation(model.WorkflowStep))

simple_mapping(model.WorkflowRequestToInputDatasetAssociation,
    workflow_invocation=relation(model.WorkflowInvocation),
    workflow_step=relation(model.WorkflowStep),
    dataset=relation(model.HistoryDatasetAssociation))


simple_mapping(model.WorkflowRequestToInputDatasetCollectionAssociation,
    workflow_invocation=relation(model.WorkflowInvocation),
    workflow_step=relation(model.WorkflowStep),
    dataset_collection=relation(model.HistoryDatasetCollectionAssociation))


mapper(model.MetadataFile, model.MetadataFile.table, properties=dict(
    history_dataset=relation(model.HistoryDatasetAssociation),
    library_dataset=relation(model.LibraryDatasetDatasetAssociation)
))


simple_mapping(
    model.WorkflowInvocationOutputDatasetAssociation,
    workflow_invocation=relation(model.WorkflowInvocation, backref="output_datasets"),
    workflow_step=relation(model.WorkflowStep),
    dataset=relation(model.HistoryDatasetAssociation),
    workflow_output=relation(model.WorkflowOutput),
)


simple_mapping(
    model.WorkflowInvocationOutputDatasetCollectionAssociation,
    workflow_invocation=relation(model.WorkflowInvocation, backref="output_dataset_collections"),
    workflow_step=relation(model.WorkflowStep),
    dataset_collection=relation(model.HistoryDatasetCollectionAssociation),
    workflow_output=relation(model.WorkflowOutput),
)


simple_mapping(
    model.WorkflowInvocationStepOutputDatasetAssociation,
    workflow_invocation_step=relation(model.WorkflowInvocationStep, backref="output_datasets"),
    dataset=relation(model.HistoryDatasetAssociation),
)


simple_mapping(
    model.WorkflowInvocationStepOutputDatasetCollectionAssociation,
    workflow_invocation_step=relation(model.WorkflowInvocationStep, backref="output_dataset_collections"),
    dataset_collection=relation(model.HistoryDatasetCollectionAssociation),
)


mapper(model.PageRevision, model.PageRevision.table)

mapper(model.Page, model.Page.table, properties=dict(
    user=relation(model.User),
    revisions=relation(model.PageRevision,
        backref='page',
        cascade="all, delete-orphan",
        primaryjoin=(model.Page.table.c.id == model.PageRevision.table.c.page_id)),
    latest_revision=relation(model.PageRevision,
        post_update=True,
        primaryjoin=(model.Page.table.c.latest_revision_id == model.PageRevision.table.c.id),
        lazy=False),
    tags=relation(model.PageTagAssociation,
        order_by=model.PageTagAssociation.table.c.id,
        backref="pages"),
    annotations=relation(model.PageAnnotationAssociation,
        order_by=model.PageAnnotationAssociation.table.c.id,
        backref="pages"),
    ratings=relation(model.PageRatingAssociation,
        order_by=model.PageRatingAssociation.table.c.id,
        backref="pages"),
    average_rating=column_property(
        select([func.avg(model.PageRatingAssociation.table.c.rating)]).where(model.PageRatingAssociation.table.c.page_id == model.Page.table.c.id),
        deferred=True
    )
))

# Set up proxy so that
#   Page.users_shared_with
# returns a list of users that page is shared with.
model.Page.users_shared_with_dot_users = association_proxy('users_shared_with', 'user')

mapper(model.PageUserShareAssociation, model.PageUserShareAssociation.table,
       properties=dict(user=relation(model.User, backref='pages_shared_by_others'),
                       page=relation(model.Page, backref='users_shared_with')))

mapper(model.VisualizationRevision, model.VisualizationRevision.table)

mapper(model.Visualization, model.Visualization.table, properties=dict(
    user=relation(model.User),
    revisions=relation(model.VisualizationRevision,
        backref='visualization',
        cascade="all, delete-orphan",
        primaryjoin=(model.Visualization.table.c.id == model.VisualizationRevision.table.c.visualization_id)),
    latest_revision=relation(model.VisualizationRevision,
        post_update=True,
        primaryjoin=(model.Visualization.table.c.latest_revision_id == model.VisualizationRevision.table.c.id),
        lazy=False),
    tags=relation(model.VisualizationTagAssociation,
        order_by=model.VisualizationTagAssociation.table.c.id,
        backref="visualizations"),
    annotations=relation(model.VisualizationAnnotationAssociation,
        order_by=model.VisualizationAnnotationAssociation.table.c.id,
        backref="visualizations"),
    ratings=relation(model.VisualizationRatingAssociation,
        order_by=model.VisualizationRatingAssociation.table.c.id,
        backref="visualizations"),
    average_rating=column_property(
        select([func.avg(model.VisualizationRatingAssociation.table.c.rating)]).where(model.VisualizationRatingAssociation.table.c.visualization_id == model.Visualization.table.c.id),
        deferred=True
    )
))

# Set up proxy so that
#   Visualization.users_shared_with
# returns a list of users that visualization is shared with.
model.Visualization.users_shared_with_dot_users = association_proxy('users_shared_with', 'user')

mapper(model.VisualizationUserShareAssociation, model.VisualizationUserShareAssociation.table, properties=dict(
    user=relation(model.User,
        backref='visualizations_shared_by_others'),
    visualization=relation(model.Visualization,
        backref='users_shared_with')
))

# Tag tables.
simple_mapping(model.Tag,
    children=relation(model.Tag, backref=backref('parent', remote_side=[model.Tag.table.c.id])))


def tag_mapping(tag_association_class, backref_name):
    simple_mapping(tag_association_class, tag=relation(model.Tag, backref=backref_name), user=relation(model.User))


tag_mapping(model.HistoryTagAssociation, "tagged_histories")
tag_mapping(model.DatasetTagAssociation, "tagged_datasets")
tag_mapping(model.HistoryDatasetAssociationTagAssociation, "tagged_history_dataset_associations")
tag_mapping(model.LibraryDatasetDatasetAssociationTagAssociation, "tagged_library_dataset_dataset_associations")
tag_mapping(model.PageTagAssociation, "tagged_pages")
tag_mapping(model.StoredWorkflowTagAssociation, "tagged_workflows")
tag_mapping(model.WorkflowStepTagAssociation, "tagged_workflow_steps")
tag_mapping(model.VisualizationTagAssociation, "tagged_visualizations")
tag_mapping(model.HistoryDatasetCollectionTagAssociation, "tagged_history_dataset_collections")
tag_mapping(model.LibraryDatasetCollectionTagAssociation, "tagged_library_dataset_collections")
tag_mapping(model.ToolTagAssociation, "tagged_tools")


# Annotation tables.
def annotation_mapping(annotation_class, **kwds):
    kwds = dict((key, relation(value)) for key, value in kwds.items())
    simple_mapping(annotation_class, **dict(user=relation(model.User), **kwds))


annotation_mapping(model.HistoryAnnotationAssociation, history=model.History)
annotation_mapping(model.HistoryDatasetAssociationAnnotationAssociation, hda=model.HistoryDatasetAssociation)
annotation_mapping(model.StoredWorkflowAnnotationAssociation, stored_workflow=model.StoredWorkflow)
annotation_mapping(model.WorkflowStepAnnotationAssociation, workflow_step=model.WorkflowStep)
annotation_mapping(model.PageAnnotationAssociation, page=model.Page)
annotation_mapping(model.VisualizationAnnotationAssociation, visualization=model.Visualization)
annotation_mapping(model.HistoryDatasetCollectionAnnotationAssociation,
    history_dataset_collection=model.HistoryDatasetCollectionAssociation)
annotation_mapping(model.LibraryDatasetCollectionAnnotationAssociation,
    library_dataset_collection=model.LibraryDatasetCollectionAssociation)


# Rating tables.
def rating_mapping(rating_class, **kwds):
    kwds = dict((key, relation(value)) for key, value in kwds.items())
    simple_mapping(rating_class, **dict(user=relation(model.User), **kwds))


rating_mapping(model.HistoryRatingAssociation, history=model.History)
rating_mapping(model.HistoryDatasetAssociationRatingAssociation, hda=model.HistoryDatasetAssociation)
rating_mapping(model.StoredWorkflowRatingAssociation, stored_workflow=model.StoredWorkflow)
rating_mapping(model.PageRatingAssociation, page=model.Page)
rating_mapping(model.VisualizationRatingAssociation, visualizaiton=model.Visualization)
rating_mapping(model.HistoryDatasetCollectionRatingAssociation,
    history_dataset_collection=model.HistoryDatasetCollectionAssociation)
rating_mapping(model.LibraryDatasetCollectionRatingAssociation,
    libary_dataset_collection=model.LibraryDatasetCollectionAssociation)

# Data Manager tables
mapper(model.DataManagerHistoryAssociation, model.DataManagerHistoryAssociation.table, properties=dict(
    history=relation(model.History),
    user=relation(model.User,
        backref='data_manager_histories')
))

mapper(model.DataManagerJobAssociation, model.DataManagerJobAssociation.table, properties=dict(
    job=relation(model.Job,
        backref=backref('data_manager_association', uselist=False),
        uselist=False)
))

# User tables.
mapper(model.UserPreference, model.UserPreference.table, properties={})
mapper(model.UserAction, model.UserAction.table, properties=dict(
    # user=relation( model.User.mapper )
    user=relation(model.User)
))
mapper(model.APIKeys, model.APIKeys.table, properties={})

# model.HistoryDatasetAssociation.mapper.add_property( "creating_job_associations",
#     relation( model.JobToOutputDatasetAssociation ) )
# model.LibraryDatasetDatasetAssociation.mapper.add_property( "creating_job_associations",
#     relation( model.JobToOutputLibraryDatasetAssociation ) )
class_mapper(model.HistoryDatasetAssociation).add_property(
    "creating_job_associations", relation(model.JobToOutputDatasetAssociation))
class_mapper(model.LibraryDatasetDatasetAssociation).add_property(
    "creating_job_associations", relation(model.JobToOutputLibraryDatasetAssociation))
class_mapper(model.HistoryDatasetCollectionAssociation).add_property(
    "creating_job_associations", relation(model.JobToOutputDatasetCollectionAssociation))


# Helper methods.
def db_next_hid(self, n=1):
    """
    db_next_hid( self )

    Override __next_hid to generate from the database in a concurrency safe way.
    Loads the next history ID from the DB and returns it.
    It also saves the future next_id into the DB.

    :rtype:     int
    :returns:   the next history id
    """
    conn = object_session(self).connection()
    table = self.table
    trans = conn.begin()
    try:
        next_hid = select([table.c.hid_counter], table.c.id == self.id, for_update=True).scalar()
        table.update(table.c.id == self.id).execute(hid_counter=(next_hid + n))
        trans.commit()
        return next_hid
    except Exception:
        trans.rollback()
        raise


model.History._next_hid = db_next_hid


def _workflow_invocation_update(self):
    conn = object_session(self).connection()
    table = self.table
    now_val = now()
    stmt = table.update().values(update_time=now_val).where(and_(table.c.id == self.id, table.c.update_time < now_val))
    conn.execute(stmt)


model.WorkflowInvocation.update = _workflow_invocation_update


def init(file_path, url, engine_options=None, create_tables=False, map_install_models=False,
        database_query_profiling_proxy=False, object_store=None, trace_logger=None, use_pbkdf2=True,
        slow_query_log_threshold=0, thread_local_log=None):
    """Connect mappings to the database"""
    if engine_options is None:
        engine_options = {}
    # Connect dataset to the file path
    model.Dataset.file_path = file_path
    # Connect dataset to object store
    model.Dataset.object_store = object_store
    # Use PBKDF2 password hashing?
    model.User.use_pbkdf2 = use_pbkdf2
    # Load the appropriate db module
    engine = build_engine(url, engine_options, database_query_profiling_proxy, trace_logger, slow_query_log_threshold, thread_local_log=thread_local_log)

    # Connect the metadata to the database.
    metadata.bind = engine

    model_modules = [model]
    if map_install_models:
        import galaxy.model.tool_shed_install.mapping  # noqa: F401
        from galaxy.model import tool_shed_install
        model_modules.append(tool_shed_install)

    result = ModelMapping(model_modules, engine=engine)

    # Create tables if needed
    if create_tables:
        metadata.create_all()
        # metadata.engine.commit()

    result.create_tables = create_tables
    # load local galaxy security policy
    result.security_agent = GalaxyRBACAgent(result)
    result.thread_local_log = thread_local_log
    return result<|MERGE_RESOLUTION|>--- conflicted
+++ resolved
@@ -62,13 +62,8 @@
     Column("form_values_id", Integer, ForeignKey("form_values.id"), index=True),
     Column("deleted", Boolean, index=True, default=False),
     Column("purged", Boolean, index=True, default=False),
-<<<<<<< HEAD
-    Column("disk_usage", Numeric(15, 0), index=True),
-    Column("deleted_disk_usage", DECIMAL(asdecimal=False), default=0.0, index=True),
-=======
     Column("disk_usage", DECIMAL(asdecimal=False), index=True),
     Column("deleted_disk_usage", DECIMAL(asdecimal=False), index=True),
->>>>>>> d80c1b6a
     Column("active", Boolean, index=True, default=True, nullable=False),
     Column("activation_token", TrimmedString(64), nullable=True, index=True))
 
@@ -851,11 +846,7 @@
     Column("is_valid", Boolean, default=False),
     # saves a reference to the previous session so we have a way to chain them together
     Column("prev_session_id", Integer),
-<<<<<<< HEAD
-    Column("disk_usage", Numeric(15, 0), index=True),
-=======
     Column("disk_usage", DECIMAL(asdecimal=False), index=True),
->>>>>>> d80c1b6a
     Column("last_action", DateTime))
 
 model.GalaxySessionToHistoryAssociation.table = Table(
