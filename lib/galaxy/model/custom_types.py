--- conflicted
+++ resolved
@@ -23,12 +23,9 @@
 # Default JSON encoder and decoder
 json_encoder = json.JSONEncoder(sort_keys=True)
 json_decoder = json.JSONDecoder()
-<<<<<<< HEAD
-=======
 
 # Galaxy app will set this if configured to avoid circular dependency
 MAX_METADATA_VALUE_SIZE = None
->>>>>>> 2f2acb98
 
 
 def _sniffnfix_pg9_hex(value):
@@ -277,11 +274,7 @@
 
     def process_bind_param(self, value, dialect):
         if value is not None:
-<<<<<<< HEAD
-            if app.app and app.app.config.max_metadata_value_size:
-=======
             if MAX_METADATA_VALUE_SIZE is not None:
->>>>>>> 2f2acb98
                 for k, v in list(value.items()):
                     sz = total_size(v)
                     if sz > MAX_METADATA_VALUE_SIZE:
