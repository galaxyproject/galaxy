"""
Migration script to add 'deleted_disk_usage' column to the User table.
"""
from __future__ import print_function

import logging

from sqlalchemy import Column, DECIMAL, MetaData, Table

log = logging.getLogger(__name__)
metadata = MetaData()


def upgrade(migrate_engine):
    metadata.bind = migrate_engine
    print(__doc__)
    metadata.reflect()

    try:
        User_table = Table("galaxy_user", metadata, autoload=True)
<<<<<<< HEAD
        c = Column('deleted_disk_usage', DECIMAL(asdecimal=False), default=0.0, index=True)
=======
        c = Column('deleted_disk_usage', DECIMAL(asdecimal=False), index=True)
>>>>>>> d80c1b6a
        c.create(User_table, index_name="ix_galaxy_user_deleted_disk_usage")
        assert c is User_table.c.deleted_disk_usage
    except Exception:
        log.exception("Adding deleted_disk_usage column to galaxy_user table failed.")

<<<<<<< HEAD
=======
    try:
        User_table = Table("galaxy_user", metadata, autoload=True)
        User_table.c.disk_usage.alter(type=DECIMAL(asdecimal=False))
    except Exception:
        log.exception("Altering data type of disk_usage column in galaxy_user table failed.")

    try:
        Galaxy_session_table = Table("galaxy_session", metadata, autoload=True)
        Galaxy_session_table.c.disk_usage.alter(type=DECIMAL(asdecimal=False))
    except Exception:
        log.exception("Altering data type of disk_usage column in galaxy_session table failed.")

    try:
        Dataset_table = Table("dataset", metadata, autoload=True)
        Dataset_table.c.total_size.alter(type=DECIMAL(asdecimal=False))
    except Exception:
        log.exception("Altering data type of total_size column in dataset table failed.")

    try:
        Dataset_table = Table("dataset", metadata, autoload=True)
        Dataset_table.c.file_size.alter(type=DECIMAL(asdecimal=False))
    except Exception:
        log.exception("Altering data type of file_size column in dataset table failed.")

>>>>>>> d80c1b6a

def downgrade(migrate_engine):
    metadata.bind = migrate_engine
    metadata.reflect()

    try:
        User_table = Table("galaxy_user", metadata, autoload=True)
        User_table.c.deleted_disk_usage.drop()
    except Exception:
        log.exception("Dropping deleted_disk_usage column from galaxy_user table failed.")<|MERGE_RESOLUTION|>--- conflicted
+++ resolved
@@ -18,18 +18,12 @@
 
     try:
         User_table = Table("galaxy_user", metadata, autoload=True)
-<<<<<<< HEAD
-        c = Column('deleted_disk_usage', DECIMAL(asdecimal=False), default=0.0, index=True)
-=======
         c = Column('deleted_disk_usage', DECIMAL(asdecimal=False), index=True)
->>>>>>> d80c1b6a
         c.create(User_table, index_name="ix_galaxy_user_deleted_disk_usage")
         assert c is User_table.c.deleted_disk_usage
     except Exception:
         log.exception("Adding deleted_disk_usage column to galaxy_user table failed.")
 
-<<<<<<< HEAD
-=======
     try:
         User_table = Table("galaxy_user", metadata, autoload=True)
         User_table.c.disk_usage.alter(type=DECIMAL(asdecimal=False))
@@ -54,7 +48,6 @@
     except Exception:
         log.exception("Altering data type of file_size column in dataset table failed.")
 
->>>>>>> d80c1b6a
 
 def downgrade(migrate_engine):
     metadata.bind = migrate_engine
