--- conflicted
+++ resolved
@@ -49,13 +49,10 @@
 import galaxy.model.tags
 import galaxy.security.passwords
 import galaxy.util
-<<<<<<< HEAD
 from galaxy.managers import tags
 from galaxy.model.item_attrs import UsesAnnotations
 from galaxy.model.util import count_toward_deleted_disk_usage, pgcalc
-=======
 from galaxy.model.item_attrs import get_item_annotation_str, UsesAnnotations
->>>>>>> 72e959bd
 from galaxy.security import get_permitted_actions
 from galaxy.util import (directory_hash_id, ready_name_for_url,
                          unicodify, unique_id)
@@ -550,68 +547,13 @@
         3) datasets whose associated histories are all deleted.
         """
         # maintain a list so that we don't double count
-<<<<<<< HEAD
-        ids_dict = {}
-        total = 0
-        deleted = 0
-        db_session = object_session(self)
-        # this can be a huge number and can run out of memory, so we avoid the mappers
-        for history in db_session.query(History).enable_eagerloads(False).filter_by(user_id=self.id, purged=False).yield_per(1000):
-            for hda, dataset in db_session.query(
-                HistoryDatasetAssociation, Dataset).enable_eagerloads(False).join(Dataset).filter(and_(
-                    HistoryDatasetAssociation.history_id == history.id,
-                    HistoryDatasetAssociation.purged != true(),
-                    Dataset.purged != true())).yield_per(1000):
-                # TODO: def hda.counts_toward_disk_usage():
-                #   return ( not self.dataset.purged and not self.dataset.library_associations )
-                if dataset.library_associations:
-                    continue
-                if str(dataset.id) not in ids_dict:
-                    total += dataset.get_total_size()
-                deleted_count = count_toward_deleted_disk_usage(
-                    dataset.id,
-                    history.deleted,
-                    hda.deleted,
-                    dataset.deleted,
-                    dataset.get_total_size(),
-                    ids_dict)
-                deleted += deleted_count
-        return (total, deleted)
-=======
         db_session = object_session(self)
         return self._calculate_or_set_disk_usage(db_session, dryrun=True)
->>>>>>> 72e959bd
 
     def calculate_and_set_disk_usage(self):
         """
         Calculates and sets user disk usage.
         """
-<<<<<<< HEAD
-        total = None
-        deleted = None
-        db_session = object_session(self)
-        current_total = self.get_disk_usage()
-        current_deleted = self.get_deleted_disk_usage()
-        if db_session.get_bind().dialect.name not in ('postgres', 'postgresql'):
-            done = False
-            while not done:
-                total, deleted = self.calculate_disk_usage()
-                db_session.refresh(self)
-                # make sure usage didn't change while calculating
-                # set done if it has not, otherwise reset current and iterate again.
-                if self.get_disk_usage() == current_total and self.get_deleted_disk_usage() == current_deleted:
-                    done = True
-                else:
-                    current_total = self.get_disk_usage()
-                    current_deleted = self.get_deleted_disk_usage()
-        else:
-            total, deleted = pgcalc(db_session, self.id)
-        if total not in (current_total, None) or deleted not in (current_deleted, None):
-            self.set_disk_usage(total)
-            self.set_deleted_disk_usage(deleted)
-            db_session.add(self)
-            db_session.flush()
-=======
         db_session = object_session(self)
         self._calculate_or_set_disk_usage(db_session, dryrun=False)
 
@@ -624,7 +566,7 @@
         ctes = """
             WITH per_user_histories AS
             (
-                SELECT history.id as id
+                SELECT history.id as id, history.deleted as deleted
                 FROM history
                 WHERE history.user_id = :id
                     AND history.purged = false
@@ -634,11 +576,22 @@
                 FROM history_dataset_association
                 WHERE history_dataset_association.purged = false
                     AND history_dataset_association.history_id in (SELECT id from per_user_histories)
+            ),
+            per_non_deleted_hist_hdas AS(
+                SELECT DISTINCT history_dataset_association.dataset_id as id
+                FROM history_dataset_association
+                INNER JOIN per_user_histories ON history_dataset_association.dataset_id = per_user_histories.id
+                WHERE history_dataset_association.deleted = false
+                    AND per_user_histories.deleted = false
+                    AND history_dataset_association.purged = false
             )
         """
 
         sql_calc = """
-            SELECT sum(coalesce(dataset.total_size, coalesce(dataset.file_size, 0)))
+            SELECT
+                sum(coalesce(dataset.total_size, coalesce(dataset.file_size, 0))),
+                sum(coalesce(dataset.total_size, coalesce(dataset.file_size, 0)))
+                    FILTER (WHERE dataset.id not in (SELECT id from per_non_deleted_hist_hdas)),
             FROM dataset
             LEFT OUTER JOIN library_dataset_dataset_association ON dataset.id = library_dataset_dataset_association.dataset_id
             WHERE dataset.id in (SELECT id from per_hist_hdas)
@@ -646,18 +599,17 @@
         """
 
         sql_update = """UPDATE galaxy_user
-                        SET disk_usage = (%s)
+                        SET (disk_usage, deleted_disk_usage) = (%s)
                         WHERE id = :id""" % sql_calc
         if dryrun:
             r = sa_session.execute(ctes + sql_calc, {'id': self.id})
-            return r.fetchone()[0]
+            return r.fetchone()
         else:
             r = sa_session.execute(ctes + sql_update, {'id': self.id})
             sa_session.refresh(self)
             # There is no RETURNING clause because sqlite does not support it, so
             # we return None
             return None
->>>>>>> 72e959bd
 
     @staticmethod
     def user_template_environment(user):
