"""
File format detector
"""

import bz2
import codecs
import gzip
import io
import logging
import os
import re
import shutil
import sys
import tempfile
import urllib.request
import zipfile

from galaxy import util
from galaxy.util import compression_utils
from galaxy.util.checkers import (
    check_binary,
    check_bz2,
    check_gzip,
    check_html,
    check_zip,
    is_tar,
)

log = logging.getLogger(__name__)

SNIFF_PREFIX_BYTES = int(os.environ.get("GALAXY_SNIFF_PREFIX_BYTES", None) or 2 ** 20)


def get_test_fname(fname):
    """Returns test data filename"""
    path, name = os.path.split(__file__)
    full_path = os.path.join(path, 'test', fname)
    return full_path


<<<<<<< HEAD
def stream_url_to_file(path):
    page = urllib.request.urlopen(path)  # page will be .close()ed in stream_to_file
    temp_name = stream_to_file(page, prefix='url_paste', source_encoding=util.get_charset_from_http_headers(page.headers))
    return temp_name
=======
def stream_url_to_file(path, file_sources=None):
    prefix = "url_paste"
    if file_sources and file_sources.looks_like_uri(path):
        file_source_path = file_sources.get_file_source_path(path)
        _, temp_name = tempfile.mkstemp(prefix=prefix)
        file_source_path.file_source.realize_to(file_source_path.path, temp_name)
        return temp_name
    else:
        page = urlopen(path)  # page will be .close()ed in stream_to_file
        temp_name = stream_to_file(page, prefix=prefix, source_encoding=util.get_charset_from_http_headers(page.headers))
        return temp_name
>>>>>>> 6a0ca2b0


def stream_to_open_named_file(stream, fd, filename, source_encoding=None, source_error='strict', target_encoding=None, target_error='strict'):
    """Writes a stream to the provided file descriptor, returns the file name. Closes file descriptor"""
    # signature and behavor is somewhat odd, due to backwards compatibility, but this can/should be done better
    CHUNK_SIZE = 1048576
    try:
        codecs.lookup(target_encoding)
    except Exception:
        target_encoding = util.DEFAULT_ENCODING  # utf-8
    use_source_encoding = source_encoding is not None
    while True:
        chunk = stream.read(CHUNK_SIZE)
        if not chunk:
            break
        if use_source_encoding:
            # If a source encoding is given we use it to convert to the target encoding
            try:
                if not isinstance(chunk, str):
                    chunk = chunk.decode(source_encoding, source_error)
                os.write(fd, chunk.encode(target_encoding, target_error))
            except UnicodeDecodeError:
                use_source_encoding = False
                os.write(fd, chunk)
        else:
            # Compressed files must be encoded after they are uncompressed in the upload utility,
            # while binary files should not be encoded at all.
            if isinstance(chunk, str):
                chunk = chunk.encode(target_encoding, target_error)
            os.write(fd, chunk)
    os.close(fd)
    return filename


def stream_to_file(stream, suffix='', prefix='', dir=None, text=False, **kwd):
    """Writes a stream to a temporary file, returns the temporary file's name"""
    fd, temp_name = tempfile.mkstemp(suffix=suffix, prefix=prefix, dir=dir, text=text)
    return stream_to_open_named_file(stream, fd, temp_name, **kwd)


def handle_composite_file(datatype, src_path, extra_files, name, is_binary, tmp_dir, tmp_prefix, upload_opts):
    if not is_binary:
        if upload_opts.get('space_to_tab'):
            convert_newlines_sep2tabs(src_path, tmp_dir=tmp_dir, tmp_prefix=tmp_prefix)
        else:
            convert_newlines(src_path, tmp_dir=tmp_dir, tmp_prefix=tmp_prefix)

    file_output_path = os.path.join(extra_files, name)
    shutil.move(src_path, file_output_path)

    # groom the dataset file content if required by the corresponding datatype definition
    if datatype and datatype.dataset_content_needs_grooming(file_output_path):
        datatype.groom_dataset_content(file_output_path)


def convert_newlines(fname, in_place=True, tmp_dir=None, tmp_prefix="gxupload", block_size=128 * 1024, regexp=None):
    """
    Converts in place a file from universal line endings
    to Posix line endings.
    """
    fd, temp_name = tempfile.mkstemp(prefix=tmp_prefix, dir=tmp_dir)
    i = 0
    NEWLINE_BYTE = 10
    CR_BYTE = 13
    with open(fd, mode="wb") as fp, open(fname, mode="rb") as fi:
        last_char = None
        block = fi.read(block_size)
        last_block = b""
        while block:
            if last_char == CR_BYTE and block.startswith(b"\n"):
                # Last block ended with CR, new block startswith newline.
                # Since we replace CR with newline in the previous iteration we skip the first byte
                block = block[1:]
            if block:
                last_char = block[-1]
                block = block.replace(b"\r\n", b"\n").replace(b"\r", b"\n")
                if regexp:
                    block = b"\t".join(regexp.split(block))
                fp.write(block)
                i += block.count(b"\n")
                last_block = block
                block = fi.read(block_size)
        if last_block and last_block[-1] != NEWLINE_BYTE:
            i += 1
            fp.write(b"\n")
    if in_place:
        shutil.move(temp_name, fname)
        # Return number of lines in file.
        return (i, None)
    else:
        return (i, temp_name)


def convert_newlines_sep2tabs(fname, in_place=True, patt=br"[^\S\n]+", tmp_dir=None, tmp_prefix="gxupload"):
    """
    Converts newlines in a file to posix newlines and replaces spaces with tabs.

    >>> fname = get_test_fname('temp.txt')
    >>> with open(fname, 'wt') as fh:
    ...     _ = fh.write(u"1 2\\r3 4")
    >>> convert_newlines_sep2tabs(fname, tmp_prefix="gxtest", tmp_dir=tempfile.gettempdir())
    (2, None)
    >>> open(fname).read()
    '1\\t2\\n3\\t4\\n'
    """
    regexp = re.compile(patt)
    return convert_newlines(fname, in_place, tmp_dir, tmp_prefix, regexp=regexp)


def iter_headers(fname_or_file_prefix, sep, count=60, comment_designator=None):
    idx = 0
    if isinstance(fname_or_file_prefix, FilePrefix):
        file_iterator = fname_or_file_prefix.line_iterator()
    else:
        file_iterator = compression_utils.get_fileobj(fname_or_file_prefix)
    for line in file_iterator:
        line = line.rstrip('\n\r')
        if comment_designator is not None and comment_designator != '' and line.startswith(comment_designator):
            continue
        yield line.split(sep)
        idx += 1
        if idx == count:
            break


def validate_tabular(fname_or_file_prefix, validate_row, sep, comment_designator=None):
    for row in iter_headers(fname_or_file_prefix, sep, count=-1, comment_designator=comment_designator):
        validate_row(row)


def get_headers(fname_or_file_prefix, sep, count=60, comment_designator=None):
    """
    Returns a list with the first 'count' lines split by 'sep', ignoring lines
    starting with 'comment_designator'

    >>> fname = get_test_fname('complete.bed')
    >>> get_headers(fname,'\\t') == [['chr7', '127475281', '127491632', 'NM_000230', '0', '+', '127486022', '127488767', '0', '3', '29,172,3225,', '0,10713,13126,'], ['chr7', '127486011', '127488900', 'D49487', '0', '+', '127486022', '127488767', '0', '2', '155,490,', '0,2399']]
    True
    >>> fname = get_test_fname('test.gff')
    >>> get_headers(fname, '\\t', count=5, comment_designator='#') == [[''], ['chr7', 'bed2gff', 'AR', '26731313', '26731437', '.', '+', '.', 'score'], ['chr7', 'bed2gff', 'AR', '26731491', '26731536', '.', '+', '.', 'score'], ['chr7', 'bed2gff', 'AR', '26731541', '26731649', '.', '+', '.', 'score'], ['chr7', 'bed2gff', 'AR', '26731659', '26731841', '.', '+', '.', 'score']]
    True
    """
    return list(iter_headers(fname_or_file_prefix=fname_or_file_prefix, sep=sep, count=count, comment_designator=comment_designator))


def is_column_based(fname_or_file_prefix, sep='\t', skip=0):
    """
    Checks whether the file is column based with respect to a separator
    (defaults to tab separator).

    >>> fname = get_test_fname('test.gff')
    >>> is_column_based(fname)
    True
    >>> fname = get_test_fname('test_tab.bed')
    >>> is_column_based(fname)
    True
    >>> is_column_based(fname, sep=' ')
    False
    >>> fname = get_test_fname('test_space.txt')
    >>> is_column_based(fname)
    False
    >>> is_column_based(fname, sep=' ')
    True
    >>> fname = get_test_fname('test_ensembl.tabular')
    >>> is_column_based(fname)
    True
    >>> fname = get_test_fname('test_tab1.tabular')
    >>> is_column_based(fname, sep=' ', skip=0)
    False
    >>> fname = get_test_fname('test_tab1.tabular')
    >>> is_column_based(fname)
    True
    """
    if getattr(fname_or_file_prefix, "binary", None) is True:
        return False

    try:
        headers = get_headers(fname_or_file_prefix, sep)
    except UnicodeDecodeError:
        return False
    count = 0
    if not headers:
        return False
    for hdr in headers[skip:]:
        if hdr and hdr[0] and not hdr[0].startswith('#'):
            if len(hdr) > 1:
                count = len(hdr)
            break
    if count < 2:
        return False
    for hdr in headers[skip:]:
        if hdr and hdr[0] and not hdr[0].startswith('#'):
            if len(hdr) != count:
                return False
    return True


def guess_ext(fname, sniff_order, is_binary=False):
    """
    Returns an extension that can be used in the datatype factory to
    generate a data for the 'fname' file

    >>> from galaxy.datatypes.registry import example_datatype_registry_for_sample
    >>> datatypes_registry = example_datatype_registry_for_sample()
    >>> sniff_order = datatypes_registry.sniff_order
    >>> fname = get_test_fname('empty.txt')
    >>> guess_ext(fname, sniff_order)
    'txt'
    >>> fname = get_test_fname('megablast_xml_parser_test1.blastxml')
    >>> guess_ext(fname, sniff_order)
    'blastxml'
    >>> fname = get_test_fname('interval.interval')
    >>> guess_ext(fname, sniff_order)
    'interval'
    >>> fname = get_test_fname('interv1.bed')
    >>> guess_ext(fname, sniff_order)
    'bed'
    >>> fname = get_test_fname('test_tab.bed')
    >>> guess_ext(fname, sniff_order)
    'bed'
    >>> fname = get_test_fname('sequence.maf')
    >>> guess_ext(fname, sniff_order)
    'maf'
    >>> fname = get_test_fname('sequence.fasta')
    >>> guess_ext(fname, sniff_order)
    'fasta'
    >>> fname = get_test_fname('1.genbank')
    >>> guess_ext(fname, sniff_order)
    'genbank'
    >>> fname = get_test_fname('1.genbank.gz')
    >>> guess_ext(fname, sniff_order)
    'genbank.gz'
    >>> fname = get_test_fname('file.html')
    >>> guess_ext(fname, sniff_order)
    'html'
    >>> fname = get_test_fname('test.gtf')
    >>> guess_ext(fname, sniff_order)
    'gtf'
    >>> fname = get_test_fname('test.gff')
    >>> guess_ext(fname, sniff_order)
    'gff'
    >>> fname = get_test_fname('gff.gff3')
    >>> guess_ext(fname, sniff_order)
    'gff3'
    >>> fname = get_test_fname('2.txt')
    >>> guess_ext(fname, sniff_order)  # 2.txt
    'txt'
    >>> fname = get_test_fname('2.tabular')
    >>> guess_ext(fname, sniff_order)
    'tabular'
    >>> fname = get_test_fname('3.txt')
    >>> guess_ext(fname, sniff_order)  # 3.txt
    'txt'
    >>> fname = get_test_fname('test_tab1.tabular')
    >>> guess_ext(fname, sniff_order)
    'tabular'
    >>> fname = get_test_fname('alignment.lav')
    >>> guess_ext(fname, sniff_order)
    'lav'
    >>> fname = get_test_fname('1.sff')
    >>> guess_ext(fname, sniff_order)
    'sff'
    >>> fname = get_test_fname('1.bam')
    >>> guess_ext(fname, sniff_order)
    'bam'
    >>> fname = get_test_fname('3unsorted.bam')
    >>> guess_ext(fname, sniff_order)
    'unsorted.bam'
    >>> fname = get_test_fname('test.idpdb')
    >>> guess_ext(fname, sniff_order)
    'idpdb'
    >>> fname = get_test_fname('test.mz5')
    >>> guess_ext(fname, sniff_order)
    'h5'
    >>> fname = get_test_fname('issue1818.tabular')
    >>> guess_ext(fname, sniff_order)
    'tabular'
    >>> fname = get_test_fname('drugbank_drugs.cml')
    >>> guess_ext(fname, sniff_order)
    'cml'
    >>> fname = get_test_fname('q.fps')
    >>> guess_ext(fname, sniff_order)
    'fps'
    >>> fname = get_test_fname('drugbank_drugs.inchi')
    >>> guess_ext(fname, sniff_order)
    'inchi'
    >>> fname = get_test_fname('drugbank_drugs.mol2')
    >>> guess_ext(fname, sniff_order)
    'mol2'
    >>> fname = get_test_fname('drugbank_drugs.sdf')
    >>> guess_ext(fname, sniff_order)
    'sdf'
    >>> fname = get_test_fname('5e5z.pdb')
    >>> guess_ext(fname, sniff_order)
    'pdb'
    >>> fname = get_test_fname('mothur_datatypetest_true.mothur.otu')
    >>> guess_ext(fname, sniff_order)
    'mothur.otu'
    >>> fname = get_test_fname('mothur_datatypetest_true.mothur.lower.dist')
    >>> guess_ext(fname, sniff_order)
    'mothur.lower.dist'
    >>> fname = get_test_fname('mothur_datatypetest_true.mothur.square.dist')
    >>> guess_ext(fname, sniff_order)
    'mothur.square.dist'
    >>> fname = get_test_fname('mothur_datatypetest_true.mothur.pair.dist')
    >>> guess_ext(fname, sniff_order)
    'mothur.pair.dist'
    >>> fname = get_test_fname('mothur_datatypetest_true.mothur.freq')
    >>> guess_ext(fname, sniff_order)
    'mothur.freq'
    >>> fname = get_test_fname('mothur_datatypetest_true.mothur.quan')
    >>> guess_ext(fname, sniff_order)
    'mothur.quan'
    >>> fname = get_test_fname('mothur_datatypetest_true.mothur.ref.taxonomy')
    >>> guess_ext(fname, sniff_order)
    'mothur.ref.taxonomy'
    >>> fname = get_test_fname('mothur_datatypetest_true.mothur.axes')
    >>> guess_ext(fname, sniff_order)
    'mothur.axes'
    >>> guess_ext(get_test_fname('infernal_model.cm'), sniff_order)
    'cm'
    >>> fname = get_test_fname('1.gg')
    >>> guess_ext(fname, sniff_order)
    'gg'
    >>> fname = get_test_fname('diamond_db.dmnd')
    >>> guess_ext(fname, sniff_order)
    'dmnd'
    >>> fname = get_test_fname('1.excel.xls')
    >>> guess_ext(fname, sniff_order, is_binary=True)
    'excel.xls'
    >>> fname = get_test_fname('biom2_sparse_otu_table_hdf5.biom2')
    >>> guess_ext(fname, sniff_order)
    'biom2'
    >>> fname = get_test_fname('454Score.pdf')
    >>> guess_ext(fname, sniff_order)
    'pdf'
    >>> fname = get_test_fname('1.obo')
    >>> guess_ext(fname, sniff_order)
    'obo'
    >>> fname = get_test_fname('1.arff')
    >>> guess_ext(fname, sniff_order)
    'arff'
    >>> fname = get_test_fname('1.afg')
    >>> guess_ext(fname, sniff_order)
    'afg'
    >>> fname = get_test_fname('1.owl')
    >>> guess_ext(fname, sniff_order)
    'owl'
    >>> fname = get_test_fname('Acanium.snaphmm')
    >>> guess_ext(fname, sniff_order)
    'snaphmm'
    >>> fname = get_test_fname('wiggle.wig')
    >>> guess_ext(fname, sniff_order)
    'wig'
    >>> fname = get_test_fname('example.iqtree')
    >>> guess_ext(fname, sniff_order)
    'iqtree'
    >>> fname = get_test_fname('1.stockholm')
    >>> guess_ext(fname, sniff_order)
    'stockholm'
    >>> fname = get_test_fname('1.xmfa')
    >>> guess_ext(fname, sniff_order)
    'xmfa'
    >>> fname = get_test_fname('test.blib')
    >>> guess_ext(fname, sniff_order)
    'blib'
    >>> fname = get_test_fname('test.phylip')
    >>> guess_ext(fname, sniff_order)
    'phylip'
    >>> fname = get_test_fname('1.smat')
    >>> guess_ext(fname, sniff_order)
    'smat'
    >>> fname = get_test_fname('1.ttl')
    >>> guess_ext(fname, sniff_order)
    'ttl'
    >>> fname = get_test_fname('1.hdt')
    >>> guess_ext(fname, sniff_order, is_binary=True)
    'hdt'
    >>> fname = get_test_fname('1.phyloxml')
    >>> guess_ext(fname, sniff_order)
    'phyloxml'
    >>> fname = get_test_fname('1.tiff')
    >>> guess_ext(fname, sniff_order)
    'tiff'
    >>> fname = get_test_fname('1.fastqsanger.gz')
    >>> guess_ext(fname, sniff_order)  # See test_datatype_registry for more compressed type tests.
    'fastqsanger.gz'
    >>> fname = get_test_fname('1.mtx')
    >>> guess_ext(fname, sniff_order)
    'mtx'
    >>> fname = get_test_fname('1imzml')
    >>> guess_ext(fname, sniff_order)  # This test case is ensuring doesn't throw exception, actual value could change if non-utf encoding handling improves.
    'data'
    """
    file_prefix = FilePrefix(fname)
    file_ext = run_sniffers_raw(file_prefix, sniff_order, is_binary)

    # Ugly hack for tsv vs tabular sniffing, we want to prefer tabular
    # to tsv but it doesn't have a sniffer - is TSV was sniffed just check
    # if it is an okay tabular and use that instead.
    if file_ext == 'tsv':
        if is_column_based(file_prefix, '\t', 1):
            file_ext = 'tabular'
    if file_ext is not None:
        return file_ext

    # skip header check if data is already known to be binary
    if is_binary:
        return file_ext or 'binary'
    try:
        get_headers(file_prefix, None)
    except UnicodeDecodeError:
        return 'data'  # default data type file extension
    if is_column_based(file_prefix, '\t', 1):
        return 'tabular'  # default tabular data type file extension
    return 'txt'  # default text data type file extension


def run_sniffers_raw(filename_or_file_prefix, sniff_order, is_binary=False):
    """Run through sniffers specified by sniff_order, return None of None match.
    """
    if isinstance(filename_or_file_prefix, FilePrefix):
        fname = filename_or_file_prefix.filename
        file_prefix = filename_or_file_prefix
    else:
        fname = filename_or_file_prefix
        file_prefix = FilePrefix(filename_or_file_prefix)

    file_ext = None
    for datatype in sniff_order:
        """
        Some classes may not have a sniff function, which is ok.  In fact,
        Binary, Data, Tabular and Text are examples of classes that should never
        have a sniff function. Since these classes are default classes, they contain
        few rules to filter out data of other formats, so they should be called
        from this function after all other datatypes in sniff_order have not been
        successfully discovered.
        """
        try:
            if hasattr(datatype, "sniff_prefix"):
                datatype_compressed = getattr(datatype, "compressed", False)
                if datatype_compressed and not file_prefix.compressed_format:
                    continue
                if not datatype_compressed and file_prefix.compressed_format:
                    continue
                if file_prefix.compressed_format and getattr(datatype, "compressed_format", None):
                    # In this case go a step further and compare the compressed format detected
                    # to the expected.
                    if file_prefix.compressed_format != datatype.compressed_format:
                        continue
                if datatype.sniff_prefix(file_prefix):
                    file_ext = datatype.file_ext
                    break
            elif is_binary and not datatype.is_binary:
                continue
            elif datatype.sniff(fname):
                file_ext = datatype.file_ext
                break
        except Exception:
            pass

    return file_ext


def zip_single_fileobj(path):
    z = zipfile.ZipFile(path)
    for name in z.namelist():
        if not name.endswith('/'):
            return z.open(name)


class FilePrefix:

    def __init__(self, filename):
        non_utf8_error = None
        compressed_format = None
        contents_header_bytes = None
        contents_header = None  # First MAX_BYTES of the file.
        truncated = False
        # A future direction to optimize sniffing even more for sniffers at the top of the list
        # is to lazy load contents_header based on what interface is requested. For instance instead
        # of returning a StringIO directly in string_io() return an object that reads the contents and
        # populates contents_header while providing a StringIO-like interface until the file is read
        # but then would fallback to native string_io()
        try:
            compressed_format, f = compression_utils.get_fileobj_raw(filename, "rb")
            try:
                contents_header_bytes = f.read(SNIFF_PREFIX_BYTES)
                truncated = len(contents_header_bytes) == SNIFF_PREFIX_BYTES
                contents_header = contents_header_bytes.decode("utf-8")
            finally:
                f.close()
        except UnicodeDecodeError as e:
            non_utf8_error = e

        self.truncated = truncated
        self.filename = filename
        self.non_utf8_error = non_utf8_error
        self.binary = non_utf8_error is not None  # obviously wrong
        self.compressed_format = compressed_format
        self.contents_header = contents_header
        self.contents_header_bytes = contents_header_bytes
        self._file_size = None

    @property
    def file_size(self):
        if self._file_size is None:
            self._file_size = os.path.getsize(self.filename)
        return self._file_size

    def string_io(self):
        if self.non_utf8_error is not None:
            raise self.non_utf8_error
        rval = io.StringIO(self.contents_header)
        return rval

    def startswith(self, prefix):
        return self.string_io().read(len(prefix)) == prefix

    def line_iterator(self):
        s = self.string_io()
        s_len = len(s.getvalue())
        for line in s:
            if line.endswith("\n") or line.endswith("\r"):
                yield line
            elif s.tell() == s_len and not self.truncated:
                # At the end, return the last line if it wasn't truncated when reading it in.
                yield line

    # Convenience wrappers around contents_header, shielding contents_header means we can
    # potentially do a better job lazy loading this data later on.
    def search(self, pattern):
        return pattern.search(self.contents_header)

    def search_str(self, query_str):
        return query_str in self.contents_header


def build_sniff_from_prefix(klass):
    # Build and attach a sniff function to this class (klass) from the sniff_prefix function
    # expected to be defined for the class.
    def auto_sniff(self, filename):
        file_prefix = FilePrefix(filename)
        datatype_compressed = getattr(self, "compressed", False)
        if file_prefix.compressed_format and not datatype_compressed:
            return False
        if datatype_compressed:
            if not file_prefix.compressed_format:
                # This not a compressed file we are looking but the type expects it to be
                # must return False.
                return False

        if hasattr(self, "compressed_format"):
            if self.compressed_format != file_prefix.compressed_format:
                return False
        return self.sniff_prefix(file_prefix)

    klass.sniff = auto_sniff
    return klass


def disable_parent_class_sniffing(klass):
    klass.sniff = lambda self, filename: False
    klass.sniff_prefix = lambda self, file_prefix: False
    return klass


def handle_compressed_file(
        filename,
        datatypes_registry,
        ext='auto',
        tmp_prefix='sniff_uncompress_',
        tmp_dir=None,
        in_place=False,
        check_content=True,
        auto_decompress=True,
):
    """
    Check uploaded files for compression, check compressed file contents, and uncompress if necessary.

    Supports GZip, BZip2, and the first file in a Zip file.

    For performance reasons, the temporary file used for uncompression is located in the same directory as the
    input/output file. This behavior can be changed with the `tmp_dir` param.

    ``ext`` as returned will only be changed from the ``ext`` input param if the param was an autodetect type (``auto``)
    and the file was sniffed as a keep-compressed datatype.

    ``is_valid`` as returned will only be set if the file is compressed and contains invalid contents (or the first file
    in the case of a zip file), this is so lengthy decompression can be bypassed if there is invalid content in the
    first 32KB. Otherwise the caller should be checking content.
    """
    CHUNK_SIZE = 2 ** 20  # 1Mb
    is_compressed = False
    compressed_type = None
    keep_compressed = False
    is_valid = False
    uncompressed = filename
    tmp_dir = tmp_dir or os.path.dirname(filename)
    for key, check_compressed_function in COMPRESSION_CHECK_FUNCTIONS:
        is_compressed, is_valid = check_compressed_function(filename, check_content=check_content)
        if is_compressed:
            compressed_type = key
            break  # found compression type
    if is_compressed and is_valid:
        if ext in AUTO_DETECT_EXTENSIONS:
            # attempt to sniff for a keep-compressed datatype (observing the sniff order)
            sniff_datatypes = filter(lambda d: getattr(d, 'compressed', False), datatypes_registry.sniff_order)
            sniffed_ext = run_sniffers_raw(filename, sniff_datatypes)
            if sniffed_ext:
                ext = sniffed_ext
                keep_compressed = True
        else:
            datatype = datatypes_registry.get_datatype_by_extension(ext)
            keep_compressed = getattr(datatype, 'compressed', False)
    # don't waste time decompressing if we sniff invalid contents
    if is_compressed and is_valid and auto_decompress and not keep_compressed:
        fd, uncompressed = tempfile.mkstemp(prefix=tmp_prefix, dir=tmp_dir)
        compressed_file = DECOMPRESSION_FUNCTIONS[compressed_type](filename)
        # TODO: it'd be ideal to convert to posix newlines and space-to-tab here as well
        while True:
            try:
                chunk = compressed_file.read(CHUNK_SIZE)
            except OSError as e:
                os.close(fd)
                os.remove(uncompressed)
                compressed_file.close()
                raise OSError('Problem uncompressing {} data, please try retrieving the data uncompressed: {}'.format(compressed_type, util.unicodify(e)))
            if not chunk:
                break
            os.write(fd, chunk)
        os.close(fd)
        compressed_file.close()
        if in_place:
            # Replace the compressed file with the uncompressed file
            shutil.move(uncompressed, filename)
            uncompressed = filename
    elif not is_compressed or not check_content:
        is_valid = True
    return is_valid, ext, uncompressed, compressed_type


def handle_uploaded_dataset_file(*args, **kwds):
    """Legacy wrapper about handle_uploaded_dataset_file_internal for tools using it."""
    return handle_uploaded_dataset_file_internal(*args, **kwds)[0]


def handle_uploaded_dataset_file_internal(
        filename,
        datatypes_registry,
        ext='auto',
        tmp_prefix='sniff_upload_',
        tmp_dir=None,
        in_place=False,
        check_content=True,
        is_binary=None,
        auto_decompress=True,
        uploaded_file_ext=None,
        convert_to_posix_lines=None,
        convert_spaces_to_tabs=None,
):
    is_valid, ext, converted_path, compressed_type = handle_compressed_file(
        filename,
        datatypes_registry,
        ext=ext,
        tmp_prefix=tmp_prefix,
        tmp_dir=tmp_dir,
        in_place=in_place,
        check_content=check_content,
        auto_decompress=auto_decompress,
    )
    try:
        if not is_valid:
            if is_tar(converted_path):
                raise InappropriateDatasetContentError('TAR file uploads are not supported')
            raise InappropriateDatasetContentError('The uploaded compressed file contains invalid content')

        # This needs to be checked again after decompression
        is_binary = check_binary(converted_path)
        guessed_ext = ext
        if ext in AUTO_DETECT_EXTENSIONS:
            guessed_ext = guess_ext(converted_path, sniff_order=datatypes_registry.sniff_order, is_binary=is_binary)
            guessed_datatype = datatypes_registry.get_datatype_by_extension(guessed_ext)
            if not is_binary and guessed_datatype.is_binary:
                # It's possible to have a datatype that is binary but not within the first 1024 bytes,
                # so check_binary might return a false negative. This is for instance true for PDF files
                is_binary = True

        if not is_binary and (convert_to_posix_lines or convert_spaces_to_tabs):
            # Convert universal line endings to Posix line endings, spaces to tabs (if desired)
            if convert_spaces_to_tabs:
                convert_fxn = convert_newlines_sep2tabs
            else:
                convert_fxn = convert_newlines
            line_count, _converted_path = convert_fxn(converted_path, in_place=in_place, tmp_dir=tmp_dir, tmp_prefix=tmp_prefix)
            if not in_place:
                if converted_path and filename != converted_path:
                    os.unlink(converted_path)
                converted_path = _converted_path
            if ext in AUTO_DETECT_EXTENSIONS:
                ext = guess_ext(converted_path, sniff_order=datatypes_registry.sniff_order, is_binary=is_binary)
        else:
            ext = guessed_ext

        if not is_binary and check_content and check_html(converted_path):
            raise InappropriateDatasetContentError('The uploaded file contains invalid HTML content')
    except Exception:
        if filename != converted_path:
            os.unlink(converted_path)
        raise
    return ext, converted_path, compressed_type


AUTO_DETECT_EXTENSIONS = ['auto']  # should 'data' also cause auto detect?
DECOMPRESSION_FUNCTIONS = dict(gz=gzip.GzipFile, bz2=bz2.BZ2File, zip=zip_single_fileobj)
COMPRESSION_CHECK_FUNCTIONS = [('gz', check_gzip), ('bz2', check_bz2), ('zip', check_zip)]


class InappropriateDatasetContentError(Exception):
    pass


if __name__ == '__main__':
    import doctest
    doctest.testmod(sys.modules[__name__])<|MERGE_RESOLUTION|>--- conflicted
+++ resolved
@@ -38,12 +38,6 @@
     return full_path
 
 
-<<<<<<< HEAD
-def stream_url_to_file(path):
-    page = urllib.request.urlopen(path)  # page will be .close()ed in stream_to_file
-    temp_name = stream_to_file(page, prefix='url_paste', source_encoding=util.get_charset_from_http_headers(page.headers))
-    return temp_name
-=======
 def stream_url_to_file(path, file_sources=None):
     prefix = "url_paste"
     if file_sources and file_sources.looks_like_uri(path):
@@ -52,10 +46,9 @@
         file_source_path.file_source.realize_to(file_source_path.path, temp_name)
         return temp_name
     else:
-        page = urlopen(path)  # page will be .close()ed in stream_to_file
+        page = urllib.request.urlopen(path)  # page will be .close()ed in stream_to_file
         temp_name = stream_to_file(page, prefix=prefix, source_encoding=util.get_charset_from_http_headers(page.headers))
         return temp_name
->>>>>>> 6a0ca2b0
 
 
 def stream_to_open_named_file(stream, fd, filename, source_encoding=None, source_error='strict', target_encoding=None, target_error='strict'):
