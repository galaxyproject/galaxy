"""
Constructive Solid Geometry file formats.
"""
from galaxy.datatypes import data
from galaxy.datatypes.binary import Binary
from galaxy.datatypes.data import get_file_peek
from galaxy.datatypes.data import nice_size
from galaxy.datatypes.metadata import MetadataElement
from galaxy import util

MAX_HEADER_LINES = 500
MAX_LINE_LEN = 2000
COLOR_OPTS = ['COLOR_SCALARS', 'red', 'green', 'blue']


class Ply(object):
    """
    The PLY format describes an object as a collection of vertices,
    faces and other elements, along with properties such as color and
    normal direction that can be attached to these elements.  A PLY
    file contains the description of exactly one object.
    """
    # Add metadata elements.
    MetadataElement(name="file_format", default=None, desc="File format",
                    readonly=True, optional=True, visible=True, no_value=None)
    MetadataElement(name="vertex", default=None, desc="Vertex",
                    readonly=True, optional=True, visible=True, no_value=None)
    MetadataElement(name="face", default=None, desc="Face",
                    readonly=True, optional=True, visible=True, no_value=None)
    MetadataElement(name="other_elements", default=[], desc="Other elements",
                    readonly=True, optional=True, visible=True, no_value=[])

    def sniff(self, filename, subtype):
        """
        The structure of a typical PLY file:
        Header, Vertex List, Face List, (lists of other elements)
        """
        with open(filename, "r") as fh:
            if not self._is_ply_header(fh, subtype):
                return False
            return True
        return False

    def _is_ply_header(self, fh, subtype):
        """
        The header is a series of carriage-return terminated lines of
        text that describe the remainder of the file.
        """
        valid_header_items = ['comment', 'obj_info', 'element', 'property']
        # Line 1: ply
        line = get_next_line(fh)
        if line != 'ply':
            return False
        # Line 2: format ascii 1.0
        line = get_next_line(fh)
        if line.find(subtype) < 0:
            return False
        stop_index = 0
        while True:
            line = get_next_line(fh)
            stop_index += 1
            if line == 'end_header':
                return True
            items = line.split()
            if items[0] not in valid_header_items:
                return False
            if stop_index > MAX_HEADER_LINES:
                # If this is a PLY file, there must be an unusually
                # large number of comments.
                break
        return False

    def set_meta(self, dataset, **kwd):
        if dataset.has_data():
            with open(dataset.file_name) as fh:
                for line in fh:
                    line = line.strip()
                    if not line:
                        continue
                    if line.startswith('format'):
                        items = line.split()
                        dataset.metadata.file_format = items[1]
                    elif line == 'end_header':
                        # Metadata is complete.
                        break
                    elif line.startswith('element'):
                        items = line.split()
                        if items[1] == 'face':
                            dataset.metadata.face = int(items[2])
                        elif items[1] == 'vertex':
                            dataset.metadata.vertex = int(items[2])
                        else:
                            element_tuple = (items[1], int(items[2]))
                            dataset.metadata.other_elements.append(element_tuple)

    def set_peek(self, dataset, is_multi_byte=False):
        if not dataset.dataset.purged:
            dataset.peek = get_file_peek(dataset.file_name, is_multi_byte=is_multi_byte)
            dataset.blurb = "Faces: %s, Vertices: %s" % (str(dataset.metadata.face), str(dataset.metadata.vertex))
        else:
            dataset.peek = 'File does not exist'
            dataset.blurb = 'File purged from disc'

    def display_peek(self, dataset):
        try:
            return dataset.peek
        except:
            return "Ply file (%s)" % (nice_size(dataset.get_size()))


class PlyAscii(Ply, data.Text):

    file_ext = "plyascii"

    def __init__(self, **kwd):
        data.Text.__init__(self, **kwd)

    def sniff(self, filename):
        return super(PlyAscii, self).sniff(filename, subtype='ascii')


class PlyBinary(Ply, Binary):

    file_ext = "plybinary"

    def __init__(self, **kwd):
        Binary.__init__(self, **kwd)

<<<<<<< HEAD
=======
    def sniff(self, filename):
        return super(PlyBinary, self).sniff(filename, subtype='binary')
>>>>>>> dd55776a

Binary.register_sniffable_binary_format("plybinary", "plybinary", PlyBinary)


class Vtk(object):
    """
    The Visualization Toolkit provides a number of source and writer objects to
    read and write popular data file formats. The Visualization Toolkit also
    provides some of its own file formats.

    There are two different styles of file formats available in VTK. The simplest
    are the legacy, serial formats that are easy to read and write either by hand
    or programmatically. However, these formats are less flexible than the XML
    based file formats which support random access, parallel I/O, and portable
    data compression and are preferred to the serial VTK file formats whenever
    possible.

    All keyword phrases are written in ASCII form whether the file is binary or
    ASCII. The binary section of the file (if in binary form) is the data proper;
    i.e., the numbers that define points coordinates, scalars, cell indices, and
    so forth.

    Binary data must be placed into the file immediately after the newline (\n)
    character from the previous ASCII keyword and parameter sequence.

    TODO: only legacy formats are currently supported and support for XML formats
    should be added.
    """
    # Add metadata elements.
    MetadataElement(name="vtk_version", default=None, desc="Vtk version",
                    readonly=True, optional=True, visible=True, no_value=None)
    MetadataElement(name="file_format", default=None, desc="File format",
                    readonly=True, optional=True, visible=True, no_value=None)
    MetadataElement(name="dataset_type", default=None, desc="Dataset type",
                    readonly=True, optional=True, visible=True, no_value=None)

    # STRUCTURED_GRID data_type.
    MetadataElement(name="dimensions", default=[], desc="Dimensions",
                    readonly=True, optional=True, visible=True, no_value=[])
    MetadataElement(name="origin", default=[], desc="Origin",
                    readonly=True, optional=True, visible=True, no_value=[])
    MetadataElement(name="spacing", default=[], desc="Spacing",
                    readonly=True, optional=True, visible=True, no_value=[])

    # POLYDATA data_type (Points element is also a component of UNSTRUCTURED_GRID..
    MetadataElement(name="points", default=None, desc="Points",
                    readonly=True, optional=True, visible=True, no_value=None)
    MetadataElement(name="vertices", default=None, desc="Vertices",
                    readonly=True, optional=True, visible=True, no_value=None)
    MetadataElement(name="lines", default=None, desc="Lines",
                    readonly=True, optional=True, visible=True, no_value=None)
    MetadataElement(name="polygons", default=None, desc="Polygons",
                    readonly=True, optional=True, visible=True, no_value=None)
    MetadataElement(name="triangle_strips", default=None, desc="Triangle strips",
                    readonly=True, optional=True, visible=True, no_value=None)

    # UNSTRUCTURED_GRID data_type.
    MetadataElement(name="cells", default=None, desc="Cells",
                    readonly=True, optional=True, visible=True, no_value=None)

    # Additional elements not categorized by data_type.
    MetadataElement(name="field_names", default=[], desc="Field names",
                    readonly=True, optional=True, visible=True, no_value=[])
    # The keys in the field_components map to the list of field_names in the above element
    # which ensures order for select list options that are built from it.
    MetadataElement(name="field_components", default={}, desc="Field names and components",
                    readonly=True, optional=True, visible=True, no_value={})

    def sniff(self, filename, subtype):
        """
        VTK files can be either ASCII or binary, with two different
        styles of file formats: legacy or XML.  We'll assume if the
        file contains a valid VTK header, then it is a valid VTK file.
        """
        with open(filename, "r") as fh:
            if self._is_vtk_header(fh, subtype):
                return True
            return False
        return False

    def _is_vtk_header(self, fh, subtype):
        """
        The Header section consists of at least 4, but possibly
        5 lines.  This is tricky because sometimes the 4th line
        is blank (in which case the 5th line consists of the
        data_kind) or the 4th line consists of the data_kind (in
        which case the 5th line is blank).
        """

        data_kinds = ['STRUCTURED_GRID', 'POLYDATA', 'UNSTRUCTURED_GRID']

        def check_data_kind(line):
            for data_kind in data_kinds:
                if line.find(data_kind) >= 0:
                    return True
            return False

        # Line 1: vtk DataFile Version 3.0
        line = get_next_line(fh)
        if line.find('vtk') < 0:
            return False
        # Line 2: can be anything - skip it
        line = get_next_line(fh)
        # Line 3: ASCII or BINARY
        line = get_next_line(fh)
        if line.find(subtype) < 0:
            return False
        # Line 4:
        line = get_next_line(fh)
        if line:
            return check_data_kind(line)
        # line 5:
        line = get_next_line(fh)
        if line:
            return check_data_kind(line)
        return False

    def set_meta(self, dataset, **kwd):
        if dataset.has_data():
            dataset.metadata.field_names = []
            dataset.metadata.field_components = {}
            dataset_type = None
            field_components = {}
            dataset_structure_complete = False
            processing_field_section = False
            with open(dataset.file_name) as fh:
                for i, line in enumerate(fh):
                    line = line.strip()
                    if not line:
                        continue
                    if i < 3:
                        dataset = self.set_initial_metadata(i, line, dataset)
                    elif dataset.metadata.file_format == 'ASCII' or not util.is_binary(line):
                        if dataset_structure_complete:
                            """
                            The final part of legacy VTK files describes the dataset attributes.
                            This part begins with the keywords POINT_DATA or CELL_DATA, followed
                            by an integer number specifying the number of points or cells,
                            respectively. Other keyword/data combinations then define the actual
                            dataset attribute values (i.e., scalars, vectors, tensors, normals,
                            texture coordinates, or field data).  Dataset attributes are supported
                            for both points and cells.

                            Each type of attribute data has a dataName associated with it. This is
                            a character string (without embedded whitespace) used to identify a
                            particular data.  The dataName is used by the VTK readers to extract
                            data. As a result, more than one attribute data of the same type can be
                            included in a file.  For example, two different scalar fields defined
                            on the dataset points, pressure and temperature, can be contained in
                            the same file.  If the appropriate dataName is not specified in the VTK
                            reader, then the first data of that type is extracted from the file.
                            """
                            items = line.split()
                            if items[0] == 'SCALARS':
                                # Example: SCALARS surface_field double 3
                                # Scalar definition includes specification of a lookup table. The
                                # definition of a lookup table is optional. If not specified, the
                                # default VTK table will be used, and tableName should be
                                # "default". Also note that the numComp variable is optional.  By
                                # default the number of components is equal to one.  The parameter
                                # numComp must range between (1,4) inclusive; in versions of VTK
                                # prior to vtk2.3 this parameter was not supported.
                                field_name = items[1]
                                dataset.metadata.field_names.append(field_name)
                                try:
                                    num_components = int(items[-1])
                                except:
                                    num_components = 1
                                field_component_indexes = [str(i) for i in range(num_components)]
                                field_components[field_name] = field_component_indexes
                            elif items[0] == 'FIELD':
                                # The dataset consists of CELL_DATA.
                                # FIELD FieldData 2
                                processing_field_section = True
                                num_fields = int(items[-1])
                                fields_processed = []
                            elif processing_field_section:
                                if len(fields_processed) == num_fields:
                                    processing_field_section = False
                                else:
                                    try:
                                        float(items[0])
                                        # Don't process the cell data.
                                        # 0.0123457 0.197531
                                    except:
                                        # Line consists of arrayName numComponents numTuples dataType.
                                        # Example: surface_field1 1 12 double
                                        field_name = items[0]
                                        dataset.metadata.field_names.append(field_name)
                                        num_components = int(items[1])
                                        field_component_indexes = [str(i) for i in range(num_components)]
                                        field_components[field_name] = field_component_indexes
                                        fields_processed.append(field_name)
                        elif line.startswith('CELL_DATA'):
                            # CELL_DATA 3188
                            dataset_structure_complete = True
                            dataset.metadata.cells = int(line.split()[1])
                        elif line.startswith('POINT_DATA'):
                            # POINT_DATA 1876
                            dataset_structure_complete = True
                            dataset.metadata.points = int(line.split()[1])
                        else:
                            dataset, dataset_type = self.set_structure_metadata(line, dataset, dataset_type)
            if len(field_components) > 0:
                dataset.metadata.field_components = field_components

    def set_initial_metadata(self, i, line, dataset):
        if i == 0:
            # The first part of legacy VTK files is the file version and
            # identifier. This part contains the single line:
            # # vtk DataFile Version X.Y
            dataset.metadata.vtk_version = line.lower().split('version')[1]
            # The second part of legacy VTK files is the header. The header
            # consists of a character string terminated by end-of-line
            # character \n. The header is 256 characters maximum. The header
            # can be used to describe the data and include any other pertinent
            # information.  We skip the header line...
        elif i == 2:
            # The third part of legacy VTK files is the file format.  The file
            # format describes the type of file, either ASCII or binary. On
            # this line the single word ASCII or BINARY must appear.
            dataset.metadata.file_format = line
        return dataset

    def set_structure_metadata(self, line, dataset, dataset_type):
        """
        The fourth part of legacy VTK files is the dataset structure. The
        geometry part describes the geometry and topology of the dataset.
        This part begins with a line containing the keyword DATASET followed
        by a keyword describing the type of dataset.  Then, depending upon
        the type of dataset, other keyword/ data combinations define the
        actual data.
        """
        if dataset_type is None and line.startswith('DATASET'):
            dataset_type = line.split()[1]
            dataset.metadata.dataset_type = dataset_type
        if dataset_type == 'STRUCTURED_GRID':
            # The STRUCTURED_GRID format supports 1D, 2D, and 3D structured
            # grid datasets.  The dimensions nx, ny, nz must be greater
            # than or equal to 1.  The point coordinates are defined by the
            # data in the POINTS section. This consists of x-y-z data values
            # for each point.
            if line.startswith('DIMENSIONS'):
                # DIMENSIONS 10 5 1
                dataset.metadata.dimensions = [line.split()[1:]]
            elif line.startswith('ORIGIN'):
                # ORIGIN 0 0 0
                dataset.metadata.origin = [line.split()[1:]]
            elif line.startswith('SPACING'):
                # SPACING 1 1 1
                dataset.metadata.spacing = [line.split()[1:]]
        elif dataset_type == 'POLYDATA':
            # The polygonal dataset consists of arbitrary combinations
            # of surface graphics primitives vertices, lines, polygons
            # and triangle strips.  Polygonal data is defined by the POINTS,
            # VERTICES, LINES, POLYGONS, or TRIANGLE_STRIPS sections.
            if line.startswith('POINTS'):
                # POINTS 18 float
                dataset.metadata.points = int(line.split()[1])
            elif line.startswith('VERTICES'):
                dataset.metadata.vertices = int(line.split()[1])
            elif line.startswith('LINES'):
                # LINES 5 17
                dataset.metadata.lines = int(line.split()[1])
            elif line.startswith('POLYGONS'):
                # POLYGONS 6 30
                dataset.metadata.polygons = int(line.split()[1])
            elif line.startswith('TRIANGLE_STRIPS'):
                # TRIANGLE_STRIPS 2212 16158
                dataset.metadata.triangle_strips = int(line.split()[1])
        elif dataset_type == 'UNSTRUCTURED_GRID':
            # The unstructured grid dataset consists of arbitrary combinations
            # of any possible cell type. Unstructured grids are defined by points,
            # cells, and cell types.
            if line.startswith('POINTS'):
                # POINTS 18 float
                dataset.metadata.points = int(line.split()[1])
            if line.startswith('CELLS'):
                # CELLS 756 3024
                dataset.metadata.cells = int(line.split()[1])
        return dataset, dataset_type

    def get_blurb(self, dataset):
        blurb = ""
        if dataset.metadata.vtk_version is not None:
            blurb += 'VTK Version %s' % str(dataset.metadata.vtk_version)
        if dataset.metadata.dataset_type is not None:
            if blurb:
                blurb += ' '
            blurb += str(dataset.metadata.dataset_type)
        return blurb or 'VTK data'

    def set_peek(self, dataset, is_multi_byte=False):
        if not dataset.dataset.purged:
            dataset.peek = get_file_peek(dataset.file_name, is_multi_byte=is_multi_byte)
            dataset.blurb = self.get_blurb(dataset)
        else:
            dataset.peek = 'File does not exist'
            dataset.blurb = 'File purged from disc'

    def display_peek(self, dataset):
        try:
            return dataset.peek
        except:
            return "Vtk file (%s)" % (nice_size(dataset.get_size()))


class VtkAscii(Vtk, data.Text):

    file_ext = "vtkascii"

    def __init__(self, **kwd):
        data.Text.__init__(self, **kwd)

    def sniff(self, filename):
        return super(VtkAscii, self).sniff(filename, subtype='ASCII')


class VtkBinary(Vtk, Binary):

    file_ext = "vtkbinary"

    def __init__(self, **kwd):
        Binary.__init__(self, **kwd)

<<<<<<< HEAD
=======
    def sniff(self, filename):
        return super(VtkBinary, self).sniff(filename, subtype='BINARY')
>>>>>>> dd55776a

Binary.register_sniffable_binary_format("vtkbinary", "vtkbinary", VtkBinary)


# Utility functions
def get_next_line(fh):
    line = fh.readline(MAX_LINE_LEN)
    return line.strip()


class STL(data.Data):
    file_ext = "stl"<|MERGE_RESOLUTION|>--- conflicted
+++ resolved
@@ -126,11 +126,8 @@
     def __init__(self, **kwd):
         Binary.__init__(self, **kwd)
 
-<<<<<<< HEAD
-=======
     def sniff(self, filename):
         return super(PlyBinary, self).sniff(filename, subtype='binary')
->>>>>>> dd55776a
 
 Binary.register_sniffable_binary_format("plybinary", "plybinary", PlyBinary)
 
@@ -456,11 +453,8 @@
     def __init__(self, **kwd):
         Binary.__init__(self, **kwd)
 
-<<<<<<< HEAD
-=======
     def sniff(self, filename):
         return super(VtkBinary, self).sniff(filename, subtype='BINARY')
->>>>>>> dd55776a
 
 Binary.register_sniffable_binary_format("vtkbinary", "vtkbinary", VtkBinary)
 
