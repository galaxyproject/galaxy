--- conflicted
+++ resolved
@@ -341,18 +341,7 @@
                 action="display_at",
                 filename="ucsc_" + site_name,
             )
-<<<<<<< HEAD
-            display_url = quote_plus(
-                "{}{}/display_as?id={}&display_app={}&authz_method=display_at".format(
-                    base_url,
-                    app.url_for(controller="root"),
-                    dataset.id,
-                    type,
-                )
-            )
-=======
             display_url = display_as_url(app, base_url, str(dataset.id), type)
->>>>>>> 957f6f54
             redirect_url = quote_plus(f"{site_url}db={dataset.dbkey}&position={chrom}:{start}-{stop}&hgt.customText=%s")
             link = f"{internal_url}?redirect_url={redirect_url}&display_url={display_url}"
             ret_val.append((site_name, link))
@@ -782,18 +771,7 @@
         """
         internal_url = f"{app.url_for(controller='dataset', dataset_id=dataset.id, action='display_at', filename=f'{type}_{site_name}')}"
         base_url = app.config.get("display_at_callback", base_url)
-<<<<<<< HEAD
-        display_url = quote_plus(
-            "{}{}/display_as?id={}&display_app={}&authz_method=display_at".format(
-                base_url,
-                app.url_for(controller="root"),
-                dataset.id,
-                type,
-            )
-        )
-=======
         display_url = display_as_url(app, base_url, str(dataset.id), type)
->>>>>>> 957f6f54
         link = f"{internal_url}?redirect_url={redirect_url}&display_url={display_url}"
         return link
 
@@ -1568,18 +1546,7 @@
             for site_name, site_url in app.datatypes_registry.get_legacy_sites_by_build("ucsc", dataset.dbkey):
                 if site_name in app.datatypes_registry.get_display_sites("ucsc"):
                     internal_url = f"{app.url_for(controller='dataset', dataset_id=dataset.id, action='display_at', filename='ucsc_' + site_name)}"
-<<<<<<< HEAD
-                    display_url = quote_plus(
-                        "{}{}/display_as?id={}&display_app={}&authz_method=display_at".format(
-                            base_url,
-                            app.url_for(controller="root"),
-                            dataset.id,
-                            type,
-                        )
-                    )
-=======
                     display_url = display_as_url(app, base_url, str(dataset.id), type)
->>>>>>> 957f6f54
                     redirect_url = quote_plus(
                         f"{site_url}db={dataset.dbkey}&position={chrom}:{start}-{stop}&hgt.customText=%s"
                     )
