--- conflicted
+++ resolved
@@ -155,11 +155,7 @@
                 ofilename = '%s.html' % ofilename
             except subprocess.CalledProcessError:
                 ofilename = dataset.file_name
-<<<<<<< HEAD
-                log.exception('Command "%s" failed. Could not convert the Jupyter Notebook to HTML, defaulting to plain text.', cmd)
-=======
                 log.exception('Command "%s" failed. Could not convert the Jupyter Notebook to HTML, defaulting to plain text.', ' '.join(map(shlex_quote, cmd)))
->>>>>>> 2f2acb98
             return open(ofilename)
 
     def set_meta(self, dataset, **kwd):
@@ -498,17 +494,10 @@
         Text.__init__(self, **kwd)
         self.add_composite_file('%s.gz', description='dbNSFP bgzip', substitute_name_with_metadata='reference_name', is_binary=True)
         self.add_composite_file('%s.gz.tbi', description='Tabix Index File', substitute_name_with_metadata='reference_name', is_binary=True)
-<<<<<<< HEAD
 
     def init_meta(self, dataset, copy_from=None):
         Text.init_meta(self, dataset, copy_from=copy_from)
 
-=======
-
-    def init_meta(self, dataset, copy_from=None):
-        Text.init_meta(self, dataset, copy_from=copy_from)
-
->>>>>>> 2f2acb98
     def generate_primary_file(self, dataset=None):
         """
         This is called only at upload to write the html file
