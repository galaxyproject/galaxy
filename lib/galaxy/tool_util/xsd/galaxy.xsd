<?xml version="1.0" encoding="UTF-8"?>
<xs:schema xmlns:xs="http://www.w3.org/2001/XMLSchema" xmlns:gxdocs="http://galaxyproject.org/xml/1.0" elementFormDefault="qualified" attributeFormDefault="unqualified">
  <xs:annotation>
    <xs:appinfo>Galaxy Schema</xs:appinfo>
    <xs:documentation xml:lang="en">A Galaxy XML tool wrapper</xs:documentation>
  </xs:annotation>
  <xs:element name="tool">
    <xs:annotation gxdocs:best_practices="tools">
      <xs:documentation xml:lang="en"><![CDATA[
The outer-most tag set of tool XML files. Attributes on this tag apply to the
tool as a whole.

### Tool profile

List of behavior changes associated with profile versions:

#### 16.04

- Disable implicit extra file collection. All dynamic extra file collection requires a `discover_datasets` tag.
- Disable `format="input"` and require explicit metadata targets (`metadata_source`, `format_source`).
- Disable `interpreter` use `$__tool_directory__`.
- Disable `$param_file` use `configfile`.
- Disable default tool version of 1.0.0.
- Use non zero exit code as default stdio error condition (before non-empty stderr).

#### 17.09

- Introduce `provided_metadata_style` with default `"default"`. Restore legacy behavior by setting
  this to `"legacy"`.

#### 18.01

- Use a separate home directory for each job.

#### 18.09

- References to other inputs need to be fully qualified by using `|`.
- Do not allow provided but illegal default values.
- Do not use Galaxy python environment for `manage_data` tools.

#### 19.05

- Change default Python version from 2.7 to 3.5

#### 20.05

- json config files:
   - unselected optional `select` and `data_column` parameters get `None` instead of `"None"`
   - multiple `select` and `data_column` parameters are lists (before comma separated string)

#### 20.09

- Exit immediately if a command exits with a non-zero status (`set -e`).
- Assume sort order for collection elements.

### 21.09

- Do not strip leading and trailing whitespaces in `from_work_dir` attribute.
- Do not use Galaxy Python virtual environment for `data_source` tools. `data_source` tools should explicitly use the `galaxy-util` package.

### 23.0

- Text parameters that are inferred to be optional (i.e the `optional` tag is not set, but the tool parameter accepts an empty string)
  are set to `None` for templating in Cheetah. Older tools receive the empty string `""` as the templated value.

### 24.0

- Do not use Galaxy python environment for `data_source_async` tools.
- Drop request parameters received by data source tools that are not declared in `<request_param_translation>` section.

### 24.2

- require a valid `data_ref` attribute for `data_column` parameters

### Examples

A normal tool:

```xml
<tool id="seqtk_seq"
      name="Convert FASTQ to FASTA"
      version="1.0.0"
      profile="16.04"
>
```

A ``data_source`` tool contains a few more relevant attributes.

```xml
<tool id="ucsc_table_direct1"
      name="UCSC Main"
      version="1.0.0"
      hidden="false"
      profile="16.01"
      tool_type="data_source"
      URL_method="post">
```
      ]]></xs:documentation>
    </xs:annotation>
    <xs:complexType>
      <xs:all>
        <!-- TODO: Move the anyType further into macros def... -->
        <xs:element name="macros" type="Macros" minOccurs="0"/>
        <xs:element name="edam_topics" type="EdamTopics" minOccurs="0"/>
        <xs:element name="edam_operations" type="EdamOperations" minOccurs="0"/>
        <xs:element name="xrefs" type="xrefs" minOccurs="0"/>
        <xs:element name="creator" type="Creator" minOccurs="0"/>
        <xs:element name="requirements" type="Requirements" minOccurs="0"/>
        <xs:element name="required_files" type="RequiredFiles" minOccurs="0"/>
        <xs:element name="entry_points" type="EntryPoints" minOccurs="0" maxOccurs="1"/>
        <xs:element name="description" type="xs:string" minOccurs="0">
          <xs:annotation gxdocs:best_practices="tool-descriptions">
            <xs:documentation xml:lang="en"><![CDATA[The value is displayed in
the tool menu immediately following the hyperlink for the tool (based on the
``name`` attribute of the ``<tool>`` tag set described above).

### Example

```xml
<description>table browser</description>
```
]]></xs:documentation>
          </xs:annotation>
        </xs:element>
        <xs:element name="parallelism" type="Parallelism" minOccurs="0"/>
        <xs:element name="version_command" type="VersionCommand" minOccurs="0"/>
        <xs:element name="action" type="ToolAction" minOccurs="0" maxOccurs="1"/>
        <xs:element name="environment_variables" type="EnvironmentVariables" minOccurs="0" maxOccurs="1"/>
        <xs:element name="command" type="Command" minOccurs="0" maxOccurs="1"/>
        <xs:element name="expression" type="Expression" minOccurs="0" maxOccurs="1"/>
        <xs:element name="request_param_translation" type="RequestParameterTranslation" minOccurs="0"/>
        <xs:element name="configfiles" type="ConfigFiles" minOccurs="0"/>
        <xs:element name="outputs" type="Outputs" minOccurs="0"/>
        <xs:element name="inputs" type="Inputs" minOccurs="0"/>
        <xs:element name="tests" type="Tests" minOccurs="0"/>
        <xs:element name="stdio" type="Stdio" minOccurs="0"/>
        <xs:element name="help" type="Help" minOccurs="0" maxOccurs="1"/>
        <xs:element name="code" type="Code" minOccurs="0"/>
        <xs:element name="uihints" type="UIhints" minOccurs="0"/>
        <xs:element name="options" type="Options" minOccurs="0"/>
        <xs:element name="trackster_conf" type="TracksterConf" minOccurs="0"/>
        <xs:element name="citations" type="Citations" minOccurs="0"/>
      </xs:all>
      <xs:attribute name="id" type="xs:string" use="required">
        <xs:annotation gxdocs:best_practices="tool-ids">
          <xs:documentation xml:lang="en">Must be unique across all tools;
should be lowercase and contain only letters, numbers, and underscores.
It allows for tool versioning and metrics of the number of times a tool is used,
among other things.</xs:documentation>
        </xs:annotation>
      </xs:attribute>
      <xs:attribute name="name" type="xs:string" use="required">
        <xs:annotation gxdocs:best_practices="tool-names">
          <xs:documentation xml:lang="en">This string is what is displayed as a
hyperlink in the tool menu.</xs:documentation>
        </xs:annotation>
      </xs:attribute>
      <xs:attribute name="version" type="xs:string" default="1.0.0">
        <xs:annotation gxdocs:best_practices="tool-versions">
          <xs:documentation xml:lang="en">This string allows for tool versioning
and should be increased with each new version of the tool. The value should
follow the [PEP 440](https://www.python.org/dev/peps/pep-0440/) specification.
It defaults to ``1.0.0`` if it is not included in the tag.</xs:documentation>
        </xs:annotation>
      </xs:attribute>
      <xs:attribute name="hidden" type="PermissiveBoolean" default="false">
        <xs:annotation>
          <xs:documentation xml:lang="en">Allows for tools to be loaded upon
server startup, but not displayed in the tool menu. This attribute should be
applied in the toolbox configuration instead and so should be considered
deprecated.
</xs:documentation>
        </xs:annotation>
      </xs:attribute>
      <xs:attribute name="display_interface" type="PermissiveBoolean">
        <xs:annotation>
          <xs:documentation xml:lang="en">Disable the display the tool's
graphical tool form by setting this to ``false``.</xs:documentation>
        </xs:annotation>
      </xs:attribute>
      <xs:attribute name="tool_type" type="ToolTypeType">
        <xs:annotation>
          <xs:documentation xml:lang="en">Allows for certain framework
functionality to be performed on certain types of tools. Normal tools that execute
typical command-line jobs do not need to specify this, special kinds of tools such
as [Data Source](https://docs.galaxyproject.org/en/latest/dev/data_source.html) and
[Data Manager](https://galaxyproject.org/admin/tools/data-managers/) tools should
set this to have values such as ``data_source``, ``data_source_async`` or
``manage_data``.</xs:documentation>
        </xs:annotation>
      </xs:attribute>
      <xs:attribute name="profile" type="xs:string">
        <xs:annotation gxdocs:best_practices="tool-profile">
          <xs:documentation xml:lang="en">This string specifies the minimum Galaxy
version that should be required to run this tool. Certain legacy behaviors such
as using standard error content to detect errors instead of exit code are disabled
automatically if profile is set to any version newer than ``16.01``. See above
for the list of behavior changes associated with profile versions.
          </xs:documentation>
        </xs:annotation>
      </xs:attribute>
      <xs:attribute name="license" type="xs:string">
        <xs:annotation>
          <xs:documentation xml:lang="en">This string specifies any full URI or a
a short [SPDX](https://spdx.org/licenses/) identifier for a license for this tool
wrapper. The tool wrapper version can be indepedent of the underlying tool. This
license covers the tool XML and associated scripts shipped with the tool.

This is interpreted as [schema.org/license](https://schema.org/license) property.
</xs:documentation>
        </xs:annotation>
      </xs:attribute>
      <xs:attribute name="python_template_version" type="xs:float">
        <xs:annotation>
          <xs:documentation xml:lang="en">This string specifies the minimum Python
version that is able to fill the Cheetah sections of the tool. If unset defaults
to 2.7 if the profile is older than 19.05, otherwise defaults to 3.5. Galaxy will
attempt to convert Python statements in Cheetah sections using [future](http://python-future.org/)
if Galaxy is run on Python 3 and ``python_template_version`` is below 3.</xs:documentation>
        </xs:annotation>
      </xs:attribute>
      <xs:attribute name="workflow_compatible" type="xs:boolean" default="true">
        <xs:annotation>
          <xs:documentation xml:lang="en">This attribute indicates if
this tool is usable within a workflow (defaults to ``true`` for normal tools and
``false`` for data sources).</xs:documentation>
        </xs:annotation>
      </xs:attribute>
      <xs:attribute name="URL_method" type="URLmethodType">
        <xs:annotation>
          <xs:documentation xml:lang="en">*Deprecated* and ignored,
use a [request_param](#tool-request-param-translation-request-param) element with ``galaxy_name="URL_method"`` instead.
Was only used if ``tool_type`` attribute value is ``data_source`` or ``data_source_async`` -
this attribute defined the HTTP request method to use when communicating with an external data source application
(default: ``get``).</xs:documentation>
        </xs:annotation>
      </xs:attribute>
      <xs:attribute name="require_login" type="xs:boolean">
        <xs:annotation>
          <xs:documentation xml:lang="en">Documentation needed</xs:documentation>
        </xs:annotation>
      </xs:attribute>
    </xs:complexType>
  </xs:element>
  <xs:complexType name="Macros">
    <xs:annotation>
      <xs:documentation xml:lang="en">Frequently, tools may require the same XML
fragments be repeated in a file (for instance similar conditional branches,
repeated options, etc...) or among tools in the same repository. Galaxy tools
have a macro system to address this problem.

For more information, see [planemo documentation](https://planemo.readthedocs.io/en/latest/writing_advanced.html#macros-reusable-elements)</xs:documentation>
    </xs:annotation>
    <xs:sequence>
      <xs:element name="import" type="MacroImportType" minOccurs="0" maxOccurs="unbounded">
        <xs:annotation>
          <xs:documentation xml:lang="en"><![CDATA[
The ``import`` element allows specifying an XML file containing shared macro definitions that can then
be reused by all the tools contained in the same directory/repository.

Example:
````
<macros>
    <import>macros.xml</import>
</macros>
````]]></xs:documentation>
        </xs:annotation>
      </xs:element>
      <xs:element name="token" type="xs:anyType" minOccurs="0" maxOccurs="unbounded">
        <xs:annotation>
          <xs:documentation xml:lang="en"><![CDATA[
The ``token`` element defines a value, like a constant, that can then be replaced anywhere in any tool importing the token.

Definition example:
````
<macros>
    <token name="@TOOL_VERSION@">1.0.0</token>
</macros>
````

Usage example:
````
<requirements>
    <requirement type="package" version="@TOOL_VERSION@">mypackage</requirement>
</requirements>
````]]></xs:documentation>
        </xs:annotation>
      </xs:element>
      <xs:element name="xml" type="xs:anyType" minOccurs="0" maxOccurs="unbounded">
        <xs:annotation>
          <xs:documentation xml:lang="en"><![CDATA[
The ``xml`` element, inside macros, allows defining a named XML fragment that can be reused (expanded) anywhere in the tool or tools that use the macro.

Definition example:
````
<macros>
    <xml name="citations">
        <citations>
            ....
        </citations>
    </xml>
</macros>
````

Usage example:
````
<expand macro="citations" />
````
       ]]></xs:documentation>
        </xs:annotation>
      </xs:element>
      <xs:element name="macro" type="xs:anyType" minOccurs="0" maxOccurs="unbounded">
        <xs:annotation>
          <xs:documentation xml:lang="en"><![CDATA[
A generalisation for macro tokens, templates and xml macros, i.e.
`<macro name="an_xml_macro" type="xml">` is identical to `<xml name="an_xml_macro">`,
`<macro name="a_template" type="template">` is identical to `<template name="a_template">`, and
`<macro name="a_token" type="xml">` is identical to `<token name="a_token">`.
<<<<<<< HEAD
=======

Note that
>>>>>>> c9679269
       ]]></xs:documentation>
        </xs:annotation>
      </xs:element>
    </xs:sequence>
  </xs:complexType>
  <xs:complexType name="EntryPoints">
    <xs:annotation>
      <xs:documentation xml:lang="en"><![CDATA[

This is a container tag set for the ``entry_point`` tag that contains ``port`` and ``url`` tags
described in greater detail below. ``entry_point``s describe InteractiveTool entry points
to a tool.

]]></xs:documentation>
    </xs:annotation>
    <xs:sequence>
      <xs:element name="entry_point" type="EntryPoint" minOccurs="0" maxOccurs="unbounded"/>
    </xs:sequence>
  </xs:complexType>
  <xs:complexType name="EntryPoint" mixed="true">
    <xs:annotation>
      <xs:documentation xml:lang="en"><![CDATA[

This tag set is contained within the ``<entry_point>`` tag set. Access to entry point
ports and urls are included in this tag set. These are used by InteractiveTools
to provide access to graphical tools in real-time.

```xml
<entry_points>
  <entry_point name="Example name" label="example">
    <port>80</port>
    <url>landing/${template_enabled}/index.html</url>
  </entry_point>
</entry_points>
```

]]></xs:documentation>
    </xs:annotation>
    <xs:sequence>
      <xs:element name="port" type="EntryPointPort" minOccurs="1" maxOccurs="1"/>
      <xs:element name="url" type="EntryPointURL" minOccurs="0" maxOccurs="1"/>
    </xs:sequence>
    <xs:attribute name="name" type="xs:string" use="required">
      <xs:annotation>
        <xs:documentation xml:lang="en">The name of the entry point.</xs:documentation>
      </xs:annotation>
    </xs:attribute>
    <xs:attribute name="label" type="xs:string" use="optional">
      <xs:annotation>
        <xs:documentation xml:lang="en">A unique label to identify the entry point. Used by interactive client tools to connect.</xs:documentation>
      </xs:annotation>
    </xs:attribute>
    <xs:attribute name="requires_domain" type="PermissiveBoolean" default="true">
      <xs:annotation>
        <xs:documentation xml:lang="en">Whether domain-based proxying is required for the entry point. Default is True.</xs:documentation>
      </xs:annotation>
    </xs:attribute>
    <xs:attribute name="requires_path_in_url" type="PermissiveBoolean" default="false">
      <xs:annotation>
        <xs:documentation xml:lang="en"><![CDATA[
Whether the InteractiveTool proxy will add the entry point path to the URL provided to the interactive tool. Only
relevant when path-based proxying is configured (``requires_domain=False``). A value of False implies that the web service
for the interactive tool fully operates with relative links. A value of True implies that the unique entry point path,
which is autogenerated each run, must be somehow provided to the web service. This can be done by injecting the path
into an environment variable by setting the attribute ``inject="entry_point_path_for_label"`` in the tool XML.
Alternatively, the attribute ``requires_path_in_header_named`` can be set to provide the path in the specified HTTP header.
The entry point path should in any case be used to configure the web service in the interactive tool to serve the content
from the provided URL path. Default value of ``requires_path_in_url`` is False.
]]></xs:documentation>
      </xs:annotation>
    </xs:attribute>
    <xs:attribute name="requires_path_in_header_named" type="xs:string" default="">
      <xs:annotation>
        <xs:documentation xml:lang="en"><![CDATA[
Whether the InteractiveTool proxy will add the entry point path to an HTTP header. An empty string as value (default) means
that the path will not be provided in an HTTP header. Any other string value will define the name of the HTTP header
where the path will be injected by the proxy. See the documentation of ``requires_path_in_url`` for more information.
Default value of ``requires_path_in_header_named`` is False.
]]></xs:documentation>
      </xs:annotation>
    </xs:attribute>
  </xs:complexType>
  <xs:complexType name="EntryPointPort" mixed="true">
    <xs:annotation>
      <xs:documentation xml:lang="en"><![CDATA[

This tag set is contained within the ``<entry_point>`` tag set. It contains the entry port.

]]></xs:documentation>
    </xs:annotation>
  </xs:complexType>
  <xs:complexType name="EntryPointURL" mixed="true">
    <xs:annotation>
      <xs:documentation xml:lang="en"><![CDATA[

This tag set is contained within the ``<entry_point>`` tag set. It contains the entry URL.

]]></xs:documentation>
    </xs:annotation>
  </xs:complexType>
  <xs:complexType name="ToolAction">
    <xs:annotation>
      <xs:documentation xml:lang="en">Describe the backend Python action to execute for this Galaxy tool.</xs:documentation>
    </xs:annotation>
    <xs:sequence>
    </xs:sequence>
    <xs:attribute name="module" type="xs:string" use="required">
    </xs:attribute>
    <xs:attribute name="class" type="xs:string" use="required">
    </xs:attribute>
  </xs:complexType>
  <xs:attributeGroup name="Thing">
    <xs:attribute name="name" type="xs:string" use="optional">
      <xs:annotation>
        <xs:documentation xml:lang="en">[schema.org/name](https://schema.org/name)</xs:documentation>
      </xs:annotation>
    </xs:attribute>
    <xs:attribute name="url" type="xs:string" use="optional">
      <xs:annotation>
        <xs:documentation xml:lang="en">[schema.org/url](https://schema.org/url)</xs:documentation>
      </xs:annotation>
    </xs:attribute>
    <xs:attribute name="identifier" type="xs:string" use="optional">
      <xs:annotation>
        <xs:documentation xml:lang="en">[schema.org/identifier](https://schema.org/identifier)</xs:documentation>
      </xs:annotation>
    </xs:attribute>
    <xs:attribute name="image" type="xs:string" use="optional">
      <xs:annotation>
        <xs:documentation xml:lang="en">[schema.org/image](https://schema.org/image)</xs:documentation>
      </xs:annotation>
    </xs:attribute>
    <xs:attribute name="address" type="xs:string" use="optional">
      <xs:annotation>
        <xs:documentation xml:lang="en">[schema.org/address](https://schema.org/address)</xs:documentation>
      </xs:annotation>
    </xs:attribute>
    <xs:attribute name="email" type="xs:string" use="optional">
      <xs:annotation>
        <xs:documentation xml:lang="en">[schema.org/email](https://schema.org/email)</xs:documentation>
      </xs:annotation>
    </xs:attribute>
    <xs:attribute name="telephone" type="xs:string" use="optional">
      <xs:annotation>
        <xs:documentation xml:lang="en">[schema.org/telephone](https://schema.org/telephone)</xs:documentation>
      </xs:annotation>
    </xs:attribute>
    <xs:attribute name="faxNumber" type="xs:string" use="optional">
      <xs:annotation>
        <xs:documentation xml:lang="en">[schema.org/faxNumber](https://schema.org/faxNumber)</xs:documentation>
      </xs:annotation>
    </xs:attribute>
    <xs:attribute name="alternateName" type="xs:string" use="optional">
      <xs:annotation>
        <xs:documentation xml:lang="en">[schema.org/alternateName](https://schema.org/alternateName)</xs:documentation>
      </xs:annotation>
    </xs:attribute>
  </xs:attributeGroup>
  <xs:complexType name="Person">
    <xs:annotation>
      <xs:documentation xml:lang="en"><![CDATA[
Describes a person. Tries to stay close to [schema.org/Person](https://schema.org/Person).
]]></xs:documentation>
    </xs:annotation>
    <xs:attributeGroup ref="Thing"/>
    <xs:attribute name="givenName" type="xs:string" use="optional">
      <xs:annotation>
        <xs:documentation xml:lang="en">[schema.org/givenName](https://schema.org/givenName)</xs:documentation>
      </xs:annotation>
    </xs:attribute>
    <xs:attribute name="familyName" type="xs:string" use="optional">
      <xs:annotation>
        <xs:documentation xml:lang="en">[schema.org/familyName](https://schema.org/familyName)</xs:documentation>
      </xs:annotation>
    </xs:attribute>
    <xs:attribute name="honorificPrefix" type="xs:string" use="optional">
      <xs:annotation>
        <xs:documentation xml:lang="en">[schema.org/honorificPrefix](https://schema.org/honorificPrefix)</xs:documentation>
      </xs:annotation>
    </xs:attribute>
    <xs:attribute name="honorificSuffix" type="xs:string" use="optional">
      <xs:annotation>
        <xs:documentation xml:lang="en">[schema.org/honorificSuffix](https://schema.org/honorificSuffix)</xs:documentation>
      </xs:annotation>
    </xs:attribute>
    <xs:attribute name="jobTitle" type="xs:string" use="optional">
      <xs:annotation>
        <xs:documentation xml:lang="en">[schema.org/jobTitle](https://schema.org/jobTitle)</xs:documentation>
      </xs:annotation>
    </xs:attribute>
  </xs:complexType>
  <xs:complexType name="Organization">
    <xs:annotation>
      <xs:documentation xml:lang="en"><![CDATA[
Describes an organization. Tries to stay close to [schema.org/Organization](https://schema.org/Organization).
]]></xs:documentation>
    </xs:annotation>
    <xs:attributeGroup ref="Thing"/>
  </xs:complexType>
  <xs:group name="PersonOrOrganization">
    <xs:choice>
      <xs:element name="person" type="Person"/>
      <xs:element name="organization" type="Organization"/>
    </xs:choice>
  </xs:group>
  <xs:complexType name="Creator">
    <xs:annotation>
      <xs:documentation xml:lang="en">The creator(s) of this work. See [schema.org/creator](https://schema.org/creator).</xs:documentation>
    </xs:annotation>
    <xs:sequence>
      <xs:group ref="PersonOrOrganization" minOccurs="0" maxOccurs="unbounded"/>
    </xs:sequence>
  </xs:complexType>
  <xs:complexType name="RequiredFiles">
    <xs:annotation>
      <xs:documentation xml:lang="en"><![CDATA[
This declaration is used to define files that must be shipped from the tool directory
for the tool to function properly in remote environments where the tool directory
is not available to the job.

All includes should be list before excludes. By default, the exclude list includes
the tool-data/**, test-data/**, and .hg/** glob patterns.

Pulsar hacks to implicitly find referenced files from the tool directory will be disabled
when this block is used. A future Galaxy tool profile version may disable these hacks
altogether and specifying this block for all referenced files should be considered a best
practice.
]]></xs:documentation>
    </xs:annotation>
    <xs:sequence>
      <xs:element name="include" type="RequiredFileInclude" minOccurs="0" maxOccurs="unbounded"/>
      <xs:element name="exclude" type="RequiredFileExclude" minOccurs="0" maxOccurs="unbounded"/>
    </xs:sequence>
    <xs:attribute name="extend_default_excludes" type="xs:boolean" default="true">
      <xs:annotation>
        <xs:documentation xml:lang="en">Set this to `false` to override the default excludes for mercurial, reference, and test data.</xs:documentation>
      </xs:annotation>
    </xs:attribute>
  </xs:complexType>
  <xs:simpleType name="RequiredFileReferenceType">
    <xs:annotation>
      <xs:documentation xml:lang="en">How are files referenced in RequiredFileIncludes and RequiredFileExcludes. Paths are matched relative to the tool directory. `literal` must match the filename exactly. `prefix` will match paths based on their start. `glob` and `regex` use patterns to match files.</xs:documentation>
    </xs:annotation>
    <xs:restriction base="xs:string">
      <xs:enumeration value="literal"/>
      <xs:enumeration value="prefix"/>
      <xs:enumeration value="glob"/>
      <xs:enumeration value="regex"/>
    </xs:restriction>
  </xs:simpleType>
  <xs:complexType name="RequiredFileInclude">
    <xs:annotation>
      <xs:documentation xml:lang="en">Describe files to include when relocating tool directory for remote execution.</xs:documentation>
    </xs:annotation>
    <xs:attribute name="type" type="RequiredFileReferenceType">
      <xs:annotation>
        <xs:documentation xml:lang="en">Type of file reference `path` is.</xs:documentation>
      </xs:annotation>
    </xs:attribute>
    <xs:attribute name="path" type="xs:string">
      <xs:annotation>
        <xs:documentation xml:lang="en">Path to referenced files - this should be relative to the tool's directory (this is the file the tool is located in not the repository directory if these conflict).</xs:documentation>
      </xs:annotation>
    </xs:attribute>
  </xs:complexType>
  <xs:complexType name="RequiredFileExclude">
    <xs:annotation>
      <xs:documentation xml:lang="en">Describe files to exclude when relocating tool directory for remote execution.</xs:documentation>
    </xs:annotation>
    <xs:attribute name="type" type="RequiredFileReferenceType">
      <xs:annotation>
        <xs:documentation xml:lang="en">Type of file reference `path` is.</xs:documentation>
      </xs:annotation>
    </xs:attribute>
    <xs:attribute name="path" type="xs:string">
      <xs:annotation>
        <xs:documentation xml:lang="en">Path to referenced files - this should be relative to the tool's directory (this is the file the tool is located in not the repository directory if these conflict).</xs:documentation>
      </xs:annotation>
    </xs:attribute>
  </xs:complexType>
  <xs:complexType name="Requirements">
    <xs:annotation>
      <xs:documentation xml:lang="en"><![CDATA[

This is a container tag set for the ``requirement``, ``resource`` and ``container`` tags
described in greater detail below. ``requirement``s describe software packages
and other individual computing requirements required to execute a tool, while
``container``s describe Docker or Singularity containers that should be able to
serve as complete descriptions of the runtime of a tool.

]]></xs:documentation>
    </xs:annotation>
    <xs:sequence>
      <xs:element name="requirement" type="Requirement" minOccurs="0" maxOccurs="unbounded"/>
      <xs:element name="container" type="Container" minOccurs="0" maxOccurs="unbounded"/>
      <xs:element name="resource" type="Resource" minOccurs="0" maxOccurs="unbounded"/>
    </xs:sequence>
  </xs:complexType>
  <xs:complexType name="Requirement">
    <xs:annotation>
      <xs:documentation xml:lang="en"><![CDATA[

This tag set is contained within the ``<requirements>`` tag set. Third party
programs or modules that the tool depends upon are included in this tag set.

When a tool runs, Galaxy attempts to *resolve* these requirements (also called
dependencies). ``requirement``s are meant to be abstract and resolvable by
multiple different [dependency resolvers](../admin/dependency_resolvers) (e.g. [conda](https://conda.io/), the
[Galaxy Tool Shed dependency management system](https://galaxyproject.org/toolshed/tool-features/),
or [environment modules](https://modules.sourceforge.net/)).

The current best practice for tool dependencies is to [target Conda](../admin/conda_faq).

### Examples

This example shows a tool that requires the samtools 0.0.18 package.

This package is available via the Tool Shed (see
[Tool Shed dependency management](https://galaxyproject.org/toolshed/tool-features/)
) as well as [Conda](../admin/conda_faq)
and can be configured locally to adapt to any other package management system.

```xml
<requirements>
    <requirement type="package" version="0.1.18">samtools</requirement>
</requirements>
```

This older example shows a tool that requires R version 2.15.1. The
``tool_dependencies.xml`` should contain matching declarations for Galaxy to
actually install the R runtime. The ``set_envirornment`` type is only respected
by the tool shed and is ignored by the newer and preferred conda dependency
resolver.

```xml
<requirements>
    <requirement type="set_environment">R_SCRIPT_PATH</requirement>
    <requirement type="package" version="2.15.1">R</requirement>
</requirements>
```

]]></xs:documentation>
    </xs:annotation>
    <xs:simpleContent>
      <xs:extension base="xs:string">
        <xs:attribute name="type" type="RequirementType" use="required">
          <xs:annotation>
            <xs:documentation xml:lang="en">Valid values are ``package``, ``set_environment``, ``python-module`` (deprecated), ``binary`` (deprecated)</xs:documentation>
          </xs:annotation>
        </xs:attribute>
        <xs:attribute name="version" type="xs:string">
          <xs:annotation>
            <xs:documentation xml:lang="en">For requirements of type ``package`` this value defines a specific version of the tool dependency.</xs:documentation>
          </xs:annotation>
        </xs:attribute>
      </xs:extension>
    </xs:simpleContent>
  </xs:complexType>
  <xs:complexType name="Resource">
    <xs:annotation>
      <xs:documentation xml:lang="en"><![CDATA[
Allows to describe a resource requirement of a tool. At the moment this tag is mostly descriptive,
It can be used by dynamic job rules and serves to guide Galaxy admins.
]]></xs:documentation>
    </xs:annotation>
    <xs:simpleContent>
      <xs:extension base="xs:string">
        <xs:attribute name="type" type="ResourceType" use="required">
          <xs:annotation>
            <xs:documentation xml:lang="en">This value describes the type of resource required by the tool at runtime. Not yet implemented in Galaxy.</xs:documentation>
          </xs:annotation>
        </xs:attribute>
      </xs:extension>
    </xs:simpleContent>
  </xs:complexType>
  <xs:complexType name="Container">
    <xs:annotation>
      <xs:documentation xml:lang="en"><![CDATA[
This tag set is contained within the 'requirements' tag set. Galaxy can be
configured to run tools within [Docker](https://www.docker.com/) or [Singularity](https://www.sylabs.io/singularity/)
containers - this tag allows the tool to suggest possible valid containers for this tool. The contents of the tag should
be a container image identifier appropriate for the particular container runtime being used, e.g.
``quay.io/biocontainers/fastqc:0.11.2--1`` for Docker or ``docker://quay.io/biocontainers/fastqc:0.11.2--1``
(or alternatively ``/opt/containers/fastqc.simg`` if your Galaxy installation will be loading the image from a filesystem path)
for Singularity. The ``requirements`` tag can contain multiple ``container`` tags describing suitable container options, in
which case the first container that is found by the Galaxy container resolver at runtime will be used.

Example:

```xml
<requirements>
  <container type="docker">quay.io/biocontainers/fastqc:0.11.2--1</container>
</requirements>
```

Read more about configuring Galaxy to run Docker jobs
[here](https://docs.galaxyproject.org/en/master/admin/container_resolvers.html).
]]></xs:documentation>
    </xs:annotation>
    <xs:simpleContent>
      <xs:extension base="xs:string">
        <xs:attribute name="type" type="ContainerType" use="required">
          <xs:annotation>
            <xs:documentation xml:lang="en">This value describes the type of container that the tool may be executed in and currently may be ``docker`` or ``singularity``.</xs:documentation>
          </xs:annotation>
        </xs:attribute>
      </xs:extension>
    </xs:simpleContent>
  </xs:complexType>
  <xs:simpleType name="HelpFormatType">
    <xs:annotation>
      <xs:documentation xml:lang="en">Document type of tool help</xs:documentation>
    </xs:annotation>
    <xs:restriction base="xs:string">
      <xs:enumeration value="restructuredtext"/>
      <xs:enumeration value="markdown"/>
    </xs:restriction>
  </xs:simpleType>
  <xs:complexType name="Help">
    <xs:annotation gxdocs:best_practices="help-tag">
      <xs:documentation xml:lang="en"><![CDATA[This tag set includes all of the necessary details of how to use the tool. This tag set should be included as the next to the last tag set, before citations, in the tool config. Tool help is written in reStructuredText. Included here is only an overview of a subset of features. For more information see [here](https://docutils.sourceforge.io/docs/ref/rst/restructuredtext.html).

tag | details
--- | -------
``.. class:: warningmark`` | a yellow warning symbol
``.. class:: infomark`` | a blue information symbol
``.. image:: path-of-the-file.png :height: 500 :width: 600`` | insert a png file of height 500 and width 600 at this position |
``**bold**`` | bold
``*italic*`` | italic
``*`` | list
``-`` | list
``::`` | paragraph
``-----`` | a horizontal line

### Examples

Show a warning sign to remind users that this tool accept fasta format files only, followed by an example of the query sequence and a figure.

```xml
<help>

.. class:: warningmark

'''TIP''' This tool requires *fasta* format.

----

'''Example'''

Query sequence::
    >seq1
    ATCG...

.. image:: my_figure.png
    :height: 500
    :width: 600

</help>
```

]]></xs:documentation>
    </xs:annotation>
    <xs:simpleContent>
      <xs:extension base="xs:string">
        <xs:attribute name="format" type="HelpFormatType">
          <xs:annotation>
            <xs:documentation xml:lang="en">Valid values are ``restructuredtext`` and ``markdown``</xs:documentation>
          </xs:annotation>
        </xs:attribute>
      </xs:extension>
    </xs:simpleContent>
  </xs:complexType>
  <xs:complexType name="Parallelism">
    <xs:annotation>
      <xs:documentation xml:lang="en">Documentation for Parallelism</xs:documentation>
    </xs:annotation>
    <xs:attribute name="method" type="MethodType">
      <xs:annotation>
        <xs:documentation xml:lang="en">Documentation for method</xs:documentation>
      </xs:annotation>
    </xs:attribute>
    <xs:attribute name="merge_outputs" type="xs:string">
      <xs:annotation>
        <xs:documentation xml:lang="en">Documentation for merge_outputs</xs:documentation>
      </xs:annotation>
    </xs:attribute>
    <xs:attribute name="split_inputs" type="xs:string">
      <xs:annotation>
        <xs:documentation xml:lang="en">A comma-separated list of data inputs to split for job parallelization.</xs:documentation>
      </xs:annotation>
    </xs:attribute>
    <xs:attribute name="split_size" type="xs:string">
      <xs:annotation>
        <xs:documentation xml:lang="en">Documentation for split_size</xs:documentation>
      </xs:annotation>
    </xs:attribute>
    <xs:attribute name="split_mode" type="xs:string">
      <xs:annotation>
        <xs:documentation xml:lang="en">Documentation for split_mode</xs:documentation>
      </xs:annotation>
    </xs:attribute>
    <xs:attribute name="shared_inputs" type="xs:string">
      <xs:annotation>
        <xs:documentation xml:lang="en">A comma-separated list of data inputs that should not be split for this tool, Galaxy will infer this if not present and so this potentially never needs to be set.</xs:documentation>
      </xs:annotation>
    </xs:attribute>
  </xs:complexType>
  <xs:complexType name="Code">
    <xs:annotation>
      <xs:documentation xml:lang="en"><![CDATA[
*Deprecated*. Do not use this unless absolutely necessary.

The extensions described here can cause problems using your tool with certain components
of Galaxy (like the workflow system). It is highly recommended to avoid these constructs
unless absolutely necessary.

This tag set provides detailed control of the way the tool is executed. This
(optional) code can be deployed in a separate file in the same directory as the
tool's config file. These hooks are being replaced by new tool config features
and methods in the [/lib/galaxy/tools/\__init__.py](https://github.com/galaxyproject/galaxy/blob/dev/lib/galaxy/tools/__init__.py) code file.

### Examples

#### Dynamic Options

Use associated dynamic select lists where selecting an option in the first
select list dynamically re-renders the options in the second select list. In
this example, we are populating both dynamic select lists from metadata elements
associated with a tool's single input dataset. The 2 metadata elements we're
using look like this.

```python
MetadataElement(name="field_names", default=[], desc="Field names", readonly=True, optional=True, visible=True, no_value=[])
# The keys in the field_components map to the list of field_names in the above element
# which ensures order for select list options that are built from it.
MetadataElement(name="field_components", default={}, desc="Field names and components", readonly=True, optional=True, visible=True, no_value={})
```

Our tool config includes a code file tag like this.

```xml
<code file="tool_form_utils.py" />
```

Here are the relevant input parameters in our tool config. The first parameter
is the input dataset that includes the above metadata elements.

```xml
<param name="input" type="data" format="vtkascii,vtkbinary" label="Shape with uncolored surface field">
    <validator type="expression" message="Shape must have an uncolored surface field.">value is not None and len(value.metadata.field_names) > 0</validator>
</param>
```

The following parameter dynamically renders a select list consisting of the
elements in the ``field_names`` metadata element associated with the selected
input dataset.

```xml
<param name="field_name" type="select" label="Field name" refresh_on_change="true">
    <options>
        <filter type="data_meta" ref="input" key="field_names"/>
    </options>
    <validator type="no_options" message="The selected shape has no uncolored surface fields." />
</param>
```

The following parameter calls the ``get_field_components_options()`` function in
the ``tool_form_utils.py`` code file discussed above. This function returns the
value of the input dataset's ``field_components`` metadata element dictionary
whose key is the currently selected ``field_name`` from the select list parameter
above.

```xml
<param name="field_component_index" type="select" label="Field component index" dynamic_options="get_field_components_options(input, field_name=field_name)" help="Color will be applied to the selected field's component associated with this index." />
```

Changing the selected option in the ``field_name`` select list will dynamically
re-render the options available in the associated ``field_component_index`` select
list, which is the behavior we want.

The ``get_field_components_options()`` method looks like this.

```python
def get_field_components_options(dataset, field_name):
    options = []
    if dataset.metadata is None:
        return options
    if not hasattr(dataset.metadata, 'field_names'):
        return options
    if dataset.metadata.field_names is None:
        return options
    if field_name is None:
        # The expression validator that helps populate the select list of input
        # datsets in the icqsol_color_surface_field tool does not filter out
        # datasets with no field field_names, so we need this check.
        if len(dataset.metadata.field_names) == 0:
            return options
        field_name = dataset.metadata.field_names[0]
    field_components = dataset.metadata.field_components.get(field_name, [])
    for i, field_component in enumerate(field_components):
        options.append((field_component, field_component, i == 0))
    return options
```

#### Parameter Validation

This function is called before the tool is executed. If it raises any exceptions the tool execution will be aborted and the exception's value will be displayed in an error message box. Here is an example:

```python
def validate(incoming):
    """Validator for the plotting program"""


    bins = incoming.get("bins","")
    col = incoming.get("col","")


    if not bins or not col:
        raise Exception, "You need to specify a number for bins and columns"


    try:
        bins = int(bins)
        col = int(col)
    except:
        raise Exception, "Parameters are not integers, columns:%s, bins:%s" % (col, bins)


    if not 1<bins<100:
        raise Exception, "The number of bins %s must be a number between 1 and 100" % bins
```

This code will intercept a number of parameter errors and return corresponding error messages. The parameter ``incoming`` contains a dictionary with all the parameters that were sent through the web.

#### Pre-job and pre-process code

The signature of both of these is the same:

```python
def exec_before_job(inp_data, out_data, param_dict, tool):
def exec_before_process(inp_data, out_data, param_dict, tool):
```

The ``param_dict`` is a dictionary that contains all the values in the ``incoming`` parameter above plus a number of keys and values generated internally by galaxy. The ``inp_data`` and the ``out_data`` are dictionaries keyed by parameter name containing the classes that represent the data.

Example:

```python
def exec_before_process(inp_data, out_data, param_dict, tool):
    for name, data in out_data.items():
        data.name = 'New name'
```

This custom code will change the name of the data that was created for this tool to **New name**. The difference between these two functions is that the ``exec_before_job`` executes before the page returns and the user will see the new name right away. If one were to use ``exec_before_process`` the new name would be set only once the job starts to execute.

#### Post-process code

This code executes after the background process running the tool finishes its run. The example below is more advanced one that replaces the type of the output data depending on the parameter named ``extension``:

```python
from galaxy import datatypes
def exec_after_process(app, inp_data, out_data, param_dict, tool, stdout, stderr):
    ext = param_dict.get('extension', 'text')
    items = out_data.items()
    for name, data in items:
        newdata = datatypes.factory(ext)(id=data.id)
        for key, value in data. __dict__.items():
            setattr(newdata, key, value)
        newdata.ext = ext
        out_data[name] = newdata
```

The content of ``stdout`` and ``stderr`` are strings containing the output of the process.

]]></xs:documentation>
    </xs:annotation>
    <xs:sequence>
      <xs:element name="hook" type="CodeHook" minOccurs="0" maxOccurs="unbounded"/>
    </xs:sequence>
    <xs:attribute name="file" type="xs:string" use="required">
      <xs:annotation>
        <xs:documentation xml:lang="en">This value is the name of the executable code file, and is called in the ``exec_before_process()``, ``exec_before_job()``, ``exec_after_process()`` and ``exec_after_job()`` methods.</xs:documentation>
      </xs:annotation>
    </xs:attribute>
  </xs:complexType>
  <xs:complexType name="CodeHook">
    <xs:annotation>
      <xs:documentation xml:lang="en">*Deprecated*. Map a hook to a function defined in the code file.</xs:documentation>
    </xs:annotation>
    <xs:attribute name="exec_after_process" type="xs:string">
      <xs:annotation>
        <xs:documentation xml:lang="en">Function defined in the code file to which the ``exec_after_process`` hook should be mapped</xs:documentation>
      </xs:annotation>
    </xs:attribute>
  </xs:complexType>
  <xs:complexType name="UIhints">
    <xs:annotation>
      <xs:documentation xml:lang="en">Used only for data source tools, this directive contains UI options (currently only ``minwidth`` is valid).</xs:documentation>
    </xs:annotation>
    <xs:attribute name="minwidth" type="xs:integer">
      <xs:annotation>
        <xs:documentation xml:lang="en">Documentation for minwidth</xs:documentation>
      </xs:annotation>
    </xs:attribute>
  </xs:complexType>
  <xs:complexType name="Options">
    <xs:annotation>
      <xs:documentation xml:lang="en">This directive is used to specify some rarely modified options.</xs:documentation>
    </xs:annotation>
    <xs:attribute name="refresh" type="PermissiveBoolean" gxdocs:deprecated="true">
      <xs:annotation>
        <xs:documentation xml:lang="en">*Deprecated*. Unused attribute.</xs:documentation>
      </xs:annotation>
    </xs:attribute>
    <xs:attribute name="sanitize" type="PermissiveBoolean" default="true">
      <xs:annotation>
        <xs:documentation xml:lang="en">This attribute can be used to turn off all input sanitization for a tool.</xs:documentation>
      </xs:annotation>
    </xs:attribute>
  </xs:complexType>
  <xs:complexType name="TracksterConf">
    <xs:annotation>
      <xs:documentation xml:lang="en">This directive is used to specify some rarely modified trackster options.</xs:documentation>
    </xs:annotation>
    <xs:sequence>
      <xs:element name="action" type="TracksterAction" minOccurs="0" maxOccurs="unbounded"/>
    </xs:sequence>
  </xs:complexType>
  <xs:complexType name="TracksterAction">
    <xs:annotation>
      <xs:documentation xml:lang="en"/>
    </xs:annotation>
    <xs:attribute name="name" type="xs:string">
      <xs:annotation>
        <xs:documentation xml:lang="en"/>
      </xs:annotation>
    </xs:attribute>
    <xs:attribute name="output_name" type="xs:string">
      <xs:annotation>
        <xs:documentation xml:lang="en"/>
      </xs:annotation>
    </xs:attribute>
  </xs:complexType>
  <xs:complexType name="Tests">
    <xs:annotation gxdocs:best_practices="tests">
      <xs:documentation xml:lang="en"><![CDATA[

Container tag set to specify tests via the ``<test>`` tag sets. Any number of tests can be included,
and each test is wrapped within separate ``<test>`` tag sets. Functional tests are
executed via [Planemo](https://planemo.readthedocs.io/) or the
[run_tests.sh](https://github.com/galaxyproject/galaxy/blob/dev/run_tests.sh)
shell script distributed with Galaxy.

The documentation contained here is mostly reference documentation, for
tutorials on writing tool tests please check out Planemo's
[Test-Driven Development](https://planemo.readthedocs.io/en/latest/writing_advanced.html#test-driven-development)
documentation or the much older wiki content for
[WritingTests](https://galaxyproject.org/admin/tools/writing-tests/).

]]></xs:documentation>
    </xs:annotation>
    <xs:sequence>
      <xs:element name="test" type="Test" minOccurs="0" maxOccurs="unbounded"/>
    </xs:sequence>
  </xs:complexType>
  <xs:complexType name="Test">
    <xs:annotation>
      <xs:documentation xml:lang="en"><![CDATA[

This tag set contains the necessary parameter values for executing the tool via
the functional test framework.

### Example

The following two tests will execute the
[/tools/filters/sorter.xml](https://github.com/galaxyproject/galaxy/blob/dev/tools/filters/sorter.xml)
tool. Notice the way that the tool's inputs and outputs are defined.

```xml
  <tests>
    <test>
      <param name="input" value="1.bed" ftype="bed" />
      <param name="column" value="1"/>
      <param name="order" value="ASC"/>
      <param name="style" value="num"/>
      <output name="out_file1" file="sort1_num.bed" ftype="bed" />
    </test>
    <test>
      <param name="input" value="7.bed" ftype="bed" />
      <param name="column" value="1"/>
      <param name="order" value="ASC"/>
      <param name="style" value="alpha"/>
      <output name="out_file1" file="sort1_alpha.bed" ftype="bed" />
    </test>
  </tests>
```

The following example, tests the execution of the MAF-to-FASTA converter
([/tools/maf/maf_to_fasta.xml](https://github.com/galaxyproject/galaxy/blob/dev/tools/maf/maf_to_fasta.xml)).

```xml
<tests>
    <test>
        <param name="input1" value="3.maf" ftype="maf"/>
        <param name="species" value="canFam1"/>
        <param name="fasta_type" value="concatenated"/>
        <output name="out_file1" file="cf_maf2fasta_concat.dat" ftype="fasta"/>
    </test>
</tests>
```

This test demonstrates verifying specific properties about a test output instead
of directly comparing it to another file. Here the file attribute is not
specified and instead a series of assertions is made about the output.

```xml
<test>
    <param name="input" value="maf_stats_interval_in.dat" />
    <param name="lineNum" value="99999"/>
    <output name="out_file1">
        <assert_contents>
            <has_text text="chr7" />
            <not_has_text text="chr8" />
            <has_text_matching expression="1274\d+53" />
            <has_line_matching expression=".*\s+127489808\s+127494553" />
            <!-- &#009; is XML escape code for tab -->
            <has_line line="chr7&#009;127471195&#009;127489808" />
            <has_n_columns n="3" />
            <has_n_lines n="3" />
        </assert_contents>
    </output>
</test>
```

]]></xs:documentation>
    </xs:annotation>
    <xs:sequence>
      <xs:group ref="TestParamElement" minOccurs="0" maxOccurs="unbounded"/>
    </xs:sequence>
    <xs:attribute name="expect_exit_code" type="xs:integer">
      <xs:annotation>
        <xs:documentation xml:lang="en">Describe the job's expected exit code.</xs:documentation>
      </xs:annotation>
    </xs:attribute>
    <xs:attribute name="expect_num_outputs" type="xs:integer">
      <xs:annotation>
        <xs:documentation xml:lang="en">Assert the number of statically defined items (datasets and collections) this test
should produce. Each `data` or `collection` tag that is listed in the
outputs section is a statically defined output and adds one to this count.  For
instance a statically defined pair adds a count of 3; 1 for the collection and 1 for each
of the two datasets.  Dynamically defined output datasets (using ``discover_datasets`` tag)
are not counted here, but note that the ``collection`` or ``data`` tag that
includes the ``discover_datasets`` still adds a count of one.  This is useful to
ensure ``filter`` directives are implemented correctly.  See
[here](https://github.com/galaxyproject/galaxy/blob/dev/test/functional/tools/expect_num_outputs.xml)
for examples.</xs:documentation>
      </xs:annotation>
    </xs:attribute>
    <xs:attribute name="expect_failure" type="PermissiveBoolean" default="false">
      <xs:annotation>
        <xs:documentation xml:lang="en">Setting this to ``true`` indicates
the expectation is for the job fail. If set to ``true`` no job output checks may
be present in ``test`` definition.</xs:documentation>
      </xs:annotation>
    </xs:attribute>
    <xs:attribute name="expect_test_failure" type="PermissiveBoolean" default="false">
      <xs:annotation>
        <xs:documentation xml:lang="en">Setting this to ``true`` indicates
that at least one of the assumptions of the test is not met. This is most useful for internal testing.</xs:documentation>
      </xs:annotation>
    </xs:attribute>
    <xs:attribute name="maxseconds" type="xs:integer">
      <xs:annotation>
        <xs:documentation xml:lang="en">Maximum amount of time to let test run.</xs:documentation>
      </xs:annotation>
    </xs:attribute>
  </xs:complexType>
  <xs:group name="TestParamElement">
    <xs:choice>
      <xs:element name="param" type="TestParam"/>
      <xs:element name="repeat" type="TestRepeat"/>
      <xs:element name="conditional" type="TestConditional"/>
      <xs:element name="section" type="TestSection"/>
      <xs:element name="output" type="TestOutput" minOccurs="0" maxOccurs="unbounded"/>
      <xs:element name="output_collection" type="TestOutputCollection"/>
      <xs:element name="assert_command" type="TestAssertions">
        <xs:annotation>
          <xs:documentation xml:lang="en">Describe assertions about the job's
generated command-line.

$assertions
</xs:documentation>
        </xs:annotation>
      </xs:element>
      <xs:element name="assert_stdout" type="TestAssertions">
        <xs:annotation>
          <xs:documentation xml:lang="en">Describe assertions about the job's
standard output.

$assertions
</xs:documentation>
        </xs:annotation>
      </xs:element>
      <xs:element name="assert_stderr" type="TestAssertions">
        <xs:annotation>
          <xs:documentation xml:lang="en">Describe assertions about the job's
standard error.

$assertions
</xs:documentation>
        </xs:annotation>
      </xs:element>
      <xs:element name="assert_command_version" type="TestAssertions">
        <xs:annotation>
          <xs:documentation xml:lang="en">Describe assertions about the job's
command version.

$assertions
</xs:documentation>
        </xs:annotation>
      </xs:element>
    </xs:choice>
  </xs:group>
  <xs:complexType name="TestSection">
    <xs:annotation>
      <xs:documentation xml:lang="en"><![CDATA[

Specify test parameters below a named of a ``section`` block matching
one in ``inputs`` with this element.

``param`` elements in a ``test`` block can be arranged into nested ``repeat``,
``conditional``, and ``select`` structures to match the inputs. While this might
be overkill for simple tests, it helps prevent ambiguous definitions and keeps
things organized in large test cases. A future ``profile`` version of Galaxy
tools may require ``section`` blocks be explicitly defined with this
directive.

### Examples

The test tool demonstrating sections
([section.xml](https://github.com/galaxyproject/galaxy/blob/dev/test/functional/tools/section.xml))
contains a test case demonstrating this block. This test case appears below:

```xml
<test>
    <section name="int">
        <param name="inttest" value="12456" />
    </section>
    <section name="float">
        <param name="floattest" value="6.789" />
    </section>
    <output name="out_file1">
        <assert_contents>
            <has_line line="12456" />
            <has_line line="6.789" />
        </assert_contents>
    </output>
</test>
```

]]></xs:documentation>
    </xs:annotation>
    <xs:sequence>
      <xs:group ref="TestParamElement" minOccurs="0" maxOccurs="unbounded"/>
    </xs:sequence>
    <xs:attribute name="name" type="xs:string" use="required">
      <xs:annotation>
        <xs:documentation xml:lang="en">This value must match the name of the
associated input ``section``.</xs:documentation>
      </xs:annotation>
    </xs:attribute>
  </xs:complexType>
  <xs:complexType name="TestConditional">
    <xs:annotation>
      <xs:documentation xml:lang="en"><![CDATA[

Specify test parameters below a named of a ``conditional`` block matching
one in ``inputs`` with this element.

``param`` elements in a ``test`` block can be arranged into nested ``repeat``,
``conditional``, and ``select`` structures to match the inputs. While this might
be overkill for simple tests, it helps prevent ambiguous definitions and keeps
things organized in large test cases. A future ``profile`` version of Galaxy
tools may require ``conditional`` blocks be explicitly defined with this
directive.

### Examples

The following example demonstrates disambiguation of a parameter (named ``use``)
which appears in multiple ``param`` names in ``conditional``s in the ``inputs``
definition of the [disambiguate_cond.xml](https://github.com/galaxyproject/galaxy/blob/dev/test/functional/tools/disambiguate_cond.xml)
tool.

```xml
<!-- Can use nested conditional blocks as shown below to disambiguate
     various nested parameters. -->
<test>
    <conditional name="p1">
        <param name="use" value="False"/>
    </conditional>
    <conditional name="p2">
        <param name="use" value="True"/>
    </conditional>
    <conditional name="p3">
        <param name="use" value="False"/>
    </conditional>
    <conditional name="files">
        <param name="attach_files" value="True" />
        <conditional name="p4">
            <param name="use" value="True"/>
            <param name="file" value="simple_line_alternative.txt" />
        </conditional>
    </conditional>
    <output name="out_file1">
        <assert_contents>
            <has_line line="7 4 7" />
            <has_line line="This is a different line of text." />
        </assert_contents>
    </output>
</test>
```

The [tophat2](https://github.com/galaxyproject/tools-devteam/blob/main/tools/tophat2/tophat2_wrapper.xml)
tool demonstrates a real tool that benefits from more structured test cases
using the ``conditional`` test directive. One such test case from that tool is
shown below.

```xml
<!-- Test base-space paired-end reads with user-supplied reference fasta and full parameters -->
<test>
    <!-- TopHat commands:
    tophat2 -o tmp_dir -r 20 -p 1 -a 8 -m 0 -i 70 -I 500000 -g 40 +coverage-search +min-coverage-intron 50 +max-coverage-intro 20000 +segment-mismatches 2 +segment-length 25 +microexon-search +report_discordant_pairs tophat_in1 test-data/tophat_in2.fastqsanger test-data/tophat_in3.fastqsanger
    Replace the + with double-dash
    Rename the files in tmp_dir appropriately
    -->
    <conditional name="singlePaired">
      <param name="sPaired" value="paired"/>
      <param name="input1" ftype="fastqsanger" value="tophat_in2.fastqsanger"/>
      <param name="input2" ftype="fastqsanger" value="tophat_in3.fastqsanger"/>
      <param name="mate_inner_distance" value="20"/>
      <param name="report_discordant_pairs" value="Yes" />
    </conditional>
    <param name="genomeSource" value="indexed"/>
    <param name="index" value="tophat_test"/>
    <conditional name="params">
      <param name="settingsType" value="full"/>
      <param name="library_type" value="FR Unstranded"/>
      <param name="read_mismatches" value="5"/>
      <!-- Error: the read mismatches (5) and the read gap length (2) should be less than or equal to the read edit dist (2) -->
      <param name="read_edit_dist" value="5" />
      <param name="bowtie_n" value="Yes"/>
      <param name="mate_std_dev" value="20"/>
      <param name="anchor_length" value="8"/>
      <param name="splice_mismatches" value="0"/>
      <param name="min_intron_length" value="70"/>
      <param name="max_intron_length" value="500000"/>
      <param name="max_multihits" value="40"/>
      <param name="min_segment_intron" value="50" />
      <param name="max_segment_intron" value="500000" />
      <param name="seg_mismatches" value="2"/>
      <param name="seg_length" value="25"/>
      <conditional name="indel_search">
        <param name="allow_indel_search" value="No"/>
      </conditional>
      <conditional name="own_junctions">
        <param name="use_junctions" value="Yes" />
        <conditional name="gene_model_ann">
          <param name="use_annotations" value="No" />
        </conditional>
        <conditional name="raw_juncs">
          <param name="use_juncs" value="No" />
        </conditional>
        <conditional name="no_novel_juncs">
          <param name="no_novel_juncs" value="No" />
        </conditional>
      </conditional>
      <conditional name="coverage_search">
        <param name="use_search" value="No" />
      </conditional>
      <param name="microexon_search" value="Yes" />
      <conditional name="bowtie2_settings">
        <param name="b2_settings" value="No" />
      </conditional>
      <!-- Fusion search params -->
      <conditional name="fusion_search">
        <param name="do_search" value="Yes" />
        <param name="anchor_len" value="21" />
        <param name="min_dist" value="10000021" />
        <param name="read_mismatches" value="3" />
        <param name="multireads" value="4" />
        <param name="multipairs" value="5" />
        <param name="ignore_chromosomes" value="chrM"/>
      </conditional>
    </conditional>
    <conditional name="readGroup">
      <param name="specReadGroup" value="no" />
    </conditional>
    <output name="junctions" file="tophat2_out4j.bed" />
    <output name="accepted_hits" file="tophat_out4h.bam" compare="sim_size" />
</test>
```

]]></xs:documentation>
    </xs:annotation>
    <xs:sequence>
      <xs:group ref="TestParamElement" minOccurs="0" maxOccurs="unbounded"/>
    </xs:sequence>
    <xs:attribute name="name" type="xs:string" use="required">
      <xs:annotation>
        <xs:documentation xml:lang="en">This value must match the name of the
associated input ``conditional``.</xs:documentation>
      </xs:annotation>
    </xs:attribute>
  </xs:complexType>
  <xs:complexType name="TestRepeat">
    <xs:annotation>
      <xs:documentation xml:lang="en"><![CDATA[

Specify test parameters below an iteration of a ``repeat`` block with this
element.

``param`` elements in a ``test`` block can be arranged into nested ``repeat``,
``conditional``, and ``select`` structures to match the inputs. While this might
be overkill for simple tests, it helps prevent ambiguous definitions and keeps
things organized in large test cases. A future ``profile`` version of Galaxy
tools may require ``repeat`` blocks be explicitly defined with this directive.

### Examples

The test tool [disambiguate_repeats.xml](https://github.com/galaxyproject/galaxy/blob/dev/test/functional/tools/disambiguate_repeats.xml)
demonstrates the use of this directive.

This first test case demonstrates that this block allows different values for
the ``param`` named ``input`` to be tested even though this parameter name
appears in two different ``<repeat>`` elements in the ``<inputs>`` definition.

```xml
<!-- Can disambiguate repeats and specify multiple blocks using,
     nested structure. -->
<test>
    <repeat name="queries">
        <param name="input" value="simple_line.txt"/>
    </repeat>
    <repeat name="more_queries">
        <param name="input" value="simple_line_alternative.txt"/>
    </repeat>
    <output name="out_file1">
        <assert_contents>
            <has_line line="This is a line of text." />
            <has_line line="This is a different line of text." />
        </assert_contents>
    </output>
</test>
```

The second definition in that file demonstrates repeated ``<repeat>`` blocks
allowing multiple instances of a single repeat to be specified.

```xml
<!-- Multiple such blocks can be specified but only with newer API
     driven tests. -->
<test>
    <repeat name="queries">
        <param name="input" value="simple_line.txt"/>
    </repeat>
    <repeat name="queries">
        <param name="input" value="simple_line_alternative.txt"/>
    </repeat>
    <repeat name="more_queries">
        <param name="input" value="simple_line.txt"/>
    </repeat>
    <repeat name="more_queries">
        <param name="input" value="simple_line_alternative.txt"/>
    </repeat>
    <output name="out_file1" file="simple_lines_interleaved.txt"/>
</test>
```

]]></xs:documentation>
    </xs:annotation>
    <xs:sequence>
      <xs:group ref="TestParamElement" minOccurs="0" maxOccurs="unbounded"/>
    </xs:sequence>
    <xs:attribute name="name" type="xs:string" use="required">
      <xs:annotation>
        <xs:documentation xml:lang="en">This value must match the name of the
associated input ``repeat``.</xs:documentation>
      </xs:annotation>
    </xs:attribute>
  </xs:complexType>
  <xs:complexType name="TestParam">
    <xs:annotation>
      <xs:documentation xml:lang="en"><![CDATA[

This tag set defines the tool's input parameters for executing the tool via the
functional test framework. See [test](#tool-tests-test) documentation for
some simple examples of parameters.

### Parameter Types

#### ``text``, ``integer``, and ``float``

Values for these parameters are simply given by the desired value.

#### ``boolean``

The value of the test parameter should be set to `true` or `false` corresponding
to the cases that the parameter is checked or not. It is also possible, but
discouraged, to use the value specified as `truevalue` or `falsevalue`.

#### ``data``

Data input parameters can be given as a file name. The file should exist in the
`test-data` folder. Multiple files can be specified as comma separated list.

#### ``select``

The value of a select parameter should be specified as the value of one of the
legal options. If more than one option is selected (`multiple="true"`) they
should be given as comma separated list. For optional selects
(`optional="true"`) the case that no option is selected can be specified with
`value=""`.

While in general it is preferred to specify the selected cases by their values it
is also possible to specify them by their name (i.e. the content of the
`option` tag that is shown to the user). One use case is a dynamic select that is
generated from a data table with two columns: name and value where the value is
a path. Since the path changes with the test environment it can not be used to
select an option for a test.

]]></xs:documentation>
    </xs:annotation>
    <xs:sequence>
      <xs:element name="collection" type="TestCollection" minOccurs="0" maxOccurs="1"/>
      <xs:element name="composite_data" type="TestCompositeData" minOccurs="0" maxOccurs="unbounded"/>
      <xs:element name="metadata" type="TestParamMetadata" minOccurs="0" maxOccurs="unbounded"/>
    </xs:sequence>
    <xs:attribute name="name" type="xs:string" use="required">
      <xs:annotation>
        <xs:documentation xml:lang="en">This value must match the name of the
associated input parameter (``param``).</xs:documentation>
      </xs:annotation>
    </xs:attribute>
    <xs:attribute name="value" type="xs:string">
      <xs:annotation>
        <xs:documentation xml:lang="en">This value must be one of the legal
values that can be assigned to an input parameter.</xs:documentation>
      </xs:annotation>
    </xs:attribute>
    <xs:attribute name="value_json" type="xs:string">
      <xs:annotation>
        <xs:documentation xml:lang="en">This variant of the value parameters can be
used to load typed parameters. This string will be loaded as JSON and its type will
attempt to be preserved through API requests to Galaxy.</xs:documentation>
      </xs:annotation>
    </xs:attribute>
    <xs:attribute name="ftype" type="Format">
      <xs:annotation>
        <xs:documentation xml:lang="en">This attribute name should be included
only with parameters of ``type`` ``data`` for the tool. If this
attribute name is not included, the functional test framework will attempt to
determine the data type for the input dataset using the data type sniffers.</xs:documentation>
      </xs:annotation>
    </xs:attribute>
    <xs:attribute name="class" type="Class">
      <xs:annotation>
        <xs:documentation xml:lang="en">This attribute name should be included
only with parameter of ``type`` ``data`` for the tool. If this attribute name is not included the test framework will
assume that the dataset is a file. Set this to ``Directory`` to interpret and upload the value as a directory.</xs:documentation>
      </xs:annotation>
    </xs:attribute>
    <xs:attribute name="dbkey" type="xs:string">
      <xs:annotation>
        <xs:documentation xml:lang="en">Specifies a ``dbkey`` value for the
referenced input dataset. This is only valid if the corresponding parameter is
of ``type`` ``data``.</xs:documentation>
      </xs:annotation>
    </xs:attribute>
    <xs:attribute name="tags" type="xs:string">
      <xs:annotation>
        <xs:documentation xml:lang="en">Comma separated list of tags to apply to the dataset (only works for elements of collections - e.g. ``element`` XML tags).</xs:documentation>
      </xs:annotation>
    </xs:attribute>
    <xs:attribute name="location" type="xs:anyURI" gxdocs:added="23.1">
      <xs:annotation>
        <xs:documentation xml:lang="en">URL that points to a remote input file that will be downloaded and used as input.
Please use this option only when is not possible to include the files in the `test-data` folder, since
this is more error prone due to external factors like remote availability.
You can use it in two ways:
- If only ``location`` is given (and `value` is absent), the input file will be uploaded directly to Galaxy from the URL specified by the ``location``  (same as regular pasted URL upload).
- If ``location`` as well as ``value`` are given, the input file specified in ``value`` will be used from the tes data directory, if it's not available on disk it will use the ``location`` to upload the input as the previous case.
</xs:documentation>
      </xs:annotation>
    </xs:attribute>
  </xs:complexType>
  <xs:complexType name="TestCompositeData">
    <xs:annotation>
      <xs:documentation xml:lang="en">Define extra composite input files for test
input. The specified ``ftype`` on the parent ``param`` should specify a composite
datatype with defined static composite files. The order of the defined composite
files on the datatype must match the order specified with these elements and All
non-optional composite inputs must be specified as part of the ``param``.
</xs:documentation>
    </xs:annotation>
    <xs:attribute name="value" type="xs:string" use="required">
      <xs:annotation>
        <xs:documentation xml:lang="en">Path relative to test-data of composite file.</xs:documentation>
      </xs:annotation>
    </xs:attribute>
  </xs:complexType>
  <xs:complexType name="TestCollection">
    <xs:annotation>
      <xs:documentation xml:lang="en">Definition of a collection for test input.</xs:documentation>
    </xs:annotation>
    <xs:sequence>
      <xs:element name="element" type="TestParam" minOccurs="0" maxOccurs="unbounded"/>
    </xs:sequence>
    <xs:attribute name="type" type="xs:string" use="required">
      <xs:annotation>
        <xs:documentation xml:lang="en">Type of collection to create.</xs:documentation>
      </xs:annotation>
    </xs:attribute>
    <xs:attribute name="name" type="xs:string">
      <xs:annotation>
        <xs:documentation xml:lang="en">The identifier of the collection. Default is ``"Unnamed Collection"``</xs:documentation>
      </xs:annotation>
    </xs:attribute>
    <xs:attribute name="tags" type="xs:string">
      <xs:annotation>
        <xs:documentation xml:lang="en">Comma separated list of tags to apply to the dataset (only works for elements of collections - e.g. ``element`` XML tags).</xs:documentation>
      </xs:annotation>
    </xs:attribute>
  </xs:complexType>
  <xs:complexType name="TestOutput">
    <xs:annotation>
      <xs:documentation xml:lang="en"><![CDATA[

This tag set defines the variable that names the output dataset for the
functional test framework. The functional test framework will execute the tool
using the parameters defined in the ``<param>`` tag sets and generate a
temporary file, which will either be compared with the file named in the
``file`` attribute value or checked against assertions made by a child
``assert_contents`` tag to verify that the tool is functionally correct.

Different methods can be chosen for the comparison with the local file specified
by ``file`` using the ``compare`` attribute:

- ``diff``: uses diff to compare the history data set and the file provided by
  ``file``. Compressed files are decompressed before the comparison if
  ``decompress`` is set to ``true``. BAM files are converted to SAM before the
  comparision and for pdf some special rules are implemented. The number of
  allowed differences can be set with ``lines_diff``.  If ``sort="true"`` history
  and local data is sorted before the comparison.
- ``re_match``: each line of the history data set is compared to the regular
  expression specified in the corresponding line of the ``file``. The allowed
  number of non matching lines can be set with ``lines_diff`` and the history
  dataset is sorted if ``sort`` is set to ``true``.
- ``re_match_multiline``: it is checked if the history data sets matches the
  multi line regular expression given in ``file``. The history dataset is sorted
  before the comparison if the ``sort`` atrribute is set to ``true``.
- ``contains``: check if each line in ``file`` is contained in the history data set.
  The allowed number of lines that are not contained in the history dataset
  can be set with ``lines_diff``.
- ``sim_size``: compares the size of the history dataset and the ``file`` subject to
  the values of the ``delta`` and ``delta_frac`` attributes. Note that a ``has_size``
  content assertion should be preferred, because this avoids storing the test file.
- ``image_diff``: compares the pixel data of the history data set and the file
  provided by ``file``. The difference of the images is quantified according to their
  pixel-wise distance with respect to a specific ``metric``. The check passes if the
  distance is not larger than the value set for ``eps``. Only 2-D images can be used.

        ]]></xs:documentation>
    </xs:annotation>
    <xs:sequence>
      <xs:group ref="TestOutputElement" minOccurs="0" maxOccurs="unbounded"/>
    </xs:sequence>
    <!-- TODO: This would be more percise if this was required if at the top-level. -->
    <xs:attribute name="name" type="xs:string">
      <xs:annotation>
        <xs:documentation xml:lang="en"><![CDATA[

This value is the same as the value of the ``name`` attribute of the ``<data>``
tag set contained within the tool's ``<outputs>`` tag set.

]]></xs:documentation>
      </xs:annotation>
    </xs:attribute>
    <xs:attribute name="file" type="xs:string">
      <xs:annotation>
        <xs:documentation xml:lang="en"><![CDATA[

If specified, this value is the name of the output file stored in the target
``test-data`` directory which will be used to compare the results of executing
the tool via the functional test framework.

]]></xs:documentation>
      </xs:annotation>
    </xs:attribute>
    <xs:attribute name="value_json" type="xs:string">
      <xs:annotation>
        <xs:documentation xml:lang="en"><![CDATA[

If specified, this value will be loaded as JSON and compared against the output
generated as JSON. This can be useful for testing tool outputs that are not files.

]]></xs:documentation>
      </xs:annotation>
    </xs:attribute>
    <xs:attribute name="ftype" type="Format">
      <xs:annotation>
        <xs:documentation xml:lang="en"><![CDATA[

If specified, this value will be checked against the corresponding output's
data type. If these do not match, the test will fail.

]]></xs:documentation>
      </xs:annotation>
    </xs:attribute>
    <xs:attribute name="sort" type="PermissiveBoolean">
      <xs:annotation>
        <xs:documentation xml:lang="en"><![CDATA[

Applies only if ``compare`` is ``diff``, ``re_match`` or ``re_match_multiline``. This flag causes the lines of the history data set to be sorted before the comparison. In case of ``diff`` and ``re_match`` also the local file is sorted. This could be
useful for non-deterministic output.

]]></xs:documentation>
      </xs:annotation>
    </xs:attribute>
    <xs:attribute name="value" type="xs:string">
      <xs:annotation>
        <xs:documentation xml:lang="en">An alias for ``file``.</xs:documentation>
      </xs:annotation>
    </xs:attribute>
    <xs:attribute name="md5" type="xs:string">
      <xs:annotation>
        <xs:documentation xml:lang="en"><![CDATA[

If specified, the target output's MD5 hash should match the value specified
here. For large static files it may be inconvenient to upload the entire file
and this can be used instead.

]]></xs:documentation>
      </xs:annotation>
    </xs:attribute>
    <xs:attribute name="checksum" type="xs:string">
      <xs:annotation>
        <xs:documentation xml:lang="en"><![CDATA[

If specified, the target output's checksum should match the value specified
here. This value should have the form ``hash_type$hash_value``
(e.g. ``sha1$8156d7ca0f46ed7abac98f82e36cfaddb2aca041``). For large static files
it may be inconvenient to upload the entire file and this can be used instead.

]]></xs:documentation>
      </xs:annotation>
    </xs:attribute>
    <xs:attribute name="compare" type="TestOutputCompareType">
    </xs:attribute>
    <xs:attribute name="lines_diff" type="xs:integer">
      <xs:annotation>
        <xs:documentation xml:lang="en">Applies only if ``compare`` is set to ``diff``, ``re_match``, and ``contains``. If ``compare`` is set to ``diff``, the number of lines of difference to allow (each line with a modification is a line added and a line removed so this counts as two lines).</xs:documentation>
      </xs:annotation>
    </xs:attribute>
    <xs:attribute name="decompress" type="PermissiveBoolean">
      <xs:annotation>
        <xs:documentation xml:lang="en"><![CDATA[
If this attribute is true then try to decompress files if needed. This applies to
test assertions expressed with ``assert_contents`` or ``compare`` set to anything
but ``sim_size``.
This flag is useful for testing compressed outputs that are non-deterministic
despite having deterministic decompressed contents. By default, only files compressed
with bz2, gzip and zip will be automatically decompressed.
Note, for specifying assertions for compressed as well as decompressed output
the corresponding output tag can be specified multiple times.
This is available in Galaxy since release 17.05 and was introduced in [pull request #3550](https://github.com/galaxyproject/galaxy/pull/3550).
]]></xs:documentation>
      </xs:annotation>
    </xs:attribute>
    <xs:attribute name="delta" type="xs:integer" default="10000">
      <xs:annotation>
        <xs:documentation xml:lang="en">If ``compare`` is set to ``sim_size``, this is the maximum allowed absolute size difference (in bytes) between the data set that is generated in the test and the file in ``test-data/`` that is referenced by the ``file`` attribute. Default value is 10000 bytes. Can be combined with ``delta_frac``.</xs:documentation>
      </xs:annotation>
    </xs:attribute>
    <xs:attribute name="delta_frac" type="xs:float">
      <xs:annotation>
        <xs:documentation xml:lang="en">If ``compare`` is set to ``sim_size``, this is the maximum allowed relative size difference between the data set that is generated in the test and the file in ``test-data/`` that is referenced by the ``file`` attribute. A value of 0.1 means that the file that is generated in the test can differ by at most 10% of the file in ``test-data``. The default is not to check for  relative size difference. Can be combined with ``delta``.</xs:documentation>
      </xs:annotation>
    </xs:attribute>
    <xs:attribute name="count" type="xs:integer">
      <xs:annotation>
        <xs:documentation xml:lang="en">Number or datasets for this output. Should be used for outputs with ``discover_datasets``</xs:documentation>
      </xs:annotation>
    </xs:attribute>
    <xs:attribute name="location" type="xs:anyURI" gxdocs:added="23.1">
      <xs:annotation>
        <xs:documentation xml:lang="en">URL that points to a remote output file that will downloaded and used for output comparison.
Please use this option only when is not possible to include the files in the `test-data` folder, since
this is more error prone due to external factors like remote availability.
You can use it in two ways:
- In combination with `file` it will look for the output file in the `test-data` folder, if it's not available on disk it will
download the file pointed by `location` using the same name as in `file` (or `value`).
- Specifiying the `location` without a `file` (or `value`), it will download the file and use it as an alias of `file`. The name of the file
will be infered from the last component of the location URL. For example, `location="https://my_url/my_file.txt"` will be equivalent to `file="my_file.txt"`.
If you specify a `checksum`, it will be also used to check the integrity of the download.</xs:documentation>
      </xs:annotation>
    </xs:attribute>
    <xs:attribute name="metric" type="TestOutputMetricType" default="mae">
    </xs:attribute>
    <xs:attribute name="eps" type="xs:float" default="0.01">
      <xs:annotation>
        <xs:documentation xml:lang="en">If ``compare`` is set to ``image_diff``, this is the maximum allowed distance between the data set that is generated in the test and the file in ``test-data/`` that is referenced by the ``file`` attribute, with distances computed with respect to the specified ``metric``. Default value is 0.01.</xs:documentation>
      </xs:annotation>
    </xs:attribute>
    <xs:attribute name="pin_labels" type="xs:string" use="optional">
      <xs:annotation>
        <xs:documentation xml:lang="en">If ``compare`` is set to ``image_diff`` and ``metric`` is set to ``iou``, by default, object correspondances are established by maximizing the pairwise intersection over the union. If, however, the label of an object is listed in ``pin_labels``, then the corresponding object is determined according to the same label value (and that object cannot be the corresponding object of any other object with a different label).</xs:documentation>
      </xs:annotation>
    </xs:attribute>
  </xs:complexType>
  <xs:group name="TestOutputElement">
    <xs:choice>
      <xs:element name="element" type="TestOutput"/>
      <!-- TODO: This would be more precise if this was only allowed at the top-level. -->
      <xs:element name="discovered_dataset" type="TestDiscoveredDataset"/>
      <!-- TODO: To be more precise only one assert_contents is allowed - this should not be in here. -->
      <xs:element name="assert_contents" type="TestAssertions">
        <xs:annotation>
          <xs:documentation xml:lang="en"><![CDATA[
$assertions

### Examples

The following demonstrates a wide variety of text-based and tabular
assertion statements.

```xml
<output name="out_file1">
    <assert_contents>
        <has_text text="chr7" />
        <not_has_text text="chr8" />
        <has_text_matching expression="1274\d+53" />
        <has_line_matching expression=".*\s+127489808\s+127494553" />
        <!-- &#009; is XML escape code for tab -->
        <has_line line="chr7&#009;127471195&#009;127489808" />
        <has_n_columns n="3" />
    </assert_contents>
</output>
```

The following demonstrates a wide variety of XML assertion statements.

```xml
<output name="out_file1">
    <assert_contents>
        <is_valid_xml />
        <has_element_with_path path="BlastOutput_param/Parameters/Parameters_matrix" />
        <has_n_elements_with_path n="9" path="BlastOutput_iterations/Iteration/Iteration_hits/Hit/Hit_num" />
        <element_text_matches path="BlastOutput_version" expression="BLASTP\s+2\.2.*" />
        <element_text_is path="BlastOutput_program" text="blastp" />
        <element_text path="BlastOutput_iterations/Iteration/Iteration_hits/Hit/Hit_def">
            <not_has_text text="EDK72998.1" />
            <has_text_matching expression="ABK[\d\.]+" />
        </element_text>
    </assert_contents>
</output>
```

The following demonstrates verifying XML content with XPath-like expressions.

```xml
<output name="out_file1">
    <assert_contents>
        <attribute_is path="outerElement/innerElement1" attribute="foo" text="bar" />
        <attribute_matches path="outerElement/innerElement2" attribute="foo2" expression="bar\d+" />
    </assert_contents>
</output>
```

]]></xs:documentation>
        </xs:annotation>
      </xs:element>
      <!-- TODO: This would be more percise if this was only allowed at the top-level. -->
      <xs:element name="extra_files" type="TestExtraFile"/>
      <xs:element name="metadata" type="TestOutputMetadata"/>
    </xs:choice>
  </xs:group>
  <xs:complexType name="TestParamMetadata">
    <xs:annotation>
      <xs:documentation xml:lang="en"><![CDATA[
This directive specifies metadata that should be set for a test data parameter.

See [planemo documentation](https://planemo.readthedocs.io/en/latest/writing_how_do_i.html#test-metadata)
]]></xs:documentation>
    </xs:annotation>
    <xs:attribute name="name" type="xs:string" use="required">
      <xs:annotation>
        <xs:documentation xml:lang="en">Name of the metadata element of the data parameter</xs:documentation>
      </xs:annotation>
    </xs:attribute>
    <xs:attribute name="value" type="xs:string" use="required">
      <xs:annotation>
        <xs:documentation xml:lang="en">Value to set</xs:documentation>
      </xs:annotation>
    </xs:attribute>
  </xs:complexType>
  <xs:complexType name="TestOutputMetadata">
    <xs:annotation>
      <xs:documentation xml:lang="en"><![CDATA[

This directive specifies a test for an output's metadata as an expected key-value pair.

### Example

The functional test tool
[tool_provided_metadata_1.xml](https://github.com/galaxyproject/galaxy/blob/dev/test/functional/tools/tool_provided_metadata_1.xml)
provides a demonstration of using this tag.

```xml
<test>
  <param name="input1" value="simple_line.txt" />
  <output name="out1" file="simple_line.txt" ftype="txt">
    <metadata name="name" value="my dynamic name" />
    <metadata name="info" value="my dynamic info" />
    <metadata name="dbkey" value="cust1" />
  </output>
</test>
```
]]></xs:documentation>
    </xs:annotation>
    <xs:attribute name="name" type="xs:string" use="required">
      <xs:annotation>
        <xs:documentation xml:lang="en">Name of the metadata element to check.</xs:documentation>
      </xs:annotation>
    </xs:attribute>
    <xs:attribute name="value" type="xs:string" use="required">
      <xs:annotation>
        <xs:documentation xml:lang="en">Expected value (as a string) of metadata value.</xs:documentation>
      </xs:annotation>
    </xs:attribute>
  </xs:complexType>
  <xs:complexType name="TestDiscoveredDataset">
    <xs:annotation>
      <xs:documentation xml:lang="en"><![CDATA[

This directive specifies a test for an output's discovered dataset. It acts as an
``output`` test tag in many ways and can define any tests of that tag (e.g.
``assert_contents``, ``value``, ``compare``, ``md5``, ``checksum``, ``metadata``, etc...).

### Example

The functional test tool
[multi_output_assign_primary.xml](https://github.com/galaxyproject/galaxy/blob/dev/test/functional/tools/multi_output_assign_primary.xml)
provides a demonstration of using this tag.

```xml
<outputs>
    <data format="tabular" name="sample">
      <discover_datasets pattern="(?P&lt;designation&gt;.+)\.report\.tsv" ext="tabular" visible="true" assign_primary_output="true" />
    </data>
</outputs>
<test>
  <param name="num_param" value="7" />
  <param name="input" ftype="txt" value="simple_line.txt"/>
  <output name="sample">
    <assert_contents>
      <has_line line="1" />
    </assert_contents>
    <!-- no sample1 it was consumed by named output "sample" -->
    <discovered_dataset designation="sample2" ftype="tabular">
      <assert_contents><has_line line="2" /></assert_contents>
    </discovered_dataset>
    <discovered_dataset designation="sample3" ftype="tabular">
      <assert_contents><has_line line="3" /></assert_contents>
    </discovered_dataset>
  </output>
</test>
```

Note that this tool uses ``assign_primary_output="true"`` for ``<discover_datasets>``. Hence, the content of the first discovered dataset (which is the first in the alphabetically sorted list of discovered designations) is checked directly in the ``<output>`` tag of the test.
]]></xs:documentation>
    </xs:annotation>
    <xs:complexContent>
      <xs:extension base="TestOutput">
        <xs:attribute type="xs:string" name="designation">
          <xs:annotation>
            <xs:documentation xml:lang="en">The designation of the discovered dataset.</xs:documentation>
          </xs:annotation>
        </xs:attribute>
      </xs:extension>
    </xs:complexContent>
  </xs:complexType>
  <xs:complexType name="TestExtraFile">
    <xs:annotation>
      <xs:documentation xml:lang="en">Define test for extra files on corresponding output.</xs:documentation>
    </xs:annotation>
    <xs:complexContent>
      <xs:extension base="TestOutput">
        <xs:attribute type="xs:string" name="type">
          <xs:annotation>
            <xs:documentation xml:lang="en">Extra file type (either ``file`` or ``directory``).</xs:documentation>
          </xs:annotation>
        </xs:attribute>
      </xs:extension>
    </xs:complexContent>
  </xs:complexType>
  <xs:complexType name="TestOutputCollection">
    <xs:annotation>
      <xs:documentation xml:lang="en"><![CDATA[

Define tests for extra datasets and metadata corresponding to an output collection.

``output_collection`` directives should specify a ``name`` and ``type``
attribute to describe the expected output collection as a whole.

Expectations about collection contents are described using child ``element``
directives. For nested collections, these child ``element`` directives may
themselves contain children.

For tools marked as having profile 20.09 or newer, the order of elements within
an ``output_collection`` declaration are meaningful. The test definition may
omit any number of elements from a collection, but the ones that are specified
will be checked against the actual resulting collection from the tool run and the
order within the collection verified.

### Examples

The [genetrack](https://github.com/galaxyproject/tools-iuc/blob/main/tools/genetrack/genetrack.xml)
tool demonstrates basic usage of an ``output_collection`` test expectation.

```xml
<test>
    <param name="input" value="genetrack_input2.gff" ftype="gff" />
    <param name="input_format" value="gff" />
    <param name="sigma" value="5" />
    <param name="exclusion" value="20" />
    <param name="up_width" value="10" />
    <param name="down_width" value="10" />
    <param name="filter" value="3" />
    <output_collection name="genetrack_output" type="list">
        <element name="s5e20u10d10F3_on_data_1" file="genetrack_output2.gff" ftype="gff" />
    </output_collection>
</test>
```

The [CWPair2](https://github.com/galaxyproject/tools-iuc/blob/main/tools/cwpair2/cwpair2.xml)
tool demonstrates that ``element``s can specify a ``compare`` attribute just
like [output](#tool-tests-test-output).

```xml
<test>
    <param name="input" value="cwpair2_input1.gff" />
    <param name="up_distance" value="25" />
    <param name="down_distance" value="100" />
    <param name="method" value="all" />
    <param name="binsize" value="1" />
    <param name="threshold_format" value="relative_threshold" />
    <param name="relative_threshold" value="0.0" />
    <param name="output_files" value="matched_pair" />
    <output name="statistics_output" file="statistics1.tabular" ftype="tabular" />
    <output_collection name="MP" type="list">
        <element name="data_MP_closest_f0u25d100_on_data_1.gff" file="closest_mp_output1.gff" ftype="gff" compare="contains"/>
        <element name="data_MP_largest_f0u25d100_on_data_1.gff" file="largest_mp_output1.gff" ftype="gff" compare="contains"/>
        <element name="data_MP_mode_f0u25d100_on_data_1.gff" file="mode_mp_output1.gff" ftype="gff" compare="contains"/>
    </output_collection>
</test>
```

The
[collection_creates_dynamic_nested](https://github.com/galaxyproject/galaxy/blob/dev/test/functional/tools/collection_creates_dynamic_nested.xml)
test tool demonstrates the use of nested ``element`` directives as described
above. Notice also that it tests the output with ``assert_contents`` instead of
supplying a ``file`` attribute. Like hinted at with with ``compare`` attribute
above, the ``element`` tag can specify any of the test attributes that apply to
the [output](#tool-tests-test-output) (e.g. ``md5``, ``compare``, ``diff``,
etc...).

```xml
<test>
  <param name="foo" value="bar" />
  <output_collection name="list_output" type="list:list">
    <element name="oe1">
      <element name="ie1">
        <assert_contents>
          <has_text_matching expression="^A\n$" />
        </assert_contents>
      </element>
      <element name="ie2">
        <assert_contents>
          <has_text_matching expression="^B\n$" />
        </assert_contents>
      </element>
    </element>
    <element name="oe2">
      <element name="ie1">
        <assert_contents>
          <has_text_matching expression="^C\n$" />
        </assert_contents>
      </element>
      <element name="ie2">
        <assert_contents>
          <has_text_matching expression="^D\n$" />
        </assert_contents>
      </element>
    </element>
    <element name="oe3">
      <element name="ie1">
        <assert_contents>
          <has_text_matching expression="^E\n$" />
        </assert_contents>
      </element>
      <element name="ie2">
        <assert_contents>
          <has_text_matching expression="^F\n$" />
        </assert_contents>
      </element>
    </element>
  </output_collection>
</test>
```

]]></xs:documentation>
    </xs:annotation>
    <xs:sequence>
      <xs:element name="element" type="TestOutput" minOccurs="0" maxOccurs="unbounded"/>
    </xs:sequence>
    <xs:attribute name="name" type="xs:string" use="required">
      <xs:annotation>
        <xs:documentation xml:lang="en"><![CDATA[

This value is the same as the value of the ``name`` attribute of the
``<collection>`` tag set contained within the tool's ``<outputs>`` tag set.

]]></xs:documentation>
      </xs:annotation>
    </xs:attribute>
    <xs:attribute name="type" type="CollectionType">
      <xs:annotation>
        <xs:documentation xml:lang="en">Expected collection type (``list`` or ``paired``), nested collections are specified as colon separated list (the most common types are ``list``, ``paired``, ``list:paired``, or ``list:list``).</xs:documentation>
      </xs:annotation>
    </xs:attribute>
    <xs:attribute name="count" type="xs:integer">
      <xs:annotation>
        <xs:documentation xml:lang="en">Number of elements in output collection.</xs:documentation>
      </xs:annotation>
    </xs:attribute>
  </xs:complexType>
  <xs:complexType name="TestAssertions">
    <xs:annotation>
      <xs:documentation xml:lang="en"><![CDATA[
This tag set defines a sequence of checks or assertions to run against the
target output. This tag requires no attributes, but child tags should be used to
define the assertions to make about the output. The functional test framework
makes it easy to extend Galaxy with such tags, the following table summarizes
many of the default assertion tags that come with Galaxy and examples of each
can be found below.

The implementation of these tags are simply Python functions defined in the
[/lib/galaxy/tool_util/verify/asserts](https://github.com/galaxyproject/galaxy/tree/dev/lib/galaxy/tool_util/verify/asserts)
module.
]]></xs:documentation>
    </xs:annotation>
    <xs:choice minOccurs="0" maxOccurs="unbounded">
      <xs:group ref="TestAssertion"/>
    </xs:choice>
  </xs:complexType>
  <xs:group name="TestAssertion">
    <xs:annotation>
      <xs:documentation xml:lang="en">An individual test assertion definition.</xs:documentation>
    </xs:annotation>
    <xs:choice>
      <!--The following block and all children are auto-generated - please do not modify.-->
      <!-- XSD doc for element auto-generated from galaxy.tool_util.verify.asserts.text.assert_has_line-->
      <xs:element name="has_line">
        <xs:annotation>
          <xs:documentation xml:lang="en"><![CDATA[Asserts the specified output contains the line specified by the
argument line. The exact number of occurrences can be optionally
specified by the argument n

$attribute_list::5]]></xs:documentation>
        </xs:annotation>
        <xs:complexType>
          <xs:attribute name="line" type="xs:string" use="required">
            <xs:annotation>
              <xs:documentation xml:lang="en"><![CDATA[The full line of text to search for in the output.]]></xs:documentation>
            </xs:annotation>
          </xs:attribute>
          <xs:attribute name="n" type="Bytes" use="optional">
            <xs:annotation>
              <xs:documentation xml:lang="en"><![CDATA[Desired number, can be suffixed by ``(k|M|G|T|P|E)i?``]]></xs:documentation>
            </xs:annotation>
          </xs:attribute>
          <xs:attribute name="delta" type="Bytes" use="optional">
            <xs:annotation>
              <xs:documentation xml:lang="en"><![CDATA[Allowed difference with respect to n (default: 0), can be suffixed by ``(k|M|G|T|P|E)i?``]]></xs:documentation>
            </xs:annotation>
          </xs:attribute>
          <xs:attribute name="min" type="Bytes" use="optional">
            <xs:annotation>
              <xs:documentation xml:lang="en"><![CDATA[Minimum number (default: -infinity), can be suffixed by ``(k|M|G|T|P|E)i?``]]></xs:documentation>
            </xs:annotation>
          </xs:attribute>
          <xs:attribute name="max" type="Bytes" use="optional">
            <xs:annotation>
              <xs:documentation xml:lang="en"><![CDATA[Maximum number (default: infinity), can be suffixed by ``(k|M|G|T|P|E)i?``]]></xs:documentation>
            </xs:annotation>
          </xs:attribute>
          <xs:attribute name="negate" type="PermissiveBoolean" use="optional">
            <xs:annotation>
              <xs:documentation xml:lang="en"><![CDATA[A boolean that can be set to true to negate the outcome of the assertion.]]></xs:documentation>
            </xs:annotation>
          </xs:attribute>
        </xs:complexType>
      </xs:element>
      <!-- XSD doc for element auto-generated from galaxy.tool_util.verify.asserts.text.assert_has_line_matching-->
      <xs:element name="has_line_matching">
        <xs:annotation>
          <xs:documentation xml:lang="en"><![CDATA[Asserts the specified output contains a line matching the
regular expression specified by the argument expression. If n is given
the assertion checks for exactly n occurences.

$attribute_list::5]]></xs:documentation>
        </xs:annotation>
        <xs:complexType>
          <xs:attribute name="expression" type="xs:string" use="required">
            <xs:annotation>
              <xs:documentation xml:lang="en"><![CDATA[The regular expressions to attempt match in the output.]]></xs:documentation>
            </xs:annotation>
          </xs:attribute>
          <xs:attribute name="n" type="Bytes" use="optional">
            <xs:annotation>
              <xs:documentation xml:lang="en"><![CDATA[Desired number, can be suffixed by ``(k|M|G|T|P|E)i?``]]></xs:documentation>
            </xs:annotation>
          </xs:attribute>
          <xs:attribute name="delta" type="Bytes" use="optional">
            <xs:annotation>
              <xs:documentation xml:lang="en"><![CDATA[Allowed difference with respect to n (default: 0), can be suffixed by ``(k|M|G|T|P|E)i?``]]></xs:documentation>
            </xs:annotation>
          </xs:attribute>
          <xs:attribute name="min" type="Bytes" use="optional">
            <xs:annotation>
              <xs:documentation xml:lang="en"><![CDATA[Minimum number (default: -infinity), can be suffixed by ``(k|M|G|T|P|E)i?``]]></xs:documentation>
            </xs:annotation>
          </xs:attribute>
          <xs:attribute name="max" type="Bytes" use="optional">
            <xs:annotation>
              <xs:documentation xml:lang="en"><![CDATA[Maximum number (default: infinity), can be suffixed by ``(k|M|G|T|P|E)i?``]]></xs:documentation>
            </xs:annotation>
          </xs:attribute>
          <xs:attribute name="negate" type="PermissiveBoolean" use="optional">
            <xs:annotation>
              <xs:documentation xml:lang="en"><![CDATA[A boolean that can be set to true to negate the outcome of the assertion.]]></xs:documentation>
            </xs:annotation>
          </xs:attribute>
        </xs:complexType>
      </xs:element>
      <!-- XSD doc for element auto-generated from galaxy.tool_util.verify.asserts.text.assert_has_n_lines-->
      <xs:element name="has_n_lines">
        <xs:annotation>
          <xs:documentation xml:lang="en"><![CDATA[Asserts the specified output contains ``n`` lines allowing
for a difference in the number of lines (delta)
or relative differebce in the number of lines

$attribute_list::5]]></xs:documentation>
        </xs:annotation>
        <xs:complexType>
          <xs:attribute name="n" type="Bytes" use="optional">
            <xs:annotation>
              <xs:documentation xml:lang="en"><![CDATA[Desired number, can be suffixed by ``(k|M|G|T|P|E)i?``]]></xs:documentation>
            </xs:annotation>
          </xs:attribute>
          <xs:attribute name="delta" type="Bytes" use="optional">
            <xs:annotation>
              <xs:documentation xml:lang="en"><![CDATA[Allowed difference with respect to n (default: 0), can be suffixed by ``(k|M|G|T|P|E)i?``]]></xs:documentation>
            </xs:annotation>
          </xs:attribute>
          <xs:attribute name="min" type="Bytes" use="optional">
            <xs:annotation>
              <xs:documentation xml:lang="en"><![CDATA[Minimum number (default: -infinity), can be suffixed by ``(k|M|G|T|P|E)i?``]]></xs:documentation>
            </xs:annotation>
          </xs:attribute>
          <xs:attribute name="max" type="Bytes" use="optional">
            <xs:annotation>
              <xs:documentation xml:lang="en"><![CDATA[Maximum number (default: infinity), can be suffixed by ``(k|M|G|T|P|E)i?``]]></xs:documentation>
            </xs:annotation>
          </xs:attribute>
          <xs:attribute name="negate" type="PermissiveBoolean" use="optional">
            <xs:annotation>
              <xs:documentation xml:lang="en"><![CDATA[A boolean that can be set to true to negate the outcome of the assertion.]]></xs:documentation>
            </xs:annotation>
          </xs:attribute>
        </xs:complexType>
      </xs:element>
      <!-- XSD doc for element auto-generated from galaxy.tool_util.verify.asserts.text.assert_has_text-->
      <xs:element name="has_text">
        <xs:annotation>
          <xs:documentation xml:lang="en"><![CDATA[Asserts specified output contains the substring specified by
the argument text. The exact number of occurrences can be
optionally specified by the argument n

$attribute_list::5]]></xs:documentation>
        </xs:annotation>
        <xs:complexType>
          <xs:attribute name="text" type="xs:string" use="required">
            <xs:annotation>
              <xs:documentation xml:lang="en"><![CDATA[The text to search for in the output.]]></xs:documentation>
            </xs:annotation>
          </xs:attribute>
          <xs:attribute name="n" type="Bytes" use="optional">
            <xs:annotation>
              <xs:documentation xml:lang="en"><![CDATA[Desired number, can be suffixed by ``(k|M|G|T|P|E)i?``]]></xs:documentation>
            </xs:annotation>
          </xs:attribute>
          <xs:attribute name="delta" type="Bytes" use="optional">
            <xs:annotation>
              <xs:documentation xml:lang="en"><![CDATA[Allowed difference with respect to n (default: 0), can be suffixed by ``(k|M|G|T|P|E)i?``]]></xs:documentation>
            </xs:annotation>
          </xs:attribute>
          <xs:attribute name="min" type="Bytes" use="optional">
            <xs:annotation>
              <xs:documentation xml:lang="en"><![CDATA[Minimum number (default: -infinity), can be suffixed by ``(k|M|G|T|P|E)i?``]]></xs:documentation>
            </xs:annotation>
          </xs:attribute>
          <xs:attribute name="max" type="Bytes" use="optional">
            <xs:annotation>
              <xs:documentation xml:lang="en"><![CDATA[Maximum number (default: infinity), can be suffixed by ``(k|M|G|T|P|E)i?``]]></xs:documentation>
            </xs:annotation>
          </xs:attribute>
          <xs:attribute name="negate" type="PermissiveBoolean" use="optional">
            <xs:annotation>
              <xs:documentation xml:lang="en"><![CDATA[A boolean that can be set to true to negate the outcome of the assertion.]]></xs:documentation>
            </xs:annotation>
          </xs:attribute>
        </xs:complexType>
      </xs:element>
      <!-- XSD doc for element auto-generated from galaxy.tool_util.verify.asserts.text.assert_has_text_matching-->
      <xs:element name="has_text_matching">
        <xs:annotation>
          <xs:documentation xml:lang="en"><![CDATA[Asserts the specified output contains text matching the
regular expression specified by the argument expression.
If n is given the assertion checks for exacly n (nonoverlapping)
occurences.

$attribute_list::5]]></xs:documentation>
        </xs:annotation>
        <xs:complexType>
          <xs:attribute name="expression" type="xs:string" use="required">
            <xs:annotation>
              <xs:documentation xml:lang="en"><![CDATA[The regular expressions to attempt match in the output.]]></xs:documentation>
            </xs:annotation>
          </xs:attribute>
          <xs:attribute name="n" type="Bytes" use="optional">
            <xs:annotation>
              <xs:documentation xml:lang="en"><![CDATA[Desired number, can be suffixed by ``(k|M|G|T|P|E)i?``]]></xs:documentation>
            </xs:annotation>
          </xs:attribute>
          <xs:attribute name="delta" type="Bytes" use="optional">
            <xs:annotation>
              <xs:documentation xml:lang="en"><![CDATA[Allowed difference with respect to n (default: 0), can be suffixed by ``(k|M|G|T|P|E)i?``]]></xs:documentation>
            </xs:annotation>
          </xs:attribute>
          <xs:attribute name="min" type="Bytes" use="optional">
            <xs:annotation>
              <xs:documentation xml:lang="en"><![CDATA[Minimum number (default: -infinity), can be suffixed by ``(k|M|G|T|P|E)i?``]]></xs:documentation>
            </xs:annotation>
          </xs:attribute>
          <xs:attribute name="max" type="Bytes" use="optional">
            <xs:annotation>
              <xs:documentation xml:lang="en"><![CDATA[Maximum number (default: infinity), can be suffixed by ``(k|M|G|T|P|E)i?``]]></xs:documentation>
            </xs:annotation>
          </xs:attribute>
          <xs:attribute name="negate" type="PermissiveBoolean" use="optional">
            <xs:annotation>
              <xs:documentation xml:lang="en"><![CDATA[A boolean that can be set to true to negate the outcome of the assertion.]]></xs:documentation>
            </xs:annotation>
          </xs:attribute>
        </xs:complexType>
      </xs:element>
      <!-- XSD doc for element auto-generated from galaxy.tool_util.verify.asserts.text.assert_not_has_text-->
      <xs:element name="not_has_text">
        <xs:annotation>
          <xs:documentation xml:lang="en"><![CDATA[Asserts specified output does not contain the substring
specified by the argument text

$attribute_list::5]]></xs:documentation>
        </xs:annotation>
        <xs:complexType>
          <xs:attribute name="text" type="xs:string" use="required">
            <xs:annotation>
              <xs:documentation xml:lang="en"><![CDATA[The text to search for in the output.]]></xs:documentation>
            </xs:annotation>
          </xs:attribute>
        </xs:complexType>
      </xs:element>
      <!-- XSD doc for element auto-generated from galaxy.tool_util.verify.asserts.tabular.assert_has_n_columns-->
      <xs:element name="has_n_columns">
        <xs:annotation>
          <xs:documentation xml:lang="en"><![CDATA[Asserts tabular output  contains the specified
number (``n``) of columns.

For instance, ``<has_n_columns n="3"/>``. The assertion tests only the first line.
Number of columns can optionally also be specified with ``delta``. Alternatively the
range of expected occurences can be specified by ``min`` and/or ``max``.

Optionally a column separator (``sep``, default is ``       ``) `and comment character(s)
can be specified (``comment``, default is empty string). The first non-comment
line is used for determining the number of columns.

$attribute_list::5]]></xs:documentation>
        </xs:annotation>
        <xs:complexType>
          <xs:attribute name="n" type="Bytes" use="optional">
            <xs:annotation>
              <xs:documentation xml:lang="en"><![CDATA[Desired number, can be suffixed by ``(k|M|G|T|P|E)i?``]]></xs:documentation>
            </xs:annotation>
          </xs:attribute>
          <xs:attribute name="delta" type="Bytes" use="optional">
            <xs:annotation>
              <xs:documentation xml:lang="en"><![CDATA[Allowed difference with respect to n (default: 0), can be suffixed by ``(k|M|G|T|P|E)i?``]]></xs:documentation>
            </xs:annotation>
          </xs:attribute>
          <xs:attribute name="min" type="Bytes" use="optional">
            <xs:annotation>
              <xs:documentation xml:lang="en"><![CDATA[Minimum number (default: -infinity), can be suffixed by ``(k|M|G|T|P|E)i?``]]></xs:documentation>
            </xs:annotation>
          </xs:attribute>
          <xs:attribute name="max" type="Bytes" use="optional">
            <xs:annotation>
              <xs:documentation xml:lang="en"><![CDATA[Maximum number (default: infinity), can be suffixed by ``(k|M|G|T|P|E)i?``]]></xs:documentation>
            </xs:annotation>
          </xs:attribute>
          <xs:attribute name="sep" type="xs:string" use="optional">
            <xs:annotation>
              <xs:documentation xml:lang="en"><![CDATA[Separator defining columns, default: tab]]></xs:documentation>
            </xs:annotation>
          </xs:attribute>
          <xs:attribute name="comment" type="xs:string" use="optional">
            <xs:annotation>
              <xs:documentation xml:lang="en"><![CDATA[Comment character(s) used to skip comment lines (which should not be used for counting columns)]]></xs:documentation>
            </xs:annotation>
          </xs:attribute>
          <xs:attribute name="negate" type="PermissiveBoolean" use="optional">
            <xs:annotation>
              <xs:documentation xml:lang="en"><![CDATA[A boolean that can be set to true to negate the outcome of the assertion.]]></xs:documentation>
            </xs:annotation>
          </xs:attribute>
        </xs:complexType>
      </xs:element>
      <!-- XSD doc for element auto-generated from galaxy.tool_util.verify.asserts.xml.assert_attribute_is-->
      <xs:element name="attribute_is">
        <xs:annotation>
          <xs:documentation xml:lang="en"><![CDATA[Asserts the XML ``attribute`` for the element (or tag) with the specified
XPath-like ``path`` is the specified ``text``.

For example:

```xml
<attribute_is path="outerElement/innerElement1" attribute="foo" text="bar" />
```

The assertion implicitly also asserts that an element matching ``path`` exists.
With ``negate`` the result of the assertion (on the equality) can be inverted (the
implicit assertion on the existence of the path is not affected).

$attribute_list::5]]></xs:documentation>
        </xs:annotation>
        <xs:complexType>
          <xs:attribute name="path" type="xs:string" use="required">
            <xs:annotation>
              <xs:documentation xml:lang="en"><![CDATA[The Python xpath-like expression to find the target element.]]></xs:documentation>
            </xs:annotation>
          </xs:attribute>
          <xs:attribute name="attribute" type="xs:string" use="required">
            <xs:annotation>
              <xs:documentation xml:lang="en"><![CDATA[The XML attribute name to test against from the target XML element.]]></xs:documentation>
            </xs:annotation>
          </xs:attribute>
          <xs:attribute name="text" type="xs:string" use="required">
            <xs:annotation>
              <xs:documentation xml:lang="en"><![CDATA[The expected attribute value to test against on the target XML element]]></xs:documentation>
            </xs:annotation>
          </xs:attribute>
          <xs:attribute name="negate" type="PermissiveBoolean" use="optional">
            <xs:annotation>
              <xs:documentation xml:lang="en"><![CDATA[A boolean that can be set to true to negate the outcome of the assertion.]]></xs:documentation>
            </xs:annotation>
          </xs:attribute>
        </xs:complexType>
      </xs:element>
      <!-- XSD doc for element auto-generated from galaxy.tool_util.verify.asserts.xml.assert_attribute_matches-->
      <xs:element name="attribute_matches">
        <xs:annotation>
          <xs:documentation xml:lang="en"><![CDATA[Asserts the XML ``attribute`` for the element (or tag) with the specified
XPath-like ``path`` matches the regular expression specified by ``expression``.

For example:

```xml
<attribute_matches path="outerElement/innerElement2" attribute="foo2" expression="bar\d+" />
```

The assertion implicitly also asserts that an element matching ``path`` exists.
With ``negate`` the result of the assertion (on the matching) can be inverted (the
implicit assertion on the existence of the path is not affected).

$attribute_list::5]]></xs:documentation>
        </xs:annotation>
        <xs:complexType>
          <xs:attribute name="path" type="xs:string" use="required">
            <xs:annotation>
              <xs:documentation xml:lang="en"><![CDATA[The Python xpath-like expression to find the target element.]]></xs:documentation>
            </xs:annotation>
          </xs:attribute>
          <xs:attribute name="attribute" type="xs:string" use="required">
            <xs:annotation>
              <xs:documentation xml:lang="en"><![CDATA[The XML attribute name to test against from the target XML element.]]></xs:documentation>
            </xs:annotation>
          </xs:attribute>
          <xs:attribute name="expression" type="xs:string" use="required">
            <xs:annotation>
              <xs:documentation xml:lang="en"><![CDATA[The regular expressions to apply against the named attribute on the target XML element.]]></xs:documentation>
            </xs:annotation>
          </xs:attribute>
          <xs:attribute name="negate" type="PermissiveBoolean" use="optional">
            <xs:annotation>
              <xs:documentation xml:lang="en"><![CDATA[A boolean that can be set to true to negate the outcome of the assertion.]]></xs:documentation>
            </xs:annotation>
          </xs:attribute>
        </xs:complexType>
      </xs:element>
      <!-- XSD doc for element auto-generated from galaxy.tool_util.verify.asserts.xml.assert_element_text-->
      <xs:element name="element_text">
        <xs:annotation>
          <xs:documentation xml:lang="en"><![CDATA[This tag allows the developer to recurisively specify additional assertions as
child elements about just the text contained in the element specified by the
XPath-like ``path``, e.g.

```xml
<element_text path="BlastOutput_iterations/Iteration/Iteration_hits/Hit/Hit_def">
  <not_has_text text="EDK72998.1" />
</element_text>
```

The assertion implicitly also asserts that an element matching ``path`` exists.
With ``negate`` the result of the implicit assertions can be inverted.
The sub-assertions, which have their own ``negate`` attribute, are not affected
by ``negate``.

$attribute_list::5]]></xs:documentation>
        </xs:annotation>
        <xs:complexType>
          <xs:sequence>
            <xs:group ref="TestAssertion" minOccurs="1" maxOccurs="unbounded"/>
          </xs:sequence>
          <xs:attribute name="path" type="xs:string" use="required">
            <xs:annotation>
              <xs:documentation xml:lang="en"><![CDATA[The Python xpath-like expression to find the target element.]]></xs:documentation>
            </xs:annotation>
          </xs:attribute>
          <xs:attribute name="negate" type="PermissiveBoolean" use="optional">
            <xs:annotation>
              <xs:documentation xml:lang="en"><![CDATA[A boolean that can be set to true to negate the outcome of the assertion.]]></xs:documentation>
            </xs:annotation>
          </xs:attribute>
        </xs:complexType>
      </xs:element>
      <!-- XSD doc for element auto-generated from galaxy.tool_util.verify.asserts.xml.assert_element_text_is-->
      <xs:element name="element_text_is">
        <xs:annotation>
          <xs:documentation xml:lang="en"><![CDATA[Asserts the text of the XML element with the specified XPath-like ``path`` is
the specified ``text``.

For example:

```xml
<element_text_is path="BlastOutput_program" text="blastp" />
```

The assertion implicitly also asserts that an element matching ``path`` exists.
With ``negate`` the result of the assertion (on the equality) can be inverted (the
implicit assertion on the existence of the path is not affected).

$attribute_list::5]]></xs:documentation>
        </xs:annotation>
        <xs:complexType>
          <xs:attribute name="path" type="xs:string" use="required">
            <xs:annotation>
              <xs:documentation xml:lang="en"><![CDATA[The Python xpath-like expression to find the target element.]]></xs:documentation>
            </xs:annotation>
          </xs:attribute>
          <xs:attribute name="text" type="xs:string" use="required">
            <xs:annotation>
              <xs:documentation xml:lang="en"><![CDATA[The expected element text (body of the XML tag) to test against on the target XML element]]></xs:documentation>
            </xs:annotation>
          </xs:attribute>
          <xs:attribute name="negate" type="PermissiveBoolean" use="optional">
            <xs:annotation>
              <xs:documentation xml:lang="en"><![CDATA[A boolean that can be set to true to negate the outcome of the assertion.]]></xs:documentation>
            </xs:annotation>
          </xs:attribute>
        </xs:complexType>
      </xs:element>
      <!-- XSD doc for element auto-generated from galaxy.tool_util.verify.asserts.xml.assert_element_text_matches-->
      <xs:element name="element_text_matches">
        <xs:annotation>
          <xs:documentation xml:lang="en"><![CDATA[Asserts the text of the XML element with the specified XPath-like ``path``
matches the regular expression defined by ``expression``.

For example:

```xml
<element_text_matches path="BlastOutput_version" expression="BLASTP\s+2\.2.*"/>
```

The assertion implicitly also asserts that an element matching ``path`` exists.
With ``negate`` the result of the assertion (on the matching) can be inverted (the
implicit assertion on the existence of the path is not affected).

$attribute_list::5]]></xs:documentation>
        </xs:annotation>
        <xs:complexType>
          <xs:attribute name="path" type="xs:string" use="required">
            <xs:annotation>
              <xs:documentation xml:lang="en"><![CDATA[The Python xpath-like expression to find the target element.]]></xs:documentation>
            </xs:annotation>
          </xs:attribute>
          <xs:attribute name="expression" type="xs:string" use="required">
            <xs:annotation>
              <xs:documentation xml:lang="en"><![CDATA[The regular expressions to apply against the target element.]]></xs:documentation>
            </xs:annotation>
          </xs:attribute>
          <xs:attribute name="negate" type="PermissiveBoolean" use="optional">
            <xs:annotation>
              <xs:documentation xml:lang="en"><![CDATA[A boolean that can be set to true to negate the outcome of the assertion.]]></xs:documentation>
            </xs:annotation>
          </xs:attribute>
        </xs:complexType>
      </xs:element>
      <!-- XSD doc for element auto-generated from galaxy.tool_util.verify.asserts.xml.assert_has_element_with_path-->
      <xs:element name="has_element_with_path">
        <xs:annotation>
          <xs:documentation xml:lang="en"><![CDATA[Asserts the XML output contains at least one element (or tag) with the specified
XPath-like ``path``, e.g.

```xml
<has_element_with_path path="BlastOutput_param/Parameters/Parameters_matrix" />
```

With ``negate`` the result of the assertion can be inverted.

$attribute_list::5]]></xs:documentation>
        </xs:annotation>
        <xs:complexType>
          <xs:attribute name="path" type="xs:string" use="required">
            <xs:annotation>
              <xs:documentation xml:lang="en"><![CDATA[The Python xpath-like expression to find the target element.]]></xs:documentation>
            </xs:annotation>
          </xs:attribute>
          <xs:attribute name="negate" type="PermissiveBoolean" use="optional">
            <xs:annotation>
              <xs:documentation xml:lang="en"><![CDATA[A boolean that can be set to true to negate the outcome of the assertion.]]></xs:documentation>
            </xs:annotation>
          </xs:attribute>
        </xs:complexType>
      </xs:element>
      <!-- XSD doc for element auto-generated from galaxy.tool_util.verify.asserts.xml.assert_has_n_elements_with_path-->
      <xs:element name="has_n_elements_with_path">
        <xs:annotation>
          <xs:documentation xml:lang="en"><![CDATA[Asserts the XML output contains the specified number (``n``, optionally with ``delta``) of elements (or
tags) with the specified XPath-like ``path``.

For example:

```xml
<has_n_elements_with_path n="9" path="BlastOutput_iterations/Iteration/Iteration_hits/Hit/Hit_num" />
```

Alternatively to ``n`` and ``delta`` also the ``min`` and ``max`` attributes
can be used to specify the range of the expected number of occurences.
With ``negate`` the result of the assertion can be inverted.

$attribute_list::5]]></xs:documentation>
        </xs:annotation>
        <xs:complexType>
          <xs:attribute name="path" type="xs:string" use="required">
            <xs:annotation>
              <xs:documentation xml:lang="en"><![CDATA[The Python xpath-like expression to find the target element.]]></xs:documentation>
            </xs:annotation>
          </xs:attribute>
          <xs:attribute name="n" type="Bytes" use="optional">
            <xs:annotation>
              <xs:documentation xml:lang="en"><![CDATA[Desired number, can be suffixed by ``(k|M|G|T|P|E)i?``]]></xs:documentation>
            </xs:annotation>
          </xs:attribute>
          <xs:attribute name="delta" type="Bytes" use="optional">
            <xs:annotation>
              <xs:documentation xml:lang="en"><![CDATA[Allowed difference with respect to n (default: 0), can be suffixed by ``(k|M|G|T|P|E)i?``]]></xs:documentation>
            </xs:annotation>
          </xs:attribute>
          <xs:attribute name="min" type="Bytes" use="optional">
            <xs:annotation>
              <xs:documentation xml:lang="en"><![CDATA[Minimum number (default: -infinity), can be suffixed by ``(k|M|G|T|P|E)i?``]]></xs:documentation>
            </xs:annotation>
          </xs:attribute>
          <xs:attribute name="max" type="Bytes" use="optional">
            <xs:annotation>
              <xs:documentation xml:lang="en"><![CDATA[Maximum number (default: infinity), can be suffixed by ``(k|M|G|T|P|E)i?``]]></xs:documentation>
            </xs:annotation>
          </xs:attribute>
          <xs:attribute name="negate" type="PermissiveBoolean" use="optional">
            <xs:annotation>
              <xs:documentation xml:lang="en"><![CDATA[A boolean that can be set to true to negate the outcome of the assertion.]]></xs:documentation>
            </xs:annotation>
          </xs:attribute>
        </xs:complexType>
      </xs:element>
      <!-- XSD doc for element auto-generated from galaxy.tool_util.verify.asserts.xml.assert_is_valid_xml-->
      <xs:element name="is_valid_xml">
        <xs:annotation>
          <xs:documentation xml:lang="en"><![CDATA[Asserts the output is a valid XML file (e.g. ``<is_valid_xml />``).

$attribute_list::5]]></xs:documentation>
        </xs:annotation>
        <xs:complexType/>
      </xs:element>
      <!-- XSD doc for element auto-generated from galaxy.tool_util.verify.asserts.xml.assert_xml_element-->
      <xs:element name="xml_element">
        <xs:annotation>
          <xs:documentation xml:lang="en"><![CDATA[Assert if the XML file contains element(s) or tag(s) with the specified
[XPath-like ``path``](https://lxml.de/xpathxslt.html).  If ``n`` and ``delta``
or ``min`` and ``max`` are given also the number of occurences is checked.

```xml
<assert_contents>
  <xml_element path="./elem"/>
  <xml_element path="./elem/more[2]"/>
  <xml_element path=".//more" n="3" delta="1"/>
</assert_contents>
```

With ``negate="true"`` the outcome of the assertions wrt the precence and number
of ``path`` can be negated. If there are any sub assertions then check them against

- the content of the attribute ``attribute``
- the element's text if no attribute is given

```xml
<assert_contents>
  <xml_element path="./elem/more[2]" attribute="name">
    <has_text_matching expression="foo$"/>
  </xml_element>
</assert_contents>
```

Sub-assertions are not subject to the ``negate`` attribute of ``xml_element``.
If ``all`` is ``true`` then the sub assertions are checked for all occurences.

Note that all other XML assertions can be expressed by this assertion (Galaxy
also implements the other assertions by calling this one).

$attribute_list::5]]></xs:documentation>
        </xs:annotation>
        <xs:complexType>
          <xs:sequence>
            <xs:group ref="TestAssertion" minOccurs="0" maxOccurs="unbounded"/>
          </xs:sequence>
          <xs:attribute name="path" type="xs:string" use="required">
            <xs:annotation>
              <xs:documentation xml:lang="en"><![CDATA[The Python xpath-like expression to find the target element.]]></xs:documentation>
            </xs:annotation>
          </xs:attribute>
          <xs:attribute name="attribute" type="xs:string" use="optional">
            <xs:annotation>
              <xs:documentation xml:lang="en"><![CDATA[The XML attribute name to test against from the target XML element.]]></xs:documentation>
            </xs:annotation>
          </xs:attribute>
          <xs:attribute name="all" type="PermissiveBoolean" use="optional">
            <xs:annotation>
              <xs:documentation xml:lang="en"><![CDATA[Check the sub-assertions for all paths matching the path. Default: false, i.e. only the first ]]></xs:documentation>
            </xs:annotation>
          </xs:attribute>
          <xs:attribute name="n" type="Bytes" use="optional">
            <xs:annotation>
              <xs:documentation xml:lang="en"><![CDATA[Desired number, can be suffixed by ``(k|M|G|T|P|E)i?``]]></xs:documentation>
            </xs:annotation>
          </xs:attribute>
          <xs:attribute name="delta" type="Bytes" use="optional">
            <xs:annotation>
              <xs:documentation xml:lang="en"><![CDATA[Allowed difference with respect to n (default: 0), can be suffixed by ``(k|M|G|T|P|E)i?``]]></xs:documentation>
            </xs:annotation>
          </xs:attribute>
          <xs:attribute name="min" type="Bytes" use="optional">
            <xs:annotation>
              <xs:documentation xml:lang="en"><![CDATA[Minimum number (default: -infinity), can be suffixed by ``(k|M|G|T|P|E)i?``]]></xs:documentation>
            </xs:annotation>
          </xs:attribute>
          <xs:attribute name="max" type="Bytes" use="optional">
            <xs:annotation>
              <xs:documentation xml:lang="en"><![CDATA[Maximum number (default: infinity), can be suffixed by ``(k|M|G|T|P|E)i?``]]></xs:documentation>
            </xs:annotation>
          </xs:attribute>
          <xs:attribute name="negate" type="PermissiveBoolean" use="optional">
            <xs:annotation>
              <xs:documentation xml:lang="en"><![CDATA[A boolean that can be set to true to negate the outcome of the assertion.]]></xs:documentation>
            </xs:annotation>
          </xs:attribute>
        </xs:complexType>
      </xs:element>
      <!-- XSD doc for element auto-generated from galaxy.tool_util.verify.asserts.json.assert_has_json_property_with_text-->
      <xs:element name="has_json_property_with_text">
        <xs:annotation>
          <xs:documentation xml:lang="en"><![CDATA[Asserts the JSON document contains a property or key with the specified text (i.e. string) value.

```xml
<has_json_property_with_text property="color" text="red" />
```

$attribute_list::5]]></xs:documentation>
        </xs:annotation>
        <xs:complexType>
          <xs:attribute name="property" type="xs:string" use="required">
            <xs:annotation>
              <xs:documentation xml:lang="en"><![CDATA[The property name to search the JSON document for.]]></xs:documentation>
            </xs:annotation>
          </xs:attribute>
          <xs:attribute name="text" type="xs:string" use="required">
            <xs:annotation>
              <xs:documentation xml:lang="en"><![CDATA[The expected text value of the target JSON attribute.]]></xs:documentation>
            </xs:annotation>
          </xs:attribute>
        </xs:complexType>
      </xs:element>
      <!-- XSD doc for element auto-generated from galaxy.tool_util.verify.asserts.json.assert_has_json_property_with_value-->
      <xs:element name="has_json_property_with_value">
        <xs:annotation>
          <xs:documentation xml:lang="en"><![CDATA[Asserts the JSON document contains a property or key with the specified JSON value.

```xml
<has_json_property_with_value property="skipped_columns" value="[1, 3, 5]" />
```

$attribute_list::5]]></xs:documentation>
        </xs:annotation>
        <xs:complexType>
          <xs:attribute name="property" type="xs:string" use="required">
            <xs:annotation>
              <xs:documentation xml:lang="en"><![CDATA[The property name to search the JSON document for.]]></xs:documentation>
            </xs:annotation>
          </xs:attribute>
          <xs:attribute name="value" type="xs:string" use="required">
            <xs:annotation>
              <xs:documentation xml:lang="en"><![CDATA[The expected JSON value of the target JSON attribute (as a JSON encoded string).]]></xs:documentation>
            </xs:annotation>
          </xs:attribute>
        </xs:complexType>
      </xs:element>
      <!-- XSD doc for element auto-generated from galaxy.tool_util.verify.asserts.hdf5.assert_has_h5_attribute-->
      <xs:element name="has_h5_attribute">
        <xs:annotation>
          <xs:documentation xml:lang="en"><![CDATA[Asserts HDF5 output contains the specified ``value`` for an attribute (``key``), e.g.

```xml
<has_h5_attribute key="nchroms" value="15" />
```

$attribute_list::5]]></xs:documentation>
        </xs:annotation>
        <xs:complexType>
          <xs:attribute name="key" type="xs:string" use="required">
            <xs:annotation>
              <xs:documentation xml:lang="en"><![CDATA[HDF5 attribute to check value of.]]></xs:documentation>
            </xs:annotation>
          </xs:attribute>
          <xs:attribute name="value" type="xs:string" use="required">
            <xs:annotation>
              <xs:documentation xml:lang="en"><![CDATA[Expected value of HDF5 attribute to check.]]></xs:documentation>
            </xs:annotation>
          </xs:attribute>
        </xs:complexType>
      </xs:element>
      <!-- XSD doc for element auto-generated from galaxy.tool_util.verify.asserts.hdf5.assert_has_h5_keys-->
      <xs:element name="has_h5_keys">
        <xs:annotation>
          <xs:documentation xml:lang="en"><![CDATA[Asserts the specified HDF5 output has the given keys.

$attribute_list::5]]></xs:documentation>
        </xs:annotation>
        <xs:complexType>
          <xs:attribute name="keys" type="xs:string" use="required">
            <xs:annotation>
              <xs:documentation xml:lang="en"><![CDATA[HDF5 attributes to check value of as a comma-separated string.]]></xs:documentation>
            </xs:annotation>
          </xs:attribute>
        </xs:complexType>
      </xs:element>
      <!-- XSD doc for element auto-generated from galaxy.tool_util.verify.asserts.archive.assert_has_archive_member-->
      <xs:element name="has_archive_member">
        <xs:annotation>
          <xs:documentation xml:lang="en"><![CDATA[This tag allows to check if ``path`` is contained in a compressed file.

The path is a regular expression that is matched against the full paths of the objects in
the compressed file (remember that "matching" means it is checked if a prefix of
the full path of an archive member is described by the regular expression).
Valid archive formats include ``.zip``, ``.tar``, and ``.tar.gz``. Note that
depending on the archive creation method:

- full paths of the members may be prefixed with ``./``
- directories may be treated as empty files

```xml
<has_archive_member path="./path/to/my-file.txt"/>
```

With ``n`` and ``delta`` (or ``min`` and ``max``) assertions on the number of
archive members matching ``path`` can be expressed. The following could be used,
e.g., to assert an archive containing n&plusmn;1 elements out of which at least
4 need to have a ``txt`` extension.

```xml
<has_archive_member path=".*" n="10" delta="1"/>
<has_archive_member path=".*\.txt" min="4"/>
```

In addition the tag can contain additional assertions as child elements about
the first member in the archive matching the regular expression ``path``. For
instance

```xml
<has_archive_member path=".*/my-file.txt">
  <not_has_text text="EDK72998.1"/>
</has_archive_member>
```

If the ``all`` attribute is set to ``true`` then all archive members are subject
to the assertions. Note that, archive members matching the ``path`` are sorted
alphabetically.

The ``negate`` attribute of the ``has_archive_member`` assertion only affects
the asserts on the presence and number of matching archive members, but not any
sub-assertions (which can offer the ``negate`` attribute on their own).  The
check if the file is an archive at all, which is also done by the function, is
not affected.

$attribute_list::5]]></xs:documentation>
        </xs:annotation>
        <xs:complexType>
          <xs:sequence>
            <xs:group ref="TestAssertion" minOccurs="0" maxOccurs="unbounded"/>
          </xs:sequence>
          <xs:attribute name="path" type="xs:string" use="required">
            <xs:annotation>
              <xs:documentation xml:lang="en"><![CDATA[The regular expression specifying the archive member.]]></xs:documentation>
            </xs:annotation>
          </xs:attribute>
          <xs:attribute name="all" type="PermissiveBoolean" use="optional">
            <xs:annotation>
              <xs:documentation xml:lang="en"><![CDATA[Check the sub-assertions for all paths matching the path. Default: false, i.e. only the first]]></xs:documentation>
            </xs:annotation>
          </xs:attribute>
          <xs:attribute name="n" type="Bytes" use="optional">
            <xs:annotation>
              <xs:documentation xml:lang="en"><![CDATA[Desired number, can be suffixed by ``(k|M|G|T|P|E)i?``]]></xs:documentation>
            </xs:annotation>
          </xs:attribute>
          <xs:attribute name="delta" type="Bytes" use="optional">
            <xs:annotation>
              <xs:documentation xml:lang="en"><![CDATA[Allowed difference with respect to n (default: 0), can be suffixed by ``(k|M|G|T|P|E)i?``]]></xs:documentation>
            </xs:annotation>
          </xs:attribute>
          <xs:attribute name="min" type="Bytes" use="optional">
            <xs:annotation>
              <xs:documentation xml:lang="en"><![CDATA[Minimum number (default: -infinity), can be suffixed by ``(k|M|G|T|P|E)i?``]]></xs:documentation>
            </xs:annotation>
          </xs:attribute>
          <xs:attribute name="max" type="Bytes" use="optional">
            <xs:annotation>
              <xs:documentation xml:lang="en"><![CDATA[Maximum number (default: infinity), can be suffixed by ``(k|M|G|T|P|E)i?``]]></xs:documentation>
            </xs:annotation>
          </xs:attribute>
          <xs:attribute name="negate" type="PermissiveBoolean" use="optional">
            <xs:annotation>
              <xs:documentation xml:lang="en"><![CDATA[A boolean that can be set to true to negate the outcome of the assertion.]]></xs:documentation>
            </xs:annotation>
          </xs:attribute>
        </xs:complexType>
      </xs:element>
      <!-- XSD doc for element auto-generated from galaxy.tool_util.verify.asserts.size.assert_has_size-->
      <xs:element name="has_size">
        <xs:annotation>
          <xs:documentation xml:lang="en"><![CDATA[Asserts the specified output has a size of the specified value

Attributes size and value or synonyms though value is considered deprecated.
The size optionally allows for absolute (``delta``) difference.

$attribute_list::5]]></xs:documentation>
        </xs:annotation>
        <xs:complexType>
          <xs:attribute name="value" type="Bytes" use="optional">
            <xs:annotation>
              <xs:documentation xml:lang="en"><![CDATA[Deprecated alias for `size`]]></xs:documentation>
            </xs:annotation>
          </xs:attribute>
          <xs:attribute name="size" type="Bytes" use="optional">
            <xs:annotation>
              <xs:documentation xml:lang="en"><![CDATA[Desired size of the output (in bytes), can be suffixed by ``(k|M|G|T|P|E)i?``]]></xs:documentation>
            </xs:annotation>
          </xs:attribute>
          <xs:attribute name="delta" type="Bytes" use="optional">
            <xs:annotation>
              <xs:documentation xml:lang="en"><![CDATA[Allowed difference with respect to n (default: 0), can be suffixed by ``(k|M|G|T|P|E)i?``]]></xs:documentation>
            </xs:annotation>
          </xs:attribute>
          <xs:attribute name="min" type="Bytes" use="optional">
            <xs:annotation>
              <xs:documentation xml:lang="en"><![CDATA[Minimum number (default: -infinity), can be suffixed by ``(k|M|G|T|P|E)i?``]]></xs:documentation>
            </xs:annotation>
          </xs:attribute>
          <xs:attribute name="max" type="Bytes" use="optional">
            <xs:annotation>
              <xs:documentation xml:lang="en"><![CDATA[Maximum number (default: infinity), can be suffixed by ``(k|M|G|T|P|E)i?``]]></xs:documentation>
            </xs:annotation>
          </xs:attribute>
          <xs:attribute name="negate" type="PermissiveBoolean" use="optional">
            <xs:annotation>
              <xs:documentation xml:lang="en"><![CDATA[A boolean that can be set to true to negate the outcome of the assertion.]]></xs:documentation>
            </xs:annotation>
          </xs:attribute>
        </xs:complexType>
      </xs:element>
      <!-- XSD doc for element auto-generated from galaxy.tool_util.verify.asserts.image.assert_has_image_center_of_mass-->
      <xs:element name="has_image_center_of_mass">
        <xs:annotation>
          <xs:documentation xml:lang="en"><![CDATA[Asserts the specified output is an image and has the specified center of mass.

Asserts the output is an image and has a specific center of mass,
or has an Euclidean distance of ``eps`` or less to that point (e.g.,
``<has_image_center_of_mass center_of_mass="511.07, 223.34" />``).

$attribute_list::5]]></xs:documentation>
        </xs:annotation>
        <xs:complexType>
          <xs:attribute name="center_of_mass" type="xs:string" use="required">
            <xs:annotation>
              <xs:documentation xml:lang="en"><![CDATA[The required center of mass of the image intensities (horizontal and vertical coordinate, separated by a comma).]]></xs:documentation>
            </xs:annotation>
          </xs:attribute>
          <xs:attribute name="channel" type="xs:integer" use="optional">
            <xs:annotation>
              <xs:documentation xml:lang="en"><![CDATA[Restricts the assertion to a specific channel of the image (where ``0`` corresponds to the first image channel).]]></xs:documentation>
            </xs:annotation>
          </xs:attribute>
          <xs:attribute name="slice" type="xs:integer" use="optional">
            <xs:annotation>
              <xs:documentation xml:lang="en"><![CDATA[Restricts the assertion to a specific slice of the image (where ``0`` corresponds to the first image slice).]]></xs:documentation>
            </xs:annotation>
          </xs:attribute>
          <xs:attribute name="frame" type="xs:integer" use="optional">
            <xs:annotation>
              <xs:documentation xml:lang="en"><![CDATA[Restricts the assertion to a specific frame of the image sequence (where ``0`` corresponds to the first image frame).]]></xs:documentation>
            </xs:annotation>
          </xs:attribute>
          <xs:attribute name="eps" type="xs:float" use="optional">
            <xs:annotation>
              <xs:documentation xml:lang="en"><![CDATA[The maximum allowed Euclidean distance to the required center of mass (defaults to ``0.01``).]]></xs:documentation>
            </xs:annotation>
          </xs:attribute>
        </xs:complexType>
      </xs:element>
      <!-- XSD doc for element auto-generated from galaxy.tool_util.verify.asserts.image.assert_has_image_channels-->
      <xs:element name="has_image_channels">
        <xs:annotation>
          <xs:documentation xml:lang="en"><![CDATA[Asserts the output is an image and has a specific number of channels.

The number of channels is plus/minus ``delta`` (e.g., ``<has_image_channels channels="3" />``).

Alternatively the range of the expected number of channels can be specified by ``min`` and/or ``max``.

$attribute_list::5]]></xs:documentation>
        </xs:annotation>
        <xs:complexType>
          <xs:attribute name="channels" type="xs:nonNegativeInteger" use="optional">
            <xs:annotation>
              <xs:documentation xml:lang="en"><![CDATA[Expected number of channels of the image.]]></xs:documentation>
            </xs:annotation>
          </xs:attribute>
          <xs:attribute name="delta" type="xs:nonNegativeInteger" use="optional">
            <xs:annotation>
              <xs:documentation xml:lang="en"><![CDATA[Maximum allowed difference of the number of channels (default is 0). The observed number of channels has to be in the range ``value +- delta``.]]></xs:documentation>
            </xs:annotation>
          </xs:attribute>
          <xs:attribute name="min" type="xs:nonNegativeInteger" use="optional">
            <xs:annotation>
              <xs:documentation xml:lang="en"><![CDATA[Minimum allowed number of channels.]]></xs:documentation>
            </xs:annotation>
          </xs:attribute>
          <xs:attribute name="max" type="xs:nonNegativeInteger" use="optional">
            <xs:annotation>
              <xs:documentation xml:lang="en"><![CDATA[Maximum allowed number of channels.]]></xs:documentation>
            </xs:annotation>
          </xs:attribute>
          <xs:attribute name="negate" type="PermissiveBoolean" use="optional">
            <xs:annotation>
              <xs:documentation xml:lang="en"><![CDATA[A boolean that can be set to true to negate the outcome of the assertion.]]></xs:documentation>
            </xs:annotation>
          </xs:attribute>
        </xs:complexType>
      </xs:element>
      <!-- XSD doc for element auto-generated from galaxy.tool_util.verify.asserts.image.assert_has_image_depth-->
      <xs:element name="has_image_depth">
        <xs:annotation>
          <xs:documentation xml:lang="en"><![CDATA[Asserts the output is an image and has a specific depth (number of slices).

The depth is plus/minus ``delta`` (e.g., ``<has_image_depth depth="512" delta="2" />``).
Alternatively the range of the expected depth can be specified by ``min`` and/or ``max``.

$attribute_list::5]]></xs:documentation>
        </xs:annotation>
        <xs:complexType>
          <xs:attribute name="depth" type="xs:nonNegativeInteger" use="optional">
            <xs:annotation>
              <xs:documentation xml:lang="en"><![CDATA[Expected depth of the image (number of slices).]]></xs:documentation>
            </xs:annotation>
          </xs:attribute>
          <xs:attribute name="delta" type="xs:nonNegativeInteger" use="optional">
            <xs:annotation>
              <xs:documentation xml:lang="en"><![CDATA[Maximum allowed difference of the image depth (number of slices, default is 0). The observed depth has to be in the range ``value +- delta``.]]></xs:documentation>
            </xs:annotation>
          </xs:attribute>
          <xs:attribute name="min" type="xs:nonNegativeInteger" use="optional">
            <xs:annotation>
              <xs:documentation xml:lang="en"><![CDATA[Minimum allowed depth of the image (number of slices).]]></xs:documentation>
            </xs:annotation>
          </xs:attribute>
          <xs:attribute name="max" type="xs:nonNegativeInteger" use="optional">
            <xs:annotation>
              <xs:documentation xml:lang="en"><![CDATA[Maximum allowed depth of the image (number of slices).]]></xs:documentation>
            </xs:annotation>
          </xs:attribute>
          <xs:attribute name="negate" type="PermissiveBoolean" use="optional">
            <xs:annotation>
              <xs:documentation xml:lang="en"><![CDATA[A boolean that can be set to true to negate the outcome of the assertion.]]></xs:documentation>
            </xs:annotation>
          </xs:attribute>
        </xs:complexType>
      </xs:element>
      <!-- XSD doc for element auto-generated from galaxy.tool_util.verify.asserts.image.assert_has_image_frames-->
      <xs:element name="has_image_frames">
        <xs:annotation>
          <xs:documentation xml:lang="en"><![CDATA[Asserts the output is an image and has a specific number of frames (number of time steps).

The number of frames is plus/minus ``delta`` (e.g., ``<has_image_frames depth="512" delta="2" />``).
Alternatively the range of the expected number of frames can be specified by ``min`` and/or ``max``.

$attribute_list::5]]></xs:documentation>
        </xs:annotation>
        <xs:complexType>
          <xs:attribute name="frames" type="xs:nonNegativeInteger" use="optional">
            <xs:annotation>
              <xs:documentation xml:lang="en"><![CDATA[Expected number of frames in the image sequence (number of time steps).]]></xs:documentation>
            </xs:annotation>
          </xs:attribute>
          <xs:attribute name="delta" type="xs:nonNegativeInteger" use="optional">
            <xs:annotation>
              <xs:documentation xml:lang="en"><![CDATA[Maximum allowed difference of the number of frames in the image sequence (number of time steps, default is 0). The observed number of frames has to be in the range ``value +- delta``.]]></xs:documentation>
            </xs:annotation>
          </xs:attribute>
          <xs:attribute name="min" type="xs:nonNegativeInteger" use="optional">
            <xs:annotation>
              <xs:documentation xml:lang="en"><![CDATA[Minimum allowed number of frames in the image sequence (number of time steps).]]></xs:documentation>
            </xs:annotation>
          </xs:attribute>
          <xs:attribute name="max" type="xs:nonNegativeInteger" use="optional">
            <xs:annotation>
              <xs:documentation xml:lang="en"><![CDATA[Maximum allowed number of frames in the image sequence (number of time steps).]]></xs:documentation>
            </xs:annotation>
          </xs:attribute>
          <xs:attribute name="negate" type="PermissiveBoolean" use="optional">
            <xs:annotation>
              <xs:documentation xml:lang="en"><![CDATA[A boolean that can be set to true to negate the outcome of the assertion.]]></xs:documentation>
            </xs:annotation>
          </xs:attribute>
        </xs:complexType>
      </xs:element>
      <!-- XSD doc for element auto-generated from galaxy.tool_util.verify.asserts.image.assert_has_image_height-->
      <xs:element name="has_image_height">
        <xs:annotation>
          <xs:documentation xml:lang="en"><![CDATA[Asserts the output is an image and has a specific height (in pixels).

The height is plus/minus ``delta`` (e.g., ``<has_image_height height="512" delta="2" />``).
Alternatively the range of the expected height can be specified by ``min`` and/or ``max``.

$attribute_list::5]]></xs:documentation>
        </xs:annotation>
        <xs:complexType>
          <xs:attribute name="height" type="xs:nonNegativeInteger" use="optional">
            <xs:annotation>
              <xs:documentation xml:lang="en"><![CDATA[Expected height of the image (in pixels).]]></xs:documentation>
            </xs:annotation>
          </xs:attribute>
          <xs:attribute name="delta" type="xs:nonNegativeInteger" use="optional">
            <xs:annotation>
              <xs:documentation xml:lang="en"><![CDATA[Maximum allowed difference of the image height (in pixels, default is 0). The observed height has to be in the range ``value +- delta``.]]></xs:documentation>
            </xs:annotation>
          </xs:attribute>
          <xs:attribute name="min" type="xs:nonNegativeInteger" use="optional">
            <xs:annotation>
              <xs:documentation xml:lang="en"><![CDATA[Minimum allowed height of the image (in pixels).]]></xs:documentation>
            </xs:annotation>
          </xs:attribute>
          <xs:attribute name="max" type="xs:nonNegativeInteger" use="optional">
            <xs:annotation>
              <xs:documentation xml:lang="en"><![CDATA[Maximum allowed height of the image (in pixels).]]></xs:documentation>
            </xs:annotation>
          </xs:attribute>
          <xs:attribute name="negate" type="PermissiveBoolean" use="optional">
            <xs:annotation>
              <xs:documentation xml:lang="en"><![CDATA[A boolean that can be set to true to negate the outcome of the assertion.]]></xs:documentation>
            </xs:annotation>
          </xs:attribute>
        </xs:complexType>
      </xs:element>
      <!-- XSD doc for element auto-generated from galaxy.tool_util.verify.asserts.image.assert_has_image_mean_intensity-->
      <xs:element name="has_image_mean_intensity">
        <xs:annotation>
          <xs:documentation xml:lang="en"><![CDATA[Asserts the output is an image and has a specific mean intensity value.

The mean intensity value is plus/minus ``eps`` (e.g., ``<has_image_mean_intensity mean_intensity="0.83" />``).
Alternatively the range of the expected mean intensity value can be specified by ``min`` and/or ``max``.

$attribute_list::5]]></xs:documentation>
        </xs:annotation>
        <xs:complexType>
          <xs:attribute name="channel" type="xs:integer" use="optional">
            <xs:annotation>
              <xs:documentation xml:lang="en"><![CDATA[Restricts the assertion to a specific channel of the image (where ``0`` corresponds to the first image channel).]]></xs:documentation>
            </xs:annotation>
          </xs:attribute>
          <xs:attribute name="slice" type="xs:integer" use="optional">
            <xs:annotation>
              <xs:documentation xml:lang="en"><![CDATA[Restricts the assertion to a specific slice of the image (where ``0`` corresponds to the first image slice).]]></xs:documentation>
            </xs:annotation>
          </xs:attribute>
          <xs:attribute name="frame" type="xs:integer" use="optional">
            <xs:annotation>
              <xs:documentation xml:lang="en"><![CDATA[Restricts the assertion to a specific frame of the image sequence (where ``0`` corresponds to the first image frame).]]></xs:documentation>
            </xs:annotation>
          </xs:attribute>
          <xs:attribute name="mean_intensity" type="xs:float" use="optional">
            <xs:annotation>
              <xs:documentation xml:lang="en"><![CDATA[The required mean value of the image intensities.]]></xs:documentation>
            </xs:annotation>
          </xs:attribute>
          <xs:attribute name="eps" type="xs:float" use="optional">
            <xs:annotation>
              <xs:documentation xml:lang="en"><![CDATA[The absolute tolerance to be used for ``value`` (defaults to ``0.01``). The observed mean value of the image intensities has to be in the range ``value +- eps``.]]></xs:documentation>
            </xs:annotation>
          </xs:attribute>
          <xs:attribute name="min" type="xs:float" use="optional">
            <xs:annotation>
              <xs:documentation xml:lang="en"><![CDATA[A lower bound of the required mean value of the image intensities.]]></xs:documentation>
            </xs:annotation>
          </xs:attribute>
          <xs:attribute name="max" type="xs:float" use="optional">
            <xs:annotation>
              <xs:documentation xml:lang="en"><![CDATA[An upper bound of the required mean value of the image intensities.]]></xs:documentation>
            </xs:annotation>
          </xs:attribute>
        </xs:complexType>
      </xs:element>
      <!-- XSD doc for element auto-generated from galaxy.tool_util.verify.asserts.image.assert_has_image_mean_object_size-->
      <xs:element name="has_image_mean_object_size">
        <xs:annotation>
          <xs:documentation xml:lang="en"><![CDATA[Asserts the output is an image with labeled objects which have the specified mean size (number of pixels),

The mean size is plus/minus ``eps`` (e.g., ``<has_image_mean_object_size mean_object_size="111.87" exclude_labels="0" />``).

The labels must be unique.

$attribute_list::5]]></xs:documentation>
        </xs:annotation>
        <xs:complexType>
          <xs:attribute name="channel" type="xs:integer" use="optional">
            <xs:annotation>
              <xs:documentation xml:lang="en"><![CDATA[Restricts the assertion to a specific channel of the image (where ``0`` corresponds to the first image channel).]]></xs:documentation>
            </xs:annotation>
          </xs:attribute>
          <xs:attribute name="slice" type="xs:integer" use="optional">
            <xs:annotation>
              <xs:documentation xml:lang="en"><![CDATA[Restricts the assertion to a specific slice of the image (where ``0`` corresponds to the first image slice).]]></xs:documentation>
            </xs:annotation>
          </xs:attribute>
          <xs:attribute name="frame" type="xs:integer" use="optional">
            <xs:annotation>
              <xs:documentation xml:lang="en"><![CDATA[Restricts the assertion to a specific frame of the image sequence (where ``0`` corresponds to the first image frame).]]></xs:documentation>
            </xs:annotation>
          </xs:attribute>
          <xs:attribute name="labels" type="xs:string" use="optional">
            <xs:annotation>
              <xs:documentation xml:lang="en"><![CDATA[List of labels, separated by a comma. Labels *not* on this list will be excluded from consideration. Cannot be used in combination with ``exclude_labels``.]]></xs:documentation>
            </xs:annotation>
          </xs:attribute>
          <xs:attribute name="exclude_labels" type="xs:string" use="optional">
            <xs:annotation>
              <xs:documentation xml:lang="en"><![CDATA[List of labels to be excluded from consideration, separated by a comma. The primary usage of this attribute is to exclude the background of a label image. Cannot be used in combination with ``labels``.]]></xs:documentation>
            </xs:annotation>
          </xs:attribute>
          <xs:attribute name="mean_object_size" type="xs:float" use="optional">
            <xs:annotation>
              <xs:documentation xml:lang="en"><![CDATA[The required mean size of the uniquely labeled objects.]]></xs:documentation>
            </xs:annotation>
          </xs:attribute>
          <xs:attribute name="eps" type="xs:float" use="optional">
            <xs:annotation>
              <xs:documentation xml:lang="en"><![CDATA[The absolute tolerance to be used for ``value`` (defaults to ``0.01``). The observed mean size of the uniquely labeled objects has to be in the range ``value +- eps``.]]></xs:documentation>
            </xs:annotation>
          </xs:attribute>
          <xs:attribute name="min" type="xs:float" use="optional">
            <xs:annotation>
              <xs:documentation xml:lang="en"><![CDATA[A lower bound of the required mean size of the uniquely labeled objects.]]></xs:documentation>
            </xs:annotation>
          </xs:attribute>
          <xs:attribute name="max" type="xs:float" use="optional">
            <xs:annotation>
              <xs:documentation xml:lang="en"><![CDATA[An upper bound of the required mean size of the uniquely labeled objects.]]></xs:documentation>
            </xs:annotation>
          </xs:attribute>
        </xs:complexType>
      </xs:element>
      <!-- XSD doc for element auto-generated from galaxy.tool_util.verify.asserts.image.assert_has_image_n_labels-->
      <xs:element name="has_image_n_labels">
        <xs:annotation>
          <xs:documentation xml:lang="en"><![CDATA[Asserts the output is an image and has the specified labels.

Labels can be a number of labels or unique values (e.g.,
``<has_image_n_labels n="187" exclude_labels="0" />``).

The primary usage of this assertion is to verify the number of objects in images with uniquely labeled objects.

$attribute_list::5]]></xs:documentation>
        </xs:annotation>
        <xs:complexType>
          <xs:attribute name="channel" type="xs:integer" use="optional">
            <xs:annotation>
              <xs:documentation xml:lang="en"><![CDATA[Restricts the assertion to a specific channel of the image (where ``0`` corresponds to the first image channel).]]></xs:documentation>
            </xs:annotation>
          </xs:attribute>
          <xs:attribute name="slice" type="xs:integer" use="optional">
            <xs:annotation>
              <xs:documentation xml:lang="en"><![CDATA[Restricts the assertion to a specific slice of the image (where ``0`` corresponds to the first image slice).]]></xs:documentation>
            </xs:annotation>
          </xs:attribute>
          <xs:attribute name="frame" type="xs:integer" use="optional">
            <xs:annotation>
              <xs:documentation xml:lang="en"><![CDATA[Restricts the assertion to a specific frame of the image sequence (where ``0`` corresponds to the first image frame).]]></xs:documentation>
            </xs:annotation>
          </xs:attribute>
          <xs:attribute name="labels" type="xs:string" use="optional">
            <xs:annotation>
              <xs:documentation xml:lang="en"><![CDATA[List of labels, separated by a comma. Labels *not* on this list will be excluded from consideration. Cannot be used in combination with ``exclude_labels``.]]></xs:documentation>
            </xs:annotation>
          </xs:attribute>
          <xs:attribute name="exclude_labels" type="xs:string" use="optional">
            <xs:annotation>
              <xs:documentation xml:lang="en"><![CDATA[List of labels to be excluded from consideration, separated by a comma. The primary usage of this attribute is to exclude the background of a label image. Cannot be used in combination with ``labels``.]]></xs:documentation>
            </xs:annotation>
          </xs:attribute>
          <xs:attribute name="n" type="xs:nonNegativeInteger" use="optional">
            <xs:annotation>
              <xs:documentation xml:lang="en"><![CDATA[Expected number of labels.]]></xs:documentation>
            </xs:annotation>
          </xs:attribute>
          <xs:attribute name="delta" type="xs:nonNegativeInteger" use="optional">
            <xs:annotation>
              <xs:documentation xml:lang="en"><![CDATA[Maximum allowed difference of the number of labels (default is 0). The observed number of labels has to be in the range ``value +- delta``.]]></xs:documentation>
            </xs:annotation>
          </xs:attribute>
          <xs:attribute name="min" type="xs:nonNegativeInteger" use="optional">
            <xs:annotation>
              <xs:documentation xml:lang="en"><![CDATA[Minimum allowed number of labels.]]></xs:documentation>
            </xs:annotation>
          </xs:attribute>
          <xs:attribute name="max" type="xs:nonNegativeInteger" use="optional">
            <xs:annotation>
              <xs:documentation xml:lang="en"><![CDATA[Maximum allowed number of labels.]]></xs:documentation>
            </xs:annotation>
          </xs:attribute>
          <xs:attribute name="negate" type="PermissiveBoolean" use="optional">
            <xs:annotation>
              <xs:documentation xml:lang="en"><![CDATA[A boolean that can be set to true to negate the outcome of the assertion.]]></xs:documentation>
            </xs:annotation>
          </xs:attribute>
        </xs:complexType>
      </xs:element>
      <!-- XSD doc for element auto-generated from galaxy.tool_util.verify.asserts.image.assert_has_image_width-->
      <xs:element name="has_image_width">
        <xs:annotation>
          <xs:documentation xml:lang="en"><![CDATA[Asserts the output is an image and has a specific width (in pixels).

The width is plus/minus ``delta`` (e.g., ``<has_image_width width="512" delta="2" />``).
Alternatively the range of the expected width can be specified by ``min`` and/or ``max``.

$attribute_list::5]]></xs:documentation>
        </xs:annotation>
        <xs:complexType>
          <xs:attribute name="width" type="xs:nonNegativeInteger" use="optional">
            <xs:annotation>
              <xs:documentation xml:lang="en"><![CDATA[Expected width of the image (in pixels).]]></xs:documentation>
            </xs:annotation>
          </xs:attribute>
          <xs:attribute name="delta" type="xs:nonNegativeInteger" use="optional">
            <xs:annotation>
              <xs:documentation xml:lang="en"><![CDATA[Maximum allowed difference of the image width (in pixels, default is 0). The observed width has to be in the range ``value +- delta``.]]></xs:documentation>
            </xs:annotation>
          </xs:attribute>
          <xs:attribute name="min" type="xs:nonNegativeInteger" use="optional">
            <xs:annotation>
              <xs:documentation xml:lang="en"><![CDATA[Minimum allowed width of the image (in pixels).]]></xs:documentation>
            </xs:annotation>
          </xs:attribute>
          <xs:attribute name="max" type="xs:nonNegativeInteger" use="optional">
            <xs:annotation>
              <xs:documentation xml:lang="en"><![CDATA[Maximum allowed width of the image (in pixels).]]></xs:documentation>
            </xs:annotation>
          </xs:attribute>
          <xs:attribute name="negate" type="PermissiveBoolean" use="optional">
            <xs:annotation>
              <xs:documentation xml:lang="en"><![CDATA[A boolean that can be set to true to negate the outcome of the assertion.]]></xs:documentation>
            </xs:annotation>
          </xs:attribute>
        </xs:complexType>
      </xs:element>
    </xs:choice>
  </xs:group>
  <xs:complexType name="Inputs">
    <xs:annotation>
      <xs:documentation xml:lang="en"><![CDATA[Consists of all elements that define the
tool's input parameters. Each [param](#tool-inputs-param) element contained in this element
can be used as a command line parameter within the [command](#tool-command) text content. Most
tools will not need to specify any attributes on this tag itself.]]></xs:documentation>
    </xs:annotation>
    <xs:sequence>
      <xs:group ref="InputElement" minOccurs="0" maxOccurs="unbounded"/>
    </xs:sequence>
    <xs:attribute name="action" type="xs:string">
      <xs:annotation>
        <xs:documentation xml:lang="en">URL used by data source tools.</xs:documentation>
      </xs:annotation>
    </xs:attribute>
    <xs:attribute name="check_values" type="PermissiveBoolean" default="true">
      <xs:annotation>
        <xs:documentation xml:lang="en">Set to ``false`` to disable parameter checking in data source tools.</xs:documentation>
      </xs:annotation>
    </xs:attribute>
    <xs:attribute name="method" type="URLmethodType">
      <xs:annotation>
        <xs:documentation xml:lang="en">*Deprecated* and ignored,
use a [request_param](#tool-request-param-translation-request-param) element with ``galaxy_name="URL_method"`` instead.
Data source HTTP action (e.g. ``get`` or ``put``) to use.</xs:documentation>
      </xs:annotation>
    </xs:attribute>
    <xs:attribute name="target" type="TargetType">
      <xs:annotation>
        <xs:documentation xml:lang="en">UI link target to use for data source tools (e.g. ``_top``).</xs:documentation>
      </xs:annotation>
    </xs:attribute>
    <xs:attribute name="nginx_upload" type="PermissiveBoolean" default="false">
      <xs:annotation>
        <xs:documentation xml:lang="en">This boolean indicates if this is an upload tool or not.</xs:documentation>
      </xs:annotation>
    </xs:attribute>
  </xs:complexType>
  <xs:group name="InputElement">
    <xs:choice>
      <xs:element name="param" type="Param"/>
      <xs:element name="repeat" type="Repeat"/>
      <xs:element name="conditional" type="Conditional"/>
      <xs:element name="section" type="Section"/>
      <xs:element name="upload_dataset" type="xs:anyType">
        <xs:annotation>
          <xs:documentation xml:lang="en">Internal, intentionally undocumented feature.</xs:documentation>
        </xs:annotation>
      </xs:element>
      <xs:element name="display" type="xs:string">
        <xs:annotation>
          <xs:documentation xml:lang="en">Documentation for display</xs:documentation>
        </xs:annotation>
      </xs:element>
    </xs:choice>
  </xs:group>
  <xs:complexType name="InputType" abstract="true">
    <xs:annotation>
      <xs:documentation xml:lang="en">Documentation for InputType</xs:documentation>
    </xs:annotation>
    <xs:sequence/>
  </xs:complexType>
  <xs:complexType name="Conditional">
    <xs:annotation>
      <xs:documentation xml:lang="en"><![CDATA[

This is a container for conditional parameters in the tool (must contain ``when``
tag sets) - the command line is then wrapped in an if-else statement.

Note that value of a conditional cannot be changed on the workflow run form.
If you expect users to interact with the element during runtime consider using ``sections`` instead.

An example tool that demonstrates conditional parameters is
[biom_convert.xml](https://github.com/galaxyproject/tools-iuc/blob/main/tools/biom_format/biom_convert.xml).

```xml
<conditional name="input_type">
    <param name="input_type_selector" type="select" label="Choose the source BIOM format">
        <option value="tsv" selected="true">Tabular File</option>
        <option value="biom">BIOM File</option>
    </param>
    <when value="tsv">
        <param name="input_table" type="data" format="tabular" label="Tabular File" argument="--input-fp"/>
        <param argument="--process-obs-metadata" type="select" label="Process metadata associated with observations when converting">
            <option value="" selected="true">Do Not process metadata</option>
            <option value="taxonomy">taxonomy</option>
            <option value="naive">naive</option>
            <option value="sc_separated">sc_separated</option>
        </param>
    </when>
    <when value="biom">
        <param name="input_table" type="data" format="biom1" label="Tabular File" argument="--input-fp"/>
    </when>
</conditional>
```

The first directive following the conditional is a [param](#tool-inputs-param),
this param must be of type ``select`` or ``boolean``. Depending on the value a
user selects for this "test" parameter - different UI elements will be shown.
These different paths are described by the following the ``when`` blocks shown
above.

The following Cheetah block demonstrates the use of the ``conditional``
shown above:

```
biom convert -i "${input_type.input_table}" -o "${output_table}"
#if str($input_type.input_type_selector) == "tsv":
    #if $input_type.process_obs_metadata:
        --process-obs-metadata "${input_type.process_obs_metadata}"
    #end if
#end if
```

Notice that the parameter ``input_table`` appears down both ``when`` clauses
so ``${input_type.input_table}`` appears unconditionally but we need to
conditionally reference ``${input_type.process_obs_metadata}`` with a Cheetah
``if`` statement.

A common use of the conditional wrapper is to select between reference data
managed by the Galaxy admins (for instance via
[data managers](https://galaxyproject.org/admin/tools/data-managers/)
) and
history files. A good example tool that demonstrates this is
the [Bowtie 2](https://github.com/galaxyproject/tools-iuc/blob/main/tools/bowtie2/bowtie2_wrapper.xml) wrapper.

```xml
<conditional name="reference_genome">
  <param name="source" type="select" label="Will you select a reference genome from your history or use a built-in index?" help="Built-ins were indexed using default options. See `Indexes` section of help below">
    <option value="indexed">Use a built-in genome index</option>
    <option value="history">Use a genome from the history and build index</option>
  </param>
  <when value="indexed">
    <param name="index" type="select" label="Select reference genome" help="If your genome of interest is not listed, contact the Galaxy team">
      <options from_data_table="bowtie2_indexes">
        <filter type="sort_by" column="2"/>
      </options>
      <validator type="no_options" message="No indexes are available for the selected input dataset"/>
    </param>
  </when>
  <when value="history">
    <param name="own_file" type="data" format="fasta" label="Select reference genome" />
  </when>
</conditional>
```

The Bowtie 2 wrapper also demonstrates other conditional paths - such as choosing
between paired inputs of single stranded inputs.
]]></xs:documentation>
    </xs:annotation>
    <xs:complexContent>
      <xs:extension base="InputType">
        <xs:sequence>
          <xs:element name="param" type="Param" minOccurs="1" maxOccurs="1"/>
          <xs:element name="when" type="ConditionalWhen" minOccurs="0" maxOccurs="unbounded"/>
        </xs:sequence>
        <xs:attribute name="name" type="xs:string" use="required">
          <xs:annotation>
            <xs:documentation xml:lang="en">Name for this element</xs:documentation>
          </xs:annotation>
        </xs:attribute>
        <xs:attribute name="value_from" type="xs:string">
          <xs:annotation>
            <xs:documentation xml:lang="en"><![CDATA[Infrequently used option to dynamically access Galaxy internals, this should be avoided.

Galaxy method to execute.]]></xs:documentation>
          </xs:annotation>
        </xs:attribute>
        <xs:attribute name="value_ref" type="xs:string">
          <xs:annotation>
            <xs:documentation xml:lang="en"><![CDATA[Infrequently used option to dynamically access Galaxy internals, this should be avoided.

Referenced parameter to pass method.]]></xs:documentation>
          </xs:annotation>
        </xs:attribute>
        <xs:attribute name="value_ref_in_group" type="PermissiveBoolean">
          <xs:annotation>
            <xs:documentation xml:lang="en"><![CDATA[Infrequently used option to dynamically access Galaxy internals, this should be avoided.

Is referenced parameter in the same group.]]></xs:documentation>
          </xs:annotation>
        </xs:attribute>
        <xs:attribute name="label" type="xs:string">
          <xs:annotation>
            <xs:documentation xml:lang="en">Human readable description for the conditional, unused in the Galaxy UI currently.</xs:documentation>
          </xs:annotation>
        </xs:attribute>
      </xs:extension>
    </xs:complexContent>
  </xs:complexType>
  <xs:complexType name="ConditionalWhen">
    <xs:annotation>
      <xs:documentation xml:lang="en">This directive describes one potential
set of input for the tool at this depth. See documentation for the
[conditional](#tool-inputs-conditional) block for more details and examples (XML
and corresponding Cheetah conditionals).</xs:documentation>
    </xs:annotation>
    <xs:sequence>
      <xs:group ref="InputElement" minOccurs="0" maxOccurs="unbounded"/>
    </xs:sequence>
    <xs:attribute name="value" type="xs:string" use="required">
      <xs:annotation>
        <xs:documentation xml:lang="en">Value for the tool form test parameter
corresponding to this ``when`` block.</xs:documentation>
      </xs:annotation>
    </xs:attribute>
  </xs:complexType>
  <xs:complexType name="Repeat">
    <xs:annotation>
      <xs:documentation xml:lang="en"><![CDATA[
See
[xy_plot.xml](https://github.com/galaxyproject/tools-devteam/blob/main/tools/xy_plot/xy_plot.xml)
for an example of how to use this tag set. This is a container for any tag sets
that can be contained within the ``<inputs>`` tag set. When this is used, the
tool will allow the user to add any number of additional sets of the contained
parameters (an option to add new iterations will be displayed on the tool form).
All input parameters contained within the ``<repeat>`` tag can be retrieved by
enumerating over ``$<name_of_repeat_tag_set>`` in the relevant Cheetah code.
This returns the rank and the parameter objects of the repeat container. See the
Cheetah code below.

### Example

This part is contained in the ``<inputs>`` tag set.

```xml
<repeat name="series" title="Series">
    <param name="input" type="data" format="tabular" label="Dataset"/>
    <param name="xcol" type="data_column" data_ref="input" label="Column for x axis"/>
    <param name="ycol" type="data_column" data_ref="input" label="Column for y axis"/>
</repeat>
```

This Cheetah code can be used in the ``<command>`` tag set or the
``<configfile>`` tag set.

```
#for $i, $s in enumerate($series)
    rank_of_series=$i
    input_path='${s.input}'
    x_colom=${s.xcol}
    y_colom=${s.ycol}
#end for
```

### Testing

This is an example test case with multiple repeat elements for the example above.

```xml
<test>
    <repeat name="series">
        <param name="input" value="tabular1.tsv" ftype="tabular"/>
        <param name="xcol" value="1"/>
        <param name="ycol" value="2"/>
    </repeat>
    <repeat name="series">
        <param name="input" value="tabular2.tsv" ftype="tabular"/>
        <param name="xcol" value="4"/>
        <param name="ycol" value="2"/>
    </repeat>
    <output name="out_file1" file="cool.pdf" ftype="pdf" />
</test>
```

See the documentation on the [repeat test directive](#tool-tests-test-repeat).

An older way to specify repeats in a test is by instances that are created by referring to names with a special format: ``<repeat name>_<repeat index>|<param name>``

```xml
<test>
    <param name="series_0|input" value="tabular1.tsv" ftype="tabular"/>
    <param name="series_0|xcol" value="1"/>
    <param name="series_0|ycol" value="2"/>
    <param name="series_1|input" value="tabular2.tsv" ftype="tabular"/>
    <param name="series_1|xcol" value="4"/>
    <param name="series_1|ycol" value="2"/>
    <output name="out_file1" file="cool.pdf" ftype="pdf" />
</test>
```

The test tool [disambiguate_repeats.xml](https://github.com/galaxyproject/galaxy/blob/dev/test/functional/tools/disambiguate_repeats.xml)
demonstrates both testing strategies.

]]></xs:documentation>
    </xs:annotation>
    <xs:complexContent>
      <xs:extension base="InputType">
        <xs:sequence>
          <xs:group ref="InputElement" minOccurs="0" maxOccurs="unbounded"/>
        </xs:sequence>
        <xs:attribute name="name" type="xs:string" use="required">
          <xs:annotation>
            <xs:documentation xml:lang="en">Name for this element</xs:documentation>
          </xs:annotation>
        </xs:attribute>
        <xs:attribute name="title" type="xs:string" use="required">
          <xs:annotation>
            <xs:documentation xml:lang="en">The title of the repeat section, which will be displayed on the tool form.</xs:documentation>
          </xs:annotation>
        </xs:attribute>
        <xs:attribute name="min" type="xs:integer">
          <xs:annotation>
            <xs:documentation xml:lang="en">The minimum number of repeat units.</xs:documentation>
          </xs:annotation>
        </xs:attribute>
        <xs:attribute name="max" type="xs:integer">
          <xs:annotation>
            <xs:documentation xml:lang="en">The maximum number of repeat units.</xs:documentation>
          </xs:annotation>
        </xs:attribute>
        <xs:attribute name="default" type="xs:integer" default="1">
          <xs:annotation>
            <xs:documentation xml:lang="en">The default number of repeat units.</xs:documentation>
          </xs:annotation>
        </xs:attribute>
        <xs:attribute name="help" type="xs:string">
          <xs:annotation>
            <xs:documentation xml:lang="en">Short help description for repeat element.</xs:documentation>
          </xs:annotation>
        </xs:attribute>
      </xs:extension>
    </xs:complexContent>
  </xs:complexType>
  <xs:complexType name="Section">
    <xs:annotation>
      <xs:documentation xml:lang="en"><![CDATA[
This tag is used to group parameters into sections of the interface. Sections
are implemented to replace the commonly used tactic of hiding advanced options
behind a conditional, with sections you can easily visually group a related set
of options.

### Example

The XML configuration is relatively trivial for sections:

```xml
<inputs>
    <section name="section_name" title="Section Title" >
        <param name="parameter_name" type="text" label="A parameter  label" />
    </section>
</inputs>
```

In your command template, you'll need to include the section name to access the
variable:

```
$section_name.parameter_name
```

In output filters sections are represented as dictionary with the same name as the section:

```
<filter>section_name['parameter_name']</filter>
```

In order to reference parameters in sections from tags in the `<outputs>` section, e.g. in the `format_source` attribute of `<data>` tags, the syntax is currently:

```
<data name="output" format_source="parameter_name" metadata_source="parameter_name"/>
```

Note that references to other parameters in the `<inputs>` section are only possible if the reference is in the same section or its parents (and is defined earlier), therefore only `parameter_name` is used.

```
    <param name="foo" type="data" format="tabular"/>
    <param name="bar" type="data_column" data_ref="foo"/>
    <section>
        <param name="qux" type="data_column" data_ref="foo"/>
        <param name="foo" type="data" format="tabular"/>
        <param name="baz" type="data_column" data_ref="foo"/>
    </section>
```

In the above example `bar` and `qux` will refer to the first foo outside of the section and `baz` to the `foo` inside the section. This illustrates why non-unique parameter names are strongly discouraged.

The following will not work:

```
    <section>
        <param name="foo" type="data" format="tabular"/>
    </section>
    <param name="bar" type="data_column" data_ref="foo"/>
```

Further examples can be found in the [test case](https://github.com/galaxyproject/galaxy/blob/dev/test/functional/tools/section.xml) from [pull request #35](https://github.com/galaxyproject/galaxy/pull/35).
]]></xs:documentation>
    </xs:annotation>
    <xs:sequence>
      <xs:group ref="InputElement" minOccurs="0" maxOccurs="unbounded"/>
    </xs:sequence>
    <xs:attribute name="name" type="xs:string" use="required">
      <xs:annotation>
        <xs:documentation xml:lang="en">The internal key used for the section.</xs:documentation>
      </xs:annotation>
    </xs:attribute>
    <xs:attribute name="title" type="xs:string" use="required">
      <xs:annotation>
        <xs:documentation xml:lang="en">Human readable label for the section.</xs:documentation>
      </xs:annotation>
    </xs:attribute>
    <xs:attribute name="expanded" type="PermissiveBoolean" default="false">
      <xs:annotation>
        <xs:documentation xml:lang="en">Whether the section should be expanded by default or not. If not, the default set values are used.</xs:documentation>
      </xs:annotation>
    </xs:attribute>
    <xs:attribute name="help" type="xs:string">
      <xs:annotation>
        <xs:documentation xml:lang="en">Short help description for section, rendered just below the section.</xs:documentation>
      </xs:annotation>
    </xs:attribute>
  </xs:complexType>
  <xs:complexType name="Param">
    <xs:annotation>
      <xs:documentation xml:lang="en"><![CDATA[

Contained within the ``<inputs>`` tag set - each of these specifies a field that
will be displayed on the tool form. Ultimately, the values of these form fields
will be passed as the command line parameters to the tool's executable.

### Common Attributes

The attributes valid for this tag vary wildly based on the ``type`` of the
parameter being described. All the attributes for the ``param`` element are
documented below for completeness, but here are the common ones for each
type are as follows:

$attribute_list:name,type,optional,label,help,argument,refresh_on_change:4

### Parameter Types

#### ``text``

When ``type="text"``, the parameter is free form text and appears as a text box
in the tool form.

##### Examples

Sometimes you need labels for data or graph axes, chart titles, etc. This can be
done using a text field. The following will create a text box with the default
value of "V1".

```xml
<param name="xlab" type="text" value="V1" label="Label for x axis" />
```

Unlike other types of parameters, type="text" parameters are always optional, and tool
author need to restrict the input with validator elements. By using a profile of at
least 23.0 text parameters that set ``optional="false"`` or define a validator are
indicated as required, but without validator the tool can be executed in any case.
That is a mandatory text parameter should be implemented as:

```
  <param name="mandatory" type="text" optional="false">
    <validator type="empty_field"/>
  </param>
```


The ``area`` boolean attribute can be used to change the ``text`` parameter to a
two-dimensional text area instead of a single line text box.

```xml
<param name="foo" type="text" area="true" />
```

Since release 17.01, ``text`` parameters can also supply a static list of preset
defaults options. The user **may** be presented with the option to select one of
these but will be allowed to supply an arbitrary text value.

```xml
<param name="foo" type="text" value="foo 1">
    <option value="foo 1">Foo 1 Display</option>
    <option value="foo 2">Foo 2 Display</option>
</param>
```

See [param_text_option.xml](https://github.com/galaxyproject/galaxy/blob/dev/test/functional/tools/param_text_option.xml)
for a demonstration of this.

$attribute_list:value,size,area:5

#### ``integer`` and ``float``

These parameters represent whole number and real numbers, respectively.

##### Example

```xml
<param name="region_size" type="integer" value="1" label="Size of the flanking regions" />
```

$attribute_list:value,min,max:5

#### ``boolean``

This represents a binary true or false value.

$attribute_list:checked,truevalue,falsevalue:5

#### ``data``

A dataset from the current history. Multiple types might be used for the param form.

##### Examples

The following will find all "coordinate interval files" contained within the
current history and dynamically populate a select list with them. If they are
selected, their destination and internal file name will be passed to the
appropriate command line variable.

```xml
<param name="interval_file" type="data" format="interval" label="near intervals in"/>
```

The following demonstrates a ``param`` which may accept multiple files and
multiple formats.

```xml
<param format="sam,bam" multiple="true" name="bamOrSamFile" type="data"
       label="Alignments in BAM or SAM format"
       help="The set of aligned reads." />
```

Perhaps counter-intuitively, a ``multiple="true"`` data parameter requires at least one
data input. If ``optional="true"`` is specified, this condition is relaxed and the user
is allowed to select 0 datasets. Unfortunately, if 0 datasets are selected the resulting
value for the parameter during Cheetah templating (such as in a ``command`` block) will
effectively be a list with one ``None``-like entity in it.

The following idiom can be used to iterate over such a list and build a hypothetical ``-B``
parameter for each file - the ``if`` block is used to handle the case where a ``None``-like
entity appears in the list because no files were selected:

```
#for $input in $input1
    #if $input
        -B "$input"
    #end if
#end for
```

Some example tools using ``multiple="true"`` data parameters include:

- [multi_data_param.xml](https://github.com/galaxyproject/galaxy/blob/dev/test/functional/tools/multi_data_param.xml)
- [multi_data_optional.xml](https://github.com/galaxyproject/galaxy/blob/dev/test/functional/tools/multi_data_optional.xml)

Additionally, a detailed discussion of handling multiple homogenous files can be found in the
the [Planemo Documentation](https://planemo.readthedocs.io/en/latest/writing_advanced.html#consuming-collections)
on this topic.

$attribute_list:format,multiple,optional,min,max,load_contents:5

#### ``group_tag``

$attribute_list:multiple,date_ref:5

#### ``select``

The following will create a select list containing the options "Downstream" and
"Upstream". Depending on the selection, a ``d`` or ``u`` value will be passed to
the ``$upstream_or_down`` variable on the command line.

```xml
<param name="upstream_or_down" type="select" label="Get">
  <option value="u">Upstream</option>
  <option value="d">Downstream</option>
</param>
```

The following will create a checkbox list allowing the user to select
"Downstream", "Upstream", both, or neither. Depending on the selection, the
value of ``$upstream_or_down`` will be ``d``, ``u``, ``u,d``, or "".

```xml
<param name="upstream_or_down" type="select" label="Get" multiple="true" display="checkboxes">
  <option value="u">Upstream</option>
  <option value="d">Downstream</option>
</param>
```

$attribute_list:data_ref,dynamic_options,display,multiple:5

#### ``data_column``

This parameter type is used to select columns from a data parameter.
It uses the ``column_names`` metadata if present (only since 24.0)
and as a fallback the tab separated values of the first line.

$attribute_list:force_select,numerical,use_header_name,multiple:5

#### ``drill_down``

Allows to select values from a hierarchy. The default (``hierarchy="exact"``) is
that only exactly the selected options are used. With ``hierarchy="recurse"``
all leaf nodes in the subtree are used.

See [drill_down.xml](https://github.com/galaxyproject/galaxy/blob/dev/test/functional/tools/drill_down.xml)

$attribute_list:hierarchy,multiple:5

#### ``data_collection``

The following will create a parameter that only accepts paired FASTQ files grouped into a collection.

##### Examples

```xml
<param name="inputs" type="data_collection" collection_type="paired" label="Input FASTQs" format="fastq">
</param>
```

More detailed information on writing tools that consume collections can be found
in the [planemo documentation](https://planemo.readthedocs.io/en/latest/writing_advanced.html#collections).

$attribute_list:format,collection_type:5

#### ``color``

##### Examples

The following example will create a color selector parameter.

```xml
<param name="feature_color" type="color" label="Default feature color" value="#ff00ff">
</param>
```

Given that the output includes a pound sign, it is often convenient to use a
sanitizer to prevent Galaxy from escaping the result.

```xml
<param name="feature_color" type="color" label="Default feature color" value="#ff00ff">
  <sanitizer>
    <valid initial="string.ascii_letters,string.digits">
      <add value="#" />
    </valid>
  </sanitizer>
</param>
```

$attribute_list:value,rgb:5

#### ``directory_uri``

This is used to tie into galaxy.files URI infrastructure. This should only be used by
core Galaxy tools until the interface around files has stabilized.

Currently ``directory_uri`` parameters provide user's the option of selecting a writable
directory destination for unstructured outputs of tools (e.g. history exports).

This covers examples of the most common parameter types, the remaining parameter
types are more obsecure and less likely to be useful for most tool authors.

]]></xs:documentation>
    </xs:annotation>
    <xs:complexContent>
      <xs:extension base="InputType">
        <xs:sequence>
          <xs:group ref="ParamElement" minOccurs="0" maxOccurs="unbounded"/>
        </xs:sequence>
        <xs:attribute name="type" type="ParamType" use="required">
          <xs:annotation>
            <xs:documentation xml:lang="en"><![CDATA[

Describes the parameter type - each different type as different semantics and
the tool form widget is different. Currently valid parameter types are:
``text``,  ``integer``,  ``float``,  ``boolean``,  ``genomebuild``,  ``select``,
``color``,  ``data_column``,  ``hidden``,  ``hidden_data``,  ``baseurl``,
``file``,  ``ftpfile``,  ``data``,  ``data_collection``,
``drill_down``. The definition of supported parameter types as defined in the
``parameter_types`` dictionary in
[/lib/galaxy/tools/parameters/basic.py](https://github.com/galaxyproject/galaxy/blob/dev/lib/galaxy/tools/parameters/basic.py).

]]></xs:documentation>
          </xs:annotation>
        </xs:attribute>
        <xs:attribute name="name" type="xs:string">
          <xs:annotation>
            <xs:documentation xml:lang="en"><![CDATA[Name for this element. This ``name``
is used as the Cheetah variable containing the user-supplied parameter name in
``command`` and ``configfile`` elements. The name should not contain pipes or
periods (e.g. ``.``). Some "reserved" names are ``REDIRECT_URL``,
``DATA_URL``, ``GALAXY_URL``.]]></xs:documentation>
          </xs:annotation>
        </xs:attribute>
        <!-- TODO: add unique constraints... -->
        <xs:attribute name="area" type="PermissiveBoolean">
          <xs:annotation>
            <xs:documentation xml:lang="en">Boolean indicating if this should be
rendered as a one line text box (if ``false``, the default) or a multi-line text
 area (if ``true``). Used only when the ``type`` attribute value is ``text``.</xs:documentation>
          </xs:annotation>
        </xs:attribute>
        <xs:attribute name="argument" type="xs:string">
          <xs:annotation gxdocs:best_practices="parameter-name-argument-and-help">
            <xs:documentation xml:lang="en"><![CDATA[

If the parameter reflects just one command line argument of a certain tool, this
tag should be set to that particular argument. It is rendered in parenthesis
after the help section, and it will create the name attribute (if not given explicitly)
from the argument attribute by stripping leading dashes and replacing all remaining
dashes by underscores (e.g. if ``argument="--long-parameter"`` then
``name="long_parameter"`` is implicit).

]]></xs:documentation>
          </xs:annotation>
        </xs:attribute>
        <xs:attribute name="label" type="xs:string">
          <xs:annotation>
            <xs:documentation xml:lang="en">The attribute value will be
displayed on the tool page as the label of the form field
(``label="Sort Query"``).</xs:documentation>
          </xs:annotation>
        </xs:attribute>
        <xs:attribute name="help" type="xs:string">
          <xs:annotation>
            <xs:documentation xml:lang="en">Short bit of text, rendered on the
tool form just below the associated field to provide information about the
field.</xs:documentation>
          </xs:annotation>
        </xs:attribute>
        <xs:attribute name="load_contents" type="xs:integer">
          <xs:annotation>
            <xs:documentation xml:lang="en">Number of bytes that should be
loaded into the `contents` attribute of the jobs dictionary provided to Expression
Tools. Used only when the ``type`` attribute value is ``data``.</xs:documentation>
          </xs:annotation>
        </xs:attribute>
        <xs:attribute name="value" type="xs:string">
          <xs:annotation>
            <xs:documentation xml:lang="en">The default value for this
parameter.</xs:documentation>
          </xs:annotation>
        </xs:attribute>
        <xs:attribute name="default_value" type="xs:string" gxdocs:deprecated="true">
          <xs:annotation>
            <xs:documentation xml:lang="en">*Deprecated*. Specify default value for column parameters (use ``value`` instead).</xs:documentation>
          </xs:annotation>
        </xs:attribute>
        <xs:attribute name="optional" type="xs:string" default="false">
          <xs:annotation>
            <xs:documentation xml:lang="en">If ``false``, parameter must have a
value. Defaults to ``false`` except when the ``type`` attribute value is
``select`` and ``multiple`` is ``true``.</xs:documentation>
          </xs:annotation>
        </xs:attribute>
        <xs:attribute name="rgb" type="xs:string" default="false">
          <xs:annotation>
            <xs:documentation xml:lang="en">If ``false``, the returned value
will be in Hex color code. If ``true``, it will be a RGB value e.g. ``0,0,255``.
Used only when the ``type`` attribute value is ``color``.</xs:documentation>
          </xs:annotation>
        </xs:attribute>
        <xs:attribute name="min" type="xs:float">
          <xs:annotation>
            <xs:documentation xml:lang="en">Minimum valid parameter value. Used
only when the ``type`` attribute value is ``data``, ``float``, or ``integer``.</xs:documentation>
          </xs:annotation>
        </xs:attribute>
        <xs:attribute name="max" type="xs:float">
          <xs:annotation>
            <xs:documentation xml:lang="en">Maximum valid parameter value. Used
only when the ``type`` attribute value is ``data``, ``float``, or ``integer``.</xs:documentation>
          </xs:annotation>
        </xs:attribute>
        <xs:attribute name="format" type="FormatList">
          <xs:annotation>
            <xs:documentation xml:lang="en">The comma-separated list of accepted
data formats for this input. The list of supported data formats is contained in the
[/config/datatypes_conf.xml.sample](https://github.com/galaxyproject/galaxy/blob/dev/config/datatypes_conf.xml.sample)
file (use the file extension). Used only when the ``type`` attribute value is
``data`` or ``data_collection``.</xs:documentation>
          </xs:annotation>
        </xs:attribute>
        <xs:attribute name="collection_type" type="CollectionTypeList">
          <xs:annotation>
            <xs:documentation xml:lang="en"><![CDATA[
Restrict the kind of collection that can be consumed by this parameter. Simple
collections are either ``list`` or ``paired``), nested collections are specified
as colon separated list of simple collection types (the most common types are
``list``, ``paired``, ``list:paired``, or ``list:list``). Multiple such
collection types can be specified here as a comma-separated list. Used only when
the ``type`` attribute value is ``data_collection``.
              ]]></xs:documentation>
          </xs:annotation>
        </xs:attribute>
        <xs:attribute name="data_ref" type="xs:string">
          <xs:annotation>
            <xs:documentation xml:lang="en"><![CDATA[
Used with select lists whose options are dynamically generated
based on certain metadata attributes of the dataset or collection upon which
this parameter depends (usually but not always the tool's input dataset).
Used only when the ``type`` attribute value is ``data_column``, ``group_tag``,
or ``select``.
            ]]></xs:documentation>
          </xs:annotation>
        </xs:attribute>
        <xs:attribute name="accept_default" type="PermissiveBoolean">
          <xs:annotation>
            <xs:documentation xml:lang="en"><![CDATA[
Deprecated. Take the value given by ``default_value`` (or ``value``) and ``1``
if no ``value`` is given. Applies to ``data_column`` and ``group_tag``
parameters.
            ]]></xs:documentation>
          </xs:annotation>
        </xs:attribute>
        <xs:attribute name="refresh_on_change" type="PermissiveBoolean">
          <xs:annotation>
            <xs:documentation xml:lang="en">Force a reload of the tool panel
when the value of this parameter changes to allow ``code`` file processing.
See deprecation-like notice for ``code`` blocks.</xs:documentation>
          </xs:annotation>
        </xs:attribute>
        <xs:attribute name="force_select" type="PermissiveBoolean" gxdocs:deprecated="true">
          <xs:annotation>
            <xs:documentation xml:lang="en">*Deprecated*. This is the inverse of
``optional``. Set to ``false`` to not force user to select an option in the
list. Used only when the ``type`` attribute value is ``data_column``.</xs:documentation>
          </xs:annotation>
        </xs:attribute>
        <xs:attribute name="use_header_names" type="PermissiveBoolean">
          <xs:annotation>
            <xs:documentation xml:lang="en">If ``true``, Galaxy assumes the
first row of ``data_ref`` is a header and builds the select list with these
values rather than the more generic ``c1`` ... ``cN`` (i.e. it will be
``c1: head1`` ... ``cN: headN``). Note that the content of the Cheetah variable
is still the column index. Used only when the ``type`` attribute value is
``data_column``.</xs:documentation>
          </xs:annotation>
        </xs:attribute>
        <xs:attribute name="display" type="DisplayType">
          <xs:annotation>
            <xs:documentation xml:lang="en">Render a select list as a set of
checkboxes (``checkboxes``; note this is incompatible with ``multiple="false"``
and ``optional="false"``) or radio buttons (``radio``; note this is
incompatible with ``multiple="true"`` and ``optional="true"``). Defaults to a
drop-down menu select list. Used only when the ``type`` attribute value is
``select``.</xs:documentation>
          </xs:annotation>
        </xs:attribute>
        <xs:attribute name="multiple" type="PermissiveBoolean">
          <xs:annotation>
            <xs:documentation xml:lang="en">Allow multiple values to be
selected. ``select`` parameters with ``multiple="true"`` are optional by
default. Used only when the ``type`` attribute value is ``data``, ``group_tag``,
or ``select``. Default is ``false``</xs:documentation>
          </xs:annotation>
        </xs:attribute>
        <xs:attribute name="numerical" type="PermissiveBoolean">
          <xs:annotation>
            <xs:documentation xml:lang="en">If ``true`` a data column will be
treated as numerical when filtering columns based on metadata. Used only when
the ``type`` attribute value is ``data_column``.</xs:documentation>
          </xs:annotation>
        </xs:attribute>
        <xs:attribute name="hierarchy" type="HierarchyType">
          <xs:annotation>
            <xs:documentation xml:lang="en">Determine if a drill down is
``recursive`` or ``exact``. Used only when the ``type`` attribute value is
``drill_down``.</xs:documentation>
          </xs:annotation>
        </xs:attribute>
        <xs:attribute name="checked" type="PermissiveBoolean" default="false">
          <xs:annotation>
            <xs:documentation xml:lang="en">Set to ``true`` if the ``boolean``
parameter should be checked (or ``true``) by default. Used only when the
``type`` attribute value is ``boolean``.</xs:documentation>
          </xs:annotation>
        </xs:attribute>
        <xs:attribute name="truevalue" type="xs:string">
          <xs:annotation>
            <xs:documentation xml:lang="en">The parameter value in the Cheetah
template if the parameter is ``true`` or checked by the user. Used only when the
``type`` attribute value is ``boolean``.</xs:documentation>
          </xs:annotation>
        </xs:attribute>
        <xs:attribute name="falsevalue" type="xs:string">
          <xs:annotation>
            <xs:documentation xml:lang="en">The parameter value in the Cheetah
template if the parameter is ``false`` or not checked by the user. Used only
when the ``type`` attribute value is ``boolean``.</xs:documentation>
          </xs:annotation>
        </xs:attribute>
        <xs:attribute name="allow_uri_if_protocol" type="xs:string">
          <xs:annotation>
            <xs:documentation xml:lang="en"><![CDATA[
When using `deferred` datasets, Galaxy will try to materialize them into files when
running the tool. In case we don't want to download them, the `allow_uri_if_protocol` attribute
can be used to avoid materialization and pass the URI as is to the tool.
This is useful when the tool can handle the URI directly. Example:

```xml
<param name="input" type="data" format="txt" allow_uri_if_protocol="http,https,s3" />
```

You can specify multiple prefixes separated by comma or use the wildcard '*' to always
treat deferred datasets as URIs. The source URI will be passed to the tool as is.

This attribute is only valid for `data` parameters.

### Handling the input in the tool

Since the input can be a regular file or a URI, the tool should be able to handle both cases.
The tool should check if the input ``is_deferred`` and if so, treat it as a URI, otherwise
it should treat it as a regular file. Please note that only deferred datasets with the specified
protocol will be passed as URIs, the rest will be materialized as files.

Here is an example command section that handles the above sample input:

```python
<command>
  ## We should handle the case where the input must be treated as a URI with a specific protocol.
  #if $input.is_deferred:
      ## Here, the input is a deferred dataset which source URI has the protocol 'https', 'http' or 's3'.
      echo '$input' > '$output' ## The ouput will be the source URI of the input.
  #else:
      ## Here, the input is a regular dataset or a materialized dataset in case of a
      ## deferred dataset which source URI has a protocol different than 'https', 'http' or 's3'.
      cp '$input' '$output' ## The output will be a copy of the input content.
</command>
```
         ]]></xs:documentation>
          </xs:annotation>
        </xs:attribute>
        <xs:attribute name="size" type="xs:string" gxdocs:deprecated="true">
          <!-- TODO: can be integer or integerxinteger -->
          <xs:annotation>
            <xs:documentation xml:lang="en">*Deprecated*. Completely ignored
since release 16.10. Used only when the ``type`` attribute value is ``text``.</xs:documentation>
          </xs:annotation>
        </xs:attribute>
        <!-- metadata_name appears in some wrappers but I think this is a copy
             and paste problem and doesn't reflect something actually used by
             Galaxy.
        -->
        <!--
        <xs:attribute name="metadata_name" type="xs:string">
          <xs:annotation>
            <xs:documentation xml:lang="en">Documentation for metadata_name</xs:documentation>
          </xs:annotation>
        </xs:attribute>
        -->
        <xs:attribute name="dynamic_options" type="xs:string">
          <xs:annotation>
            <xs:documentation xml:lang="en">Deprecated/discouraged method to
allow access to Python code to generate options for a select list. See
``code``'s documentation for an example.
</xs:documentation>
          </xs:annotation>
        </xs:attribute>
      </xs:extension>
    </xs:complexContent>
  </xs:complexType>
  <xs:group name="ParamElement">
    <xs:choice>
      <xs:element name="label" type="xs:string">
        <xs:annotation>
          <xs:documentation xml:lang="en">Documentation for label</xs:documentation>
        </xs:annotation>
      </xs:element>
      <xs:element name="conversion" type="ParamConversion"/>
      <xs:element name="option" type="ParamSelectOption"/>
      <xs:element name="options" type="ParamOptions"/>
      <xs:element name="validator" type="Validator"/>
      <xs:element name="sanitizer" type="Sanitizer"/>
      <xs:element name="default" type="ParamDefault"/>
      <xs:element name="help" type="xs:string">
        <xs:annotation>
          <xs:documentation xml:lang="en">Documentation for help</xs:documentation>
        </xs:annotation>
      </xs:element>
    </xs:choice>
  </xs:group>
  <xs:simpleType name="ParamType">
    <xs:annotation>
      <xs:documentation xml:lang="en">Documentation for ParamType</xs:documentation>
    </xs:annotation>
    <xs:restriction base="xs:string">
      <xs:enumeration value="text"/>
      <xs:enumeration value="integer"/>
      <xs:enumeration value="float"/>
      <xs:enumeration value="color"/>
      <xs:enumeration value="boolean"/>
      <xs:enumeration value="genomebuild"/>
      <xs:enumeration value="select"/>
      <xs:enumeration value="data_column"/>
      <xs:enumeration value="hidden"/>
      <xs:enumeration value="hidden_data"/>
      <xs:enumeration value="baseurl"/>
      <xs:enumeration value="file"/>
      <xs:enumeration value="data"/>
      <xs:enumeration value="drill_down"/>
      <xs:enumeration value="group_tag"/>
      <xs:enumeration value="data_collection"/>
      <xs:enumeration value="directory_uri"/>
    </xs:restriction>
  </xs:simpleType>
  <xs:complexType name="Command">
    <xs:annotation gxdocs:best_practices="command-tag">
      <xs:documentation xml:lang="en"><![CDATA[
This tag specifies how Galaxy should invoke the tool's executable, passing its
required input parameter values (the command line specification links the
parameters supplied in the form with the actual tool executable). Any word
inside it starting with a dollar sign (``$``) will be treated as a variable whose
values can be acquired from one of three sources: parameters, metadata, or
output files. After the substitution of variables with their values, the content
is interpreted with [Cheetah](https://pythonhosted.org/Cheetah/) and finally given
to the interpreter specified in the corresponding attribute (if any).

### Examples

The following uses a compiled executable ([bedtools](https://bedtools.readthedocs.io/en/latest/)).

```xml
<command><![CDATA[
bed12ToBed6 -i '$input' > '$output'
]]]]><![CDATA[></command>
```

A few things to note about even this simple example:

* Input and output variables (boringly named ``input`` and ``output``)
  are expanded into paths using the ``$`` Cheetah directive.
* Paths should be quoted so that the Galaxy database files may contain spaces.
* We are building up a shell script - so special characters like ``>`` can be used
  (in this case the standard output of the bedtools call is written to the path
  specified by ``'$output'``).

The bed12ToBed6 tool can be found [here](https://github.com/galaxyproject/tools-iuc/blob/main/tools/bedtools/bed12ToBed6.xml).

A more sophisticated bedtools example demonstrates the use of loops, conditionals,
and uses whitespace to make a complex command very readable can be found in
[annotateBed](https://github.com/galaxyproject/tools-iuc/blob/main/tools/bedtools/annotateBed.xml)
tool.

```xml
<command><![CDATA[
bedtools annotate
-i '${inputA}'
#if $names.names_select == 'yes':
    -files
    #for $bed in $names.beds:
        '${bed.input}'
    #end for
    -names
    #for $bed in $names.beds:
        '${bed.inputName}'
    #end for
#else:
    #set files = '" "'.join([str($file) for $file in $names.beds])
    -files '${files}'
    #set names = '" "'.join([str($name.display_name) for $name in $names.beds])
    -names '${names}'
#end if
$strand
$counts
$both
> '${output}'
]]]]><![CDATA[></command>
```

The following example (taken from [xpath](https://github.com/galaxyproject/tools-iuc/blob/main/tools/xpath/xpath.xml) tool)
uses an interpreted executable. In this case a Perl script is shipped with the
tool and the directory of the tool itself is referenced with ``$__tool_directory__``.

```xml
<command><![CDATA[
perl '$__tool_directory__/xpath' -q -e '$expression' '$input' > '$output'
]]]]><![CDATA[></command>
```

The following example demonstrates accessing metadata from datasets. Metadata values
(e.g., ``${input.metadata.chromCol}``) are acquired from the ``Metadata`` model associated
with the objects selected as the values of each of the relative form field
parameters in the tool form. Accessing this information is generally enabled using
the following feature components.

A set of "metadata information" is defined for each supported data type (see the
``MetadataElement`` objects in the various data types classes in
[/lib/galaxy/datatypes](https://github.com/galaxyproject/galaxy/tree/dev/lib/galaxy/datatypes).
The ``DatasetFilenameWrapper`` class in the
[/lib/galaxy/tools/wrappers.py](https://github.com/galaxyproject/galaxy/blob/dev/lib/galaxy/tools/wrappers.py)
code file wraps a metadata collection to return metadata parameters wrapped
according to the Metadata spec.

```xml
<command><![CDATA[
        #set genome = $input.metadata.dbkey
        #set datatype = $input.datatype
        mkdir -p output_dir &&
        python '$__tool_directory__/extract_genomic_dna.py'
        --input '$input'
        --genome '$genome'
        #if $input.is_of_type("gff"):
            --input_format "gff"
            --columns "1,4,5,7"
            --interpret_features $interpret_features
        #else:
            --input_format "interval"
            --columns "${input.metadata.chromCol},${input.metadata.startCol},${input.metadata.endCol},${input.metadata.strandCol},${input.metadata.nameCol}"
        #end if
        --reference_genome_source $reference_genome_cond.reference_genome_source
        #if str($reference_genome_cond.reference_genome_source) == "cached"
            --reference_genome $reference_genome_cond.reference_genome.fields.path
        #else:
            --reference_genome $reference_genome_cond.reference_genome
        #end if
        --output_format $output_format_cond.output_format
        #if str($output_format_cond.output_format) == "fasta":
            --fasta_header_type $output_format_cond.fasta_header_type_cond.fasta_header_type
            #if str($output_format_cond.fasta_header_type_cond.fasta_header_type) == "char_delimited":
                --fasta_header_delimiter $output_format_cond.fasta_header_type_cond.fasta_header_delimiter
            #end if
        #end if
        --output '$output'
]]]]><![CDATA[></command>
```

In additon to demonstrating accessing metadata, this example demonstrates:

* ``$input.is_of_type("gff")`` which can be used to check if an input is of a
  given datatype.
* ``#set datatype = $input.datatype`` which is the syntax for defining variables
  in Cheetah.

### Reserved Variables

Galaxy provides a few pre-defined variables which can be used in your command line,
even though they don't appear in your tool's parameters.

Name | Description
---- | -----------
``$__tool_directory__`` | The directory the tool description (XML file) currently resides in (new in 15.03)
``$__new_file_path__`` | ``config/galaxy.ini``'s ``new_file_path`` value
``$__tool_data_path__`` | ``config/galaxy.ini``'s tool_data_path value
``$__root_dir__`` | Top-level Galaxy source directory made absolute via ``os.path.abspath()``
``$__datatypes_config__`` | ``config/galaxy.ini``'s datatypes_config value
``$__user_id__`` | Numeric ID of user (id column of ``galaxy_user`` table in the database)
``$__user_email__`` | Email address of user
``$__app__`` | The ``galaxy.app.UniverseApplication`` instance, gives access to all other configuration file variables (e.g. $__app__.config.output_size_limit). Should be used as a last resort, may go away in future releases.
``$__target_datatype__`` | Only available in converter tools when run internally by Galaxy. Contains the target datatype of the conversion


Additional runtime properties are available as environment variables. Since these
are not Cheetah variables (the values aren't available until runtime) these should likely
be escaped with a backslash (``\``) when appearing in ``command`` or ``configfile`` elements.

For internal converter tools using ``$__target_datatype__`` it is recommended to add a select
input parameter with name ``__target_datatype__`` in order to make the tool testable, see
for instance the [biom converter](https://github.com/galaxyproject/galaxy/blob/dev/lib/galaxy/datatypes/converters/biom.xml).

Name | Description
---- | -----------
``\${GALAXY_SLOTS:-4}`` | Number of cores/threads allocated by the job runner or resource manager to the tool for the given job (here 4 is the default number of threads to use if running via custom runner that does not configure GALAXY_SLOTS or in an older Galaxy runtime).
``\$GALAXY_MEMORY_MB`` | Total amount of memory in megabytes (1024^2 bytes) allocated by the administrator (via the resource manager) to the tool for the given job. If unset, tools should not attempt to limit memory usage.
``\$GALAXY_MEMORY_MB_PER_SLOT`` | Amount of memory per slot in megabytes (1024^2 bytes) allocated by the administrator (via the resource manager) to the tool for the given job. If unset, tools should not attempt to limit memory usage.
``\$_GALAXY_JOB_TMP_DIR`` | Path to an empty directory in the job's working directory that can be used as a temporary directory.

See the [Planemo docs](https://planemo.readthedocs.io/en/latest/writing_advanced.html#cluster-usage)
on the topic of ``GALAXY_SLOTS`` for more information and examples.

### Error detection

The ``detect_errors`` attribute of ``command``, if present, loads a preset of error detection checks (for exit codes and content of stdio to indicate fatal tool errors or fatal out of memory errors). It can be one of:

* ``default``: for non-legacy tools with absent stdio block non-zero exit codes are added. For legacy tools or if a stdio block is present nothing is added.
* ``exit_code``: adds checks for non zero exit codes (The @jmchilton recommendation). The ``oom_exit_code`` parameter can be used to add an additional out of memory indicating exit code.
* ``aggressive``: adds checks for non zero exit codes, and checks for ``Exception:``, ``Error:`` in the standard error. Additionally checks for messages in the standard error that indicate an out of memory error (``MemoryError``, ``std::bad_alloc``, ``java.lang.OutOfMemoryError``, ``Out of memory``). (The @bgruening recommendation).

Prior to Galaxy release 19.01 the stdio block has only been used for non-legacy tools using ``default``. From release 19.01 checks defined in the stdio tag are prepended to the checks defined by the presets loaded in the command block.
]]></xs:documentation>
    </xs:annotation>
    <xs:simpleContent>
      <xs:extension base="xs:string">
        <xs:attribute name="detect_errors" type="DetectErrorType">
          <xs:annotation>
            <xs:documentation xml:lang="en"><![CDATA[
The ``detect_errors`` attribute of ``command``, if present, loads a preset of error detection checks (for exit codes and content of stdio to indicate fatal tool errors or fatal out of memory errors). It can be one of:

* ``default``: for non-legacy tools with absent stdio block non-zero exit codes are added. For legacy tools or if a stdio block is present nothing is added.
* ``exit_code``: adds checks for non zero exit codes. The ``oom_exit_code`` parameter can be used to add an additional out of memory indicating exit code. This is the default when a tool specifies a ``profile`` >= 16.04.
* ``aggressive``: adds checks for non zero exit codes, and checks for ``Exception:``, ``Error:`` in the standard error. Additionally checks for messages in the standard error that indicate an out of memory error (``MemoryError``, ``std::bad_alloc``, ``java.lang.OutOfMemoryError``, ``Out of memory``).
]]></xs:documentation>
          </xs:annotation>
        </xs:attribute>
        <xs:attribute name="oom_exit_code" type="xs:integer">
          <xs:annotation>
            <xs:documentation xml:lang="en">Only used if ``detect_errors="exit_code"``, tells Galaxy the specified exit code indicates an out of memory error. Galaxy instances may be configured to retry such jobs on resources with more memory.</xs:documentation>
          </xs:annotation>
        </xs:attribute>
        <xs:attribute name="use_shared_home" type="xs:string">
          <xs:annotation>
            <xs:documentation xml:lang="en">When running a job for this tool, do not isolate its ``$HOME`` directory within the job's directory - use either the ``shared_home_dir`` setting in Galaxy or the default ``$HOME`` specified in the job's default environment.</xs:documentation>
          </xs:annotation>
        </xs:attribute>
        <xs:attribute name="interpreter" type="xs:string" gxdocs:deprecated="true">
          <xs:annotation>
            <xs:documentation xml:lang="en"><![CDATA[*Deprecated*. This will prefix the command with the value of this attribute (e.g. ``python`` or ``perl``) and the tool directory, in order to run an executable file shipped with the tool. It is recommended to instead use ``<interpreter> '$__tool_directory__/<executable_name>'`` in the tag content. If this attribute is not specified, the tag should contain a Bash command calling executable(s) available in the ``$PATH``, as modified after loading the requirements.]]></xs:documentation>
          </xs:annotation>
        </xs:attribute>
        <xs:attribute name="strict" type="xs:boolean">
          <xs:annotation>
            <xs:documentation xml:lang="en">This boolean forces the ``#set -e`` directive on in shell scripts - so that in a multi-part command if any part fails the job exits with a non-zero exit code. This is enabled by default for tools with ``profile&gt;=20.09`` and disabled on legacy tools.</xs:documentation>
          </xs:annotation>
        </xs:attribute>
      </xs:extension>
    </xs:simpleContent>
  </xs:complexType>
  <xs:complexType name="Expression">
    <xs:annotation>
      <xs:documentation xml:lang="en"><![CDATA[
For "Expression Tools" (tools with ``tool_type="expression``) this block describes the expression
used to evaluate inputs and produce outputs. The semantics are going to vary based on the value
of "type" specified for this expression block.
]]></xs:documentation>
    </xs:annotation>
    <xs:simpleContent>
      <xs:extension base="xs:string">
        <xs:attribute name="type" type="ExpressionType">
          <xs:annotation>
            <xs:documentation xml:lang="en">Type of expression defined by this expression block. The only current valid option is ecma5.1 - which will evaluate the expression in a sandbox using node. The option still must be specified to allow a different default in the future.</xs:documentation>
          </xs:annotation>
        </xs:attribute>
      </xs:extension>
    </xs:simpleContent>
  </xs:complexType>
  <xs:simpleType name="ExpressionType">
    <xs:annotation>
      <xs:documentation xml:lang="en"/>
    </xs:annotation>
    <xs:restriction base="xs:string">
      <xs:enumeration value="ecma5.1"/>
    </xs:restriction>
  </xs:simpleType>
  <xs:simpleType name="RequestMethodType">
    <xs:annotation>
      <xs:documentation xml:lang="en">Select a request method, defaults to GET if unspecified</xs:documentation>
    </xs:annotation>
    <xs:restriction base="xs:string">
      <xs:enumeration value="GET"/>
      <xs:enumeration value="POST"/>
    </xs:restriction>
  </xs:simpleType>
  <xs:complexType name="ParamSelectOption">
    <xs:annotation>
      <xs:documentation xml:lang="en"><![CDATA[

See [/tools/filters/sorter.xml](https://github.com/galaxyproject/galaxy/blob/dev/tools/filters/sorter.xml)
for typical examples of how to use this tag set. This directive is used to described
static lists of options and is contained
within the [param](#tool-inputs-param) directive when the ``type`` attribute
value is ``select`` (i.e. ``<param type="select" ...>``).

### Example

```xml
<param name="style" type="select" label="with flavor">
    <option value="num">Numerical sort</option>
    <option value="gennum">General numeric sort</option>
    <option value="alpha">Alphabetical sort</option>
</param>
```

An option can also be annotated with ``selected="true"`` to specify a
default option (note that the first option is selected automatically
if ``optional="false"``).

```xml
<param name="col" type="select" label="From">
    <option value="0">Column 1 / Sequence name</option>
    <option value="1" selected="true">Column 2 / Source</option>
    <option value="2">Column 3 / Feature</option>
    <option value="6">Column 7 / Strand</option>
    <option value="7">Column 8 / Frame</option>
</param>
```

In general the values and the texts for the options need to be unique,
but it is possible to specify an option two times if the 2nd has a different
value for the ``selected`` attribute. This is handy if an option list is
defined in a macro and different default value(s) are used.
]]></xs:documentation>
    </xs:annotation>
    <xs:simpleContent>
      <xs:extension base="xs:string">
        <xs:attribute name="value" type="xs:string">
          <xs:annotation>
            <xs:documentation xml:lang="en"><![CDATA[The value of the
corresponding variable when used the Cheetah template. Also the value that
should be used in building test cases and used when building requests for the
API.]]></xs:documentation>
          </xs:annotation>
        </xs:attribute>
        <xs:attribute name="selected" type="PermissiveBoolean" default="false">
          <xs:annotation>
            <xs:documentation xml:lang="en">A boolean parameter indicating
if the corresponding option is selected by default (the default is ``false``).
</xs:documentation>
          </xs:annotation>
        </xs:attribute>
      </xs:extension>
    </xs:simpleContent>
  </xs:complexType>
  <xs:complexType name="ParamDrillDownOption">
    <xs:annotation>
      <xs:documentation xml:lang="en"><![CDATA[
See [drill_down.xml](https://github.com/galaxyproject/galaxy/blob/dev/test/functional/tools/drill_down.xml)
      ]]></xs:documentation>
    </xs:annotation>
    <xs:sequence>
      <xs:element name="option" type="ParamDrillDownOption" minOccurs="0" maxOccurs="unbounded"/>
    </xs:sequence>
    <xs:attribute name="name" type="xs:string" use="required">
      <xs:annotation>
        <xs:documentation xml:lang="en">Name of the ``drill_down`` option.</xs:documentation>
      </xs:annotation>
    </xs:attribute>
    <xs:attribute name="value" type="xs:string" use="required">
      <xs:annotation>
        <xs:documentation xml:lang="en">Value of the ``drill_down`` option.</xs:documentation>
      </xs:annotation>
    </xs:attribute>
  </xs:complexType>
  <xs:complexType name="ParamConversion">
    <xs:annotation>
      <xs:documentation xml:lang="en"><![CDATA[

A contrived example of a tool that uses this is the test tool
[explicit_conversion.xml](https://github.com/galaxyproject/galaxy/blob/dev/test/functional/tools/explicit_conversion.xml).

This directive is optionally contained within the ``<param>`` tag when the
``type`` attribute value is ``data`` and is used to dynamically generated a converted
dataset for the contained input of the type specified using the ``type`` tag.

]]></xs:documentation>
    </xs:annotation>
    <xs:attribute name="name" type="xs:string" use="required">
      <xs:annotation>
        <xs:documentation xml:lang="en">Name of Cheetah variable to create for converted dataset.</xs:documentation>
      </xs:annotation>
    </xs:attribute>
    <xs:attribute name="type" type="xs:string" use="required">
      <xs:annotation>
        <xs:documentation xml:lang="en">The short extension describing the datatype to convert to - Galaxy must have a datatype converter from the parent input's type to this.</xs:documentation>
      </xs:annotation>
    </xs:attribute>
  </xs:complexType>
  <xs:complexType name="ParamDefault">
    <xs:annotation>
      <xs:documentation xml:lang="en"><![CDATA[
]]></xs:documentation>
    </xs:annotation>
    <xs:sequence>
      <!-- can have zero or one collection elements -->
      <xs:element name="element" type="ParamDefaultElement" minOccurs="0" maxOccurs="unbounded"/>
    </xs:sequence>
    <xs:attribute name="collection_type" type="CollectionType" use="optional">
      <xs:annotation>
        <xs:documentation xml:lang="en"><![CDATA[
Collection type for default collection (if param type is data_collection). Simple collection types are
either ``list`` or ``paired``, nested collections are specified as colon separated list of simple
collection types (the most common types are ``list``, ``paired``,
``list:paired``, or ``list:list``).
        ]]></xs:documentation>
      </xs:annotation>
    </xs:attribute>
    <xs:attribute name="location" type="xs:anyURI" gxdocs:added="23.2" use="optional">
      <xs:annotation>
        <xs:documentation xml:lang="en"><![CDATA[
Galaxy-aware URI for the default file. This should only be used with parameters of type "data".
        ]]></xs:documentation>
      </xs:annotation>
    </xs:attribute>
  </xs:complexType>
  <xs:complexType name="ParamDefaultCollection">
    <xs:sequence>
      <xs:element name="element" type="ParamDefaultElement" minOccurs="0" maxOccurs="unbounded"/>
    </xs:sequence>
    <xs:attribute name="collection_type" type="CollectionType" use="optional">
      <xs:annotation>
        <xs:documentation xml:lang="en"><![CDATA[
Collection type for default collection (if param type is data_collection). Simple collection types are
either ``list`` or ``paired``, nested collections are specified as colon separated list of simple
collection types (the most common types are ``list``, ``paired``,
``list:paired``, or ``list:list``).
        ]]></xs:documentation>
      </xs:annotation>
    </xs:attribute>
  </xs:complexType>
  <xs:complexType name="ParamDefaultElement">
    <xs:sequence>
      <xs:element name="collection" type="ParamDefaultCollection" minOccurs="0" maxOccurs="1"/>
    </xs:sequence>
    <xs:attribute name="name" type="xs:string">
      <xs:annotation>
        <xs:documentation xml:lang="en">Name (and element identifier) for this element</xs:documentation>
      </xs:annotation>
    </xs:attribute>
    <xs:attribute name="location" type="xs:anyURI" gxdocs:added="23.2" use="optional">
      <xs:annotation>
        <xs:documentation xml:lang="en"><![CDATA[
Galaxy-aware URI for the default file for collection element.
        ]]></xs:documentation>
      </xs:annotation>
    </xs:attribute>
  </xs:complexType>
  <xs:complexType name="ParamOptions">
    <xs:annotation>
      <xs:documentation xml:lang="en"><![CDATA[
This tag set is optionally contained within the ``<param>`` tag when the
``type`` attribute value is ``select`` or ``data`` and used to dynamically
generated lists of options.
See [/tools/extract/liftOver_wrapper.xml](https://github.com/galaxyproject/galaxy/blob/dev/tools/extract/liftOver_wrapper.xml)
and [test/functional/tools/select_dynamic.xml](https://github.com/galaxyproject/galaxy/blob/dev/test/functional/tools/select_dynamic.xml)
for an examples of how to use this tag set.

For data parameters this tag can be used to restrict possible input datasets to datasets that match the ``dbkey`` of another data input by including a ``data_meta`` filter. See for
instance here: [/tools/maf/interval2maf.xml](https://github.com/galaxyproject/galaxy/blob/dev/tools/maf/interval2maf.xml)

For select parameters this tag set dynamically creates a list of options whose
values can be obtained from a predefined file stored locally, a dataset
selected from the current history or data fetched from a URL.

There are at least five basic ways to use this tag - four of these correspond to
a ``from_XXX`` attribute on the ``options`` directive and the other is to
exclusively use ``filter``s to populate options.

* ``from_data_table`` - The options for the select list are dynamically obtained
  from a file specified in the Galaxy configuration file
  ``tool_data_table_conf.xml`` or from a Tool Shed installed data manager.
* `from_url` - Fetches a list of available options from a remote server.
* ``from_dataset`` - The options for the select list are dynamically obtained
  from input dataset selected for the tool from the current history.
* ``from_file`` - The options for the select list are dynamically obtained from
  a file. This mechanism is discouraged in favor of the more generic
  ``from_data_table``.
* ``from_parameter`` - The options for the select list are dynamically obtained
  from a parameter.
* Using ``filter``s - various filters can be used to populate options, see
  examples in the [filter](#tool-inputs-param-options-filter) documentation.

### ``from_data_table``

See Galaxy's
[data tables documentation](https://galaxyproject.org/admin/tools/data-tables)
for information on setting up data tables.

Once a data table has been configured and populated, these can be easily
leveraged via tools.

This ``conditional`` block in the
[bowtie2](https://github.com/galaxyproject/tools-devteam/blob/main/tools/bowtie2/bowtie2_wrapper.xml)
wrapper demonstrates using ``from_data_table`` options as an
alternative to local reference data.

```xml
<conditional name="reference_genome">
  <param name="source" type="select" label="Will you select a reference genome from your history or use a built-in index?" help="Built-ins were indexed using default options. See `Indexes` section of help below">
    <option value="indexed">Use a built-in genome index</option>
    <option value="history">Use a genome from the history and build index</option>
  </param>
  <when value="indexed">
    <param name="index" type="select" label="Select reference genome" help="If your genome of interest is not listed, contact the Galaxy team">
      <options from_data_table="bowtie2_indexes">
        <filter type="sort_by" column="2"/>
      </options>
      <validator type="no_options" message="No indexes are available for the selected input dataset"/>
    </param>
  </when>
  <when value="history">
    <param name="own_file" type="data" format="fasta" label="Select reference genome" />
  </when>
</conditional>
```

A minimal example wouldn't even need the ``filter`` or ``validator`` above, but
they are frequently nice features to add to your wrapper and can improve the user
experience of a tool.

### ``from_dataset``

The following example is taken from the Mothur tool
[remove.lineage.xml](https://github.com/galaxyproject/tools-iuc/blob/main/tools/mothur/remove.lineage.xml)
and demonstrates generating options from a dataset directly.

```xml
<param name="taxonomy" type="data" format="mothur.seq.taxonomy" label="taxonomy - Taxonomy" help="please make sure your file has no quotation marks in it"/>
<param name="taxons" type="select" optional="true" multiple="true" label="Browse Taxons from Taxonomy">
    <options from_dataset="taxonomy">
        <column name="name" index="1"/>
        <column name="value" index="1"/>
        <filter type="unique_value" name="unique_taxon" column="1"/>
        <filter type="sort_by" name="sorted_taxon" column="1"/>
    </options>
    <sanitizer>
        <valid initial="default">
            <add preset="string.printable"/>
            <add value=";"/>
            <remove value="&quot;"/>
            <remove value="&apos;"/>
        </valid>
    </sanitizer>
</param>
```

Starting from Galaxy v21.01, ``meta_file_key`` can be used together with
``from_dataset``. In such cases, options are generated using the dataset's
medadata file that the ``meta_file_key`` implies, instead of the dataset
itself.

Note that in any case only the first mega byte of the referred dataset (or file)
is considered. Lines starting with ``#`` are ignored. By using the ``startswith``
attribute also lines starting with other strings can be ignored.

```xml
<param name="input" type="data" format="maf" label="MAF File"/>
<param name="species" type="select" optional="False" label="Select species for the input dataset" multiple="True">
    <options from_dataset="input" meta_file_key="species_chromosomes">
        <column name="name" index="0"/>
        <column name="value" index="0"/>
    </options>
</param>
<param name="input_2" type="data_collection" collection_type="list" format="maf" label="MAF Collection" multiple="true" />
<param name="species_2" type="select" optional="false" label="Select species for the input dataset" multiple="true">
    <options from_dataset="input_2" meta_file_key="species_chromosomes" >
        <column name="name" index="0"/>
        <column name="value" index="0"/>
        <filter type="unique_value" name="unique_param" column="0"/>
  </options>
</param>
```

Filters can be used to generate options from dataset directly also as the
example below demonstrates (many more examples are present in the
[filter](#tool-inputs-param-options-filter) documentation).

```xml
<param name="species1" type="select" label="When Species" multiple="false">
    <options>
        <filter type="data_meta" ref="input1" key="species" />
    </options>
</param>
```

### ``from_url``

The following example demonstrates getting options from a third-party server
with server side requests.

```xml
<param name="url_param_value" type="select">
    <options from_url="https://usegalaxy.org/api/genomes">
    </options>
</param>
```

Here a GET request is made to [https://usegalaxy.org/api/genomes](https://usegalaxy.org/api/genomes), which returns
an array of arrays, such as

```json
[
    ["unspecified (?)", "?"],
    ["A. ceylanicum Mar. 2014 (WS243/Acey_2013.11.30.genDNA/ancCey1) (ancCey1)", "ancCey1"],
    ...
]
```
Each inner array is a user-selectable option, where the first item in the inner array
is the `name` of the option (as shown in the select field in the user interface), and
the second option is the `value` that is passed on to the tool. An optional third
element can be added to the inner array which corresponds to the `selected` state.
If the third item is `true` then this particular option is pre-selected.

A more complicated example is shown below, where a POST request is made with a templated
request header and body. The upstream response is then also transformed using an ecma 5.1
expression:

```xml
<param name="url_param_value_header_and_body" type="select">
    <options from_url="https://postman-echo.com/post" request_method="POST">
        <!-- Example for accessing user secrets via extra preferences -->
        <request_headers type="json">
            {"x-api-key": "${__user__.extra_preferences.fake_api_key if $__user__ else "anon"}"}
        </request_headers>
        <request_body type="json">
            {"name": "value"}
        </request_body>
        <!-- https://postman-echo.com/post echos values sent to it, so here we list the response headers -->
        <postprocess_expression type="ecma5.1"><![CDATA[${
            return Object.keys(inputs.headers).map((header) => [header, header])
        }]]]]><![CDATA[></postprocess_expression>
    </options>
</param>
```

The header and body templating mechanism can be used to access protected resources,
and the `postprocess_expression` can be used to transform arbitrary JSON responses
to arrays of `name` and `value`, or arrays of `name`, `value` and `selected`.

For an example tool see [select_from_url.xml](https://github.com/galaxyproject/galaxy/tree/dev/test/functional/tools/select_from_url.xml).

### ``from_file``

The following example is for Blast databases. In this example users maybe select
a database that is pre-formatted and cached in Galaxy clusters. When a new
dataset is available, admins must add the database to the local file named
"blastdb.loc". All such databases in that file are included in the options of
the select list. For a local instance, the file (e.g. ``blastdb.loc`` or
``alignseq.loc``) must be stored in the configured
[tool_data_path](https://github.com/galaxyproject/galaxy/tree/dev/tool-data)
directory. In this example, the option names and values are taken from column 0
of the file.

```xml
<param name="source_select" type="select" display="radio" label="Choose target database">
    <options from_file="blastdb.loc">
        <column name="name" index="0"/>
        <column name="value" index="0"/>
    </options>
</param>
```

In general, ``from_file`` should be considered deprecated and  ``from_data_table``
should be prefered.

### ``from_parameter``

This variant of the ``options`` directive is discouraged because it exposes
internal Galaxy structures. See the older
[bowtie](https://github.com/galaxyproject/tools-devteam/blob/main/tools/bowtie_wrappers/bowtie_wrapper.xml)
wrappers for an example of these.

### Other Ways to Dynamically Generate Options

Though deprecated and discouraged, [code](#tool-code) blocks can also be
used to generate dynamic options.

]]></xs:documentation>
    </xs:annotation>
    <xs:sequence>
      <xs:group ref="OptionsElement" minOccurs="0" maxOccurs="unbounded"/>
    </xs:sequence>
    <xs:attribute name="from_dataset" type="xs:string">
      <xs:annotation>
        <xs:documentation xml:lang="en">Determine options from (the first MB of) the dataset given in the referred input parameter. If 'meta_file_key' is given, the options are determined from (the first MB of) the data in the metadata file of the input.</xs:documentation>
      </xs:annotation>
    </xs:attribute>
    <xs:attribute name="from_file" type="xs:string">
      <xs:annotation>
        <xs:documentation xml:lang="en">Deprecated.</xs:documentation>
      </xs:annotation>
    </xs:attribute>
    <xs:attribute name="from_data_table" type="xs:string">
      <xs:annotation>
        <xs:documentation xml:lang="en">Determine options from a data table. </xs:documentation>
      </xs:annotation>
    </xs:attribute>
    <xs:attribute name="from_url" type="xs:string">
      <xs:annotation>
        <xs:documentation xml:lang="en">Determine options from data hosted at specified URL. </xs:documentation>
      </xs:annotation>
    </xs:attribute>
    <xs:attribute name="request_method" type="RequestMethodType">
      <xs:annotation>
        <xs:documentation xml:lang="en">Set the request method to use for options provided using 'from_url'. </xs:documentation>
      </xs:annotation>
    </xs:attribute>
    <xs:attribute name="from_parameter" type="xs:string">
      <xs:annotation>
        <xs:documentation xml:lang="en">Deprecated.</xs:documentation>
      </xs:annotation>
    </xs:attribute>
    <xs:attribute name="options_filter_attribute" type="xs:string">
      <xs:annotation>
        <xs:documentation xml:lang="en">Deprecated.</xs:documentation>
      </xs:annotation>
    </xs:attribute>
    <xs:attribute name="transform_lines" type="xs:string">
      <xs:annotation>
        <xs:documentation xml:lang="en">Deprecated.</xs:documentation>
      </xs:annotation>
    </xs:attribute>
    <xs:attribute name="startswith" type="xs:string">
      <xs:annotation>
        <xs:documentation xml:lang="en">Keep only lines starting with the given string.</xs:documentation>
      </xs:annotation>
    </xs:attribute>
    <xs:attribute name="meta_file_key" type="xs:string">
      <xs:annotation>
        <xs:documentation xml:lang="en">Works with from_dataset only. See [docs](#from-dataset)</xs:documentation>
      </xs:annotation>
    </xs:attribute>
    <xs:attribute name="separator" type="xs:string">
      <xs:annotation>
        <xs:documentation xml:lang="en">Split tabular data with this character (default is tab)</xs:documentation>
      </xs:annotation>
    </xs:attribute>
  </xs:complexType>
  <xs:group name="OptionsElement">
    <xs:choice>
      <xs:element name="filter" type="Filter" minOccurs="0" maxOccurs="unbounded"/>
      <xs:element name="column" type="Column" minOccurs="0" maxOccurs="unbounded"/>
      <xs:element name="validator" type="Validator" minOccurs="0" maxOccurs="1"/>
      <xs:element name="postprocess_expression" type="Expression" minOccurs="0" maxOccurs="1"/>
      <xs:element name="request_body" type="RequestBody" minOccurs="0" maxOccurs="1"/>
      <xs:element name="request_headers" type="RequestHeaders" minOccurs="0" maxOccurs="1"/>
      <xs:element name="file" type="xs:string" minOccurs="0" maxOccurs="unbounded">
        <xs:annotation>
          <xs:documentation xml:lang="en">Documentation for file</xs:documentation>
        </xs:annotation>
      </xs:element>
      <xs:element name="option" type="ParamDrillDownOption" minOccurs="0" maxOccurs="unbounded"/>
    </xs:choice>
  </xs:group>
  <xs:complexType name="RequestBody">
    <xs:simpleContent>
      <xs:extension base="xs:string">
        <xs:attribute name="type" type="xs:string"/>
      </xs:extension>
    </xs:simpleContent>
  </xs:complexType>
  <xs:complexType name="RequestHeaders">
    <xs:simpleContent>
      <xs:extension base="xs:string">
        <xs:attribute name="type" type="xs:string"/>
      </xs:extension>
    </xs:simpleContent>
  </xs:complexType>
  <xs:complexType name="Column">
    <xs:annotation>
      <xs:documentation xml:lang="en"><![CDATA[Optionally contained within an
``<options>`` tag set - specifies columns used in building select options from a
file stored locally (i.e. index or tool data) or a dataset in the
current history.

Any number of columns may be described, but at least one must be given the name
``value`` and it will serve as the value of this parameter in the Cheetah
template and elsewhwere (e.g. in API for instance).

If a column named ``name`` is defined, this too has special meaning and it will
be the value the tool form user sees for each option. If no ``name`` column
appears, ``value`` will serve as the name.

### Examples

The following fragment shows options from the dataset in the current history
that has been selected as the value of the parameter named ``input1``.

```xml
<options from_dataset="input1">
    <column name="name" index="0"/>
    <column name="value" index="0"/>
</options>
```

The [gff_filter_by_feature_count](https://github.com/galaxyproject/galaxy/blob/dev/tools/filters/gff/gff_filter_by_feature_count.xml)
tool makes use of this tag with files from a history, and the
[star_fusion](https://github.com/galaxyproject/tools-iuc/blob/main/tools/star_fusion/star_fusion.xml)
tool makes use of this to reference a data table.
]]></xs:documentation>
    </xs:annotation>
    <xs:attribute name="name" type="xs:string" use="required">
      <xs:annotation>
        <xs:documentation xml:lang="en">Name given to the column with index
``index``, the names ``name`` and ``value`` have special meaning as described
above.</xs:documentation>
      </xs:annotation>
    </xs:attribute>
    <xs:attribute name="index" type="xs:decimal" use="required">
      <xs:annotation>
        <xs:documentation xml:lang="en">0-based index of the column in the
target file.</xs:documentation>
      </xs:annotation>
    </xs:attribute>
  </xs:complexType>
  <xs:complexType name="Validator">
    <xs:annotation>
      <xs:documentation xml:lang="en"><![CDATA[

This tag set is contained within the ``<param>`` tag set - it applies a
validator to the containing parameter. Tool submission will fail if a
single validator fails. See the
[annotation_profiler](https://github.com/galaxyproject/tools-devteam/blob/main/tools/annotation_profiler/annotation_profiler.xml)
tool for an example of how to use this tag set.

Note that validators for parameters with ``optional="true"`` are not
executed if no value is given.

### Generic validators

- ``expression``: Check if a one line python expression given expression
evaluates to True. The expression is given is the content of the validator tag.

### Validators for ``data`` and ``data_collection`` parameters

In case of ``data_collection`` parameters and
``data`` parameters with ``multiple="true"`` these validators are executed
separately for each of the contained data sets. Note that, for ``data``
parameters a ``metadata`` validator is added automatically.

- ``metadata``: Check for missing metadata. The set of (optional) metadata
to be checked can be set using either the ``check`` or ``skip`` attribute.
Note that each data parameter has automatically a metadata validator that checks
if all non-optional metadata are set, i.e. ``<validator type="metadata/>``.
- ``unspecified_build``: Check of a build is defined.
- ``dataset_ok_validator``: Check if the data set is in state OK.
- ``dataset_metadata_equal``: Check if metadata (given by ``metadata_name``) is equal to a given string value (given by ``value``) or JSON encoded value (given by ``value_json``). ``value_json`` needs to be used for all non string types (e.g. int, float, list, dict).
- ``dataset_metadata_in_range``: Check if a numeric metadata value is within
a given range.
- ``dataset_metadata_in_data_table``: Check if a metadata value is contained in a column of a data table.
- ``dataset_metadata_not_in_data_table``: Equivalent to ``dataset_metadata_in_data_table`` with ``negate="true"``.

Deprecated data validators:

- ``dataset_metadata_in_file``: Use data tables with ``dataset_metadata_in_data_table``.
Check if a metadata value is contained in a specific column of a file in the ``tool_data_path``
(which is set in Galaxy's config).

### Validators for textual inputs (``text``, ``select``, ...)

- ``regex``: Check if a regular expression **matches** the value, i.e. appears
at the beginning of the value. To enforce a match of the complete value use
``$`` at the end of the expression. The expression is given is the content
of the validator tag. Note that for ``selects`` each option is checked
separately.
- ``length``: Check if the length of the value is within a range.
- ``empty_field``: Check if the string is not empty
- ``value_in_data_table``: Check if the value is
contained in a column of a given data table.
- ``value_not_in_data_table``: Equivalent to ``value_in_data_table`` with ``negate="true"``.

For selects (in particular with dynamically defined options) the following
validator is useful:

``no_options``: Check if options are available for a ``select`` parameter.
Useful for parameters with dynamically defined options.

### Validators for numeric inputs (``integer``, ``float``)

``in_range``: Check if the value is in a given range.

### Examples

The following demonstrates a simple validator ``unspecified_build`` ensuring
that a dbkey is present on the selected dataset. This example is taken from the
[extract_genomic_dna](https://github.com/galaxyproject/tools-iuc/blob/main/tools/extract_genomic_dna/extract_genomic_dna.xml#L42)
tool.

```xml
<param name="input" type="data" format="gff,interval" label="Fetch sequences for intervals in">
    <validator type="unspecified_build" />
</param>
```

Along the same line, the following example taken from
[samtools_mpileup](https://github.com/galaxyproject/tools-devteam/blob/main/tool_collections/samtools/samtools_mpileup/samtools_mpileup.xml)
ensures that a dbkey is present and that FASTA indices in the ``fasta_indexes``
tool data table are present.

```xml
<param format="bam" label="BAM file(s)" name="input_bam" type="data" min="1" multiple="true">
    <validator type="unspecified_build" />
    <validator type="dataset_metadata_in_data_table" metadata_name="dbkey" table_name="fasta_indexes" metadata_column="1"
               message="Sequences are not currently available for the specified build." />
</param>
```

In this older, somewhat deprecated example - a genome build of the dataset must
be stored in Galaxy clusters and the name of the genome (``dbkey``) must be one
of the values in the first column of file ``alignseq.loc`` - that could be
expressed with the validator. In general, ``dataset_metadata_in_file`` should be
considered deprecated in favor of

```xml
<validator type="dataset_metadata_in_data_table"
           metadata_name="dbkey"
           metadata_column="1"
           message="Sequences are not currently available for the specified build." />
```

A very common validator is simply ensure a Python expression is valid for a
specified value. In the following example - paths/names that downstream tools
use in filenames may not contain ``..``.

```xml
<validator type="expression" message="No two dots (..) allowed">'..' not in value</validator>
```
]]></xs:documentation>
    </xs:annotation>
    <xs:simpleContent>
      <xs:extension base="xs:string">
        <xs:attribute name="type" type="ValidatorType" use="required">
          <xs:annotation>
            <xs:documentation xml:lang="en"><![CDATA[
Valid values are: ``expression``, ``regex``, ``in_range``, ``length``,
``metadata``, ``metadata_eq`` ``unspecified_build``, ``no_options``, ``empty_field``,
``dataset_metadata_in_data_table``, ``dataset_metadata_not_in_data_table``,
``value_in_data_table``, ``value_not_in_data_table``,
``dataset_ok_validator``, ``dataset_metadata_in_range``.
Deprecated validator: ``dataset_metadata_in_file``.
The list of supported
validators is in the ``validator_types`` dictionary in
[/lib/galaxy/tools/parameters/validation.py](https://github.com/galaxyproject/galaxy/blob/dev/lib/galaxy/tools/parameters/validation.py).
]]></xs:documentation>
          </xs:annotation>
        </xs:attribute>
        <xs:attribute name="message" type="xs:string">
          <xs:annotation>
            <xs:documentation xml:lang="en">
The error message displayed on the tool form if validation fails. A placeholder string ``%s`` will be repaced by the ``value``</xs:documentation>
          </xs:annotation>
        </xs:attribute>
        <xs:attribute name="negate" type="xs:boolean" default="false">
          <xs:annotation>
            <xs:documentation xml:lang="en">
Negates the result of the validator.</xs:documentation>
          </xs:annotation>
        </xs:attribute>
        <xs:attribute name="check" type="xs:string">
          <xs:annotation>
            <xs:documentation xml:lang="en">Comma-seperated list of metadata
fields to check for if type is ``metadata``. If not specified, all non-optional
metadata fields will be checked unless they appear in the list of fields
specified by the ``skip`` attribute.</xs:documentation>
          </xs:annotation>
        </xs:attribute>
        <xs:attribute name="table_name" type="xs:string">
          <xs:annotation>
            <xs:documentation xml:lang="en">Tool data table name to check against
if ``type`` is ``dataset_metadata_in_data_table``, ``dataset_metadata_not_in_data_table``, ``value_in_data_table``, or ``value_not_in_data_table``. See the documentation for
[tool data tables](https://galaxyproject.org/admin/tools/data-tables)
and [data managers](https://galaxyproject.org/admin/tools/data-managers/) for
more information.</xs:documentation>
          </xs:annotation>
        </xs:attribute>
        <xs:attribute name="filename" type="xs:string">
          <xs:annotation>
            <xs:documentation xml:lang="en">Deprecated: use ``dataset_metadata_in_data_table``. Tool data filename to check against
if ``type`` is ``dataset_metadata_in_file``. File should be present Galaxy's
``tool-data`` directory.</xs:documentation>
          </xs:annotation>
        </xs:attribute>
        <xs:attribute name="metadata_name" type="xs:string">
          <xs:annotation>
            <xs:documentation xml:lang="en">Target metadata attribute name for
``dataset_metadata_in_data_table``, ``dataset_metadata_not_in_data_table``, ``dataset_metadata_in_file`` and ``dataset_metadata_in_range`` options.</xs:documentation>
          </xs:annotation>
        </xs:attribute>
        <xs:attribute name="metadata_column" type="xs:string">
          <xs:annotation>
            <xs:documentation xml:lang="en">Target column for metadata attribute
in ``dataset_metadata_in_data_table``, ``dataset_metadata_not_in_data_table``, ``value_in_data_table``, ``value_not_in_data_table``, and ``dataset_metadata_in_file`` options.
This can be an integer index to the column or a column name.</xs:documentation>
          </xs:annotation>
        </xs:attribute>
        <xs:attribute name="min" type="xs:decimal">
          <xs:annotation>
            <xs:documentation xml:lang="en">When the ``type`` attribute value is
``in_range``, ``length``, or ``dataset_metadata_in_range`` - this is the minimum number allowed.</xs:documentation>
          </xs:annotation>
        </xs:attribute>
        <xs:attribute name="max" type="xs:decimal">
          <xs:annotation>
            <xs:documentation xml:lang="en">When the ``type`` attribute value is
``in_range``, ``length``, or ``dataset_metadata_in_range`` - this is the maximum number allowed.</xs:documentation>
          </xs:annotation>
        </xs:attribute>
        <xs:attribute name="exclude_min" type="xs:boolean" default="false">
          <xs:annotation>
            <xs:documentation xml:lang="en">When the ``type`` attribute value is
``in_range``, ``length``, or ``dataset_metadata_in_range`` - this boolean indicates if the ``min`` value is allowed.</xs:documentation>
          </xs:annotation>
        </xs:attribute>
        <xs:attribute name="exclude_max" type="xs:boolean" default="false">
          <xs:annotation>
            <xs:documentation xml:lang="en">When the ``type`` attribute value is
``in_range``, ``length``, or ``dataset_metadata_in_range`` - this boolean indicates if the ``max`` value is allowed.</xs:documentation>
          </xs:annotation>
        </xs:attribute>
        <xs:attribute name="split" type="xs:string">
          <xs:annotation>
            <xs:documentation xml:lang="en">If ``type`` is ``dataset_metadata_in_file``,
this attribute is the column separator to use for values in the specified file.
This default is ``\t`` and due to a bug in older versions of Galaxy, should
not be modified.</xs:documentation>
          </xs:annotation>
        </xs:attribute>
        <xs:attribute name="skip" type="xs:string">
          <xs:annotation>
            <xs:documentation xml:lang="en">Comma-seperated list of metadata
fields to skip if type is ``metadata``. If not specified, all non-optional
metadata fields will be checked unless ``check`` attribute is specified.</xs:documentation>
          </xs:annotation>
        </xs:attribute>
        <xs:attribute name="value" type="xs:string">
          <xs:annotation>
            <xs:documentation xml:lang="en">Value to check the metadata against. Only
applicable to ``dataset_metadata_equal``. Mutually exclusive with ``value_json``.</xs:documentation>
          </xs:annotation>
        </xs:attribute>
        <xs:attribute name="value_json" type="xs:string">
          <xs:annotation>
            <xs:documentation xml:lang="en">JSON encoded value to check the metadata against. Only
applicable to ``dataset_metadata_equal``. Mutually exclusive with ``value``.</xs:documentation>
          </xs:annotation>
        </xs:attribute>
        <xs:attribute name="line_startswith" type="xs:string">
          <xs:annotation>
            <xs:documentation xml:lang="en">Deprecated. Used to indicate lines in the file
being used for validation start with a this attribute value.
For use with validator ``dataset_metadata_in_file``</xs:documentation>
          </xs:annotation>
        </xs:attribute>
        <xs:attribute name="substitute_value_in_message" type="xs:string">
          <xs:annotation>
            <xs:documentation xml:lang="en">Deprecated. This is now always done.</xs:documentation>
          </xs:annotation>
        </xs:attribute>
      </xs:extension>
    </xs:simpleContent>
  </xs:complexType>
  <xs:complexType name="Sanitizer">
    <xs:annotation>
      <xs:documentation xml:lang="en"><![CDATA[

See
[/tools/filters/grep.xml](https://github.com/galaxyproject/galaxy/blob/dev/tools/filters/grep.xml)
for a typical example of how to use this tag set. This tag set is used to
replace the basic parameter sanitization with custom directives. This tag set is
contained within the ``<param>`` tag set - it contains a set of ``<valid>`` and
``<mapping>`` tags.

### Character presets

The following presets can be used when specifying the valid characters: the
[constants](https://docs.python.org/3/library/string.html#string-constants) from the ``string`` Python3 module,
plus ``default`` (equal to ``string.ascii_letters + string.digits + " -=_.()/+*^,:?!"``)
and ``none`` (empty set).
The ``string.letters``, ``string.lowercase`` and ``string.uppercase`` Python2
constants are accepted for backward compatibility, but are aliased to the
corresponding not locale-dependent constant (i.e. ``string.ascii_letters``,
``string.ascii_lowercase`` and ``string.ascii_uppercase`` respectively).

### Examples

This example specifies to use the empty string as the invalid character (instead
of the default ``X``, so invalid characters are effectively dropped instead of
replaced with ``X``) and indicates that the only valid characters for this input
are ASCII letters, digits, and ``_``.

```xml
<param name="mystring" type="text" label="Say something interesting">
    <sanitizer invalid_char="">
        <valid initial="string.ascii_letters,string.digits">
            <add value="_" />
        </valid>
    </sanitizer>
</param>
```

This example allows many more valid characters and specifies that ``&`` will just
be dropped from the input.

```xml
<sanitizer>
    <valid initial="string.printable">
        <remove value="&amp;"/>
    </valid>
    <mapping initial="none">
        <add source="&amp;" target=""/>
    </mapping>
</sanitizer>
```
]]></xs:documentation>
    </xs:annotation>
    <xs:sequence>
      <xs:group ref="SanitizerElement" minOccurs="0" maxOccurs="unbounded"/>
    </xs:sequence>
    <xs:attribute name="sanitize" type="PermissiveBoolean" default="true">
      <xs:annotation>
        <xs:documentation xml:lang="en">This boolean parameter determines if the
input is sanitized at all (the default is ``true``).</xs:documentation>
      </xs:annotation>
    </xs:attribute>
    <xs:attribute name="invalid_char" type="xs:string" default="X">
      <xs:annotation>
        <xs:documentation xml:lang="en">The attribute specifies the character
used as a replacement for invalid characters (the default is ``X``).</xs:documentation>
      </xs:annotation>
    </xs:attribute>
  </xs:complexType>
  <xs:group name="SanitizerElement">
    <xs:choice>
      <xs:element name="valid" type="SanitizerValid"/>
      <xs:element name="mapping" type="SanitizerMapping"/>
    </xs:choice>
  </xs:group>
  <xs:complexType name="SanitizerValid">
    <xs:annotation>
      <xs:documentation xml:lang="en"><![CDATA[Contained within the
``<sanitizer>`` tag set, these are used to specify a list of allowed characters.
Contains ``<add>`` and ``<remove>`` tags.]]></xs:documentation>
    </xs:annotation>
    <xs:sequence>
      <xs:group ref="SanitizerValidElement" minOccurs="0" maxOccurs="unbounded"/>
    </xs:sequence>
    <xs:attribute name="initial" type="xs:string">
      <xs:annotation>
        <xs:documentation xml:lang="en">This describes the initial characters to
allow as valid, specified as a character preset (as defined above). The default
is the ``default`` preset.</xs:documentation>
      </xs:annotation>
    </xs:attribute>
  </xs:complexType>
  <xs:complexType name="SanitizerValidAdd">
    <xs:annotation>
      <xs:documentation xml:lang="en">This directive is used to add individual
characters or preset lists of characters. Character must not be allowed as a
valid input for the mapping to occur.</xs:documentation>
    </xs:annotation>
    <xs:attribute name="preset" type="xs:string">
      <xs:annotation>
        <xs:documentation xml:lang="en">Add the characters contained in the specified character preset (as defined above) to the list of valid characters. The default
is the ``none`` preset.</xs:documentation>
      </xs:annotation>
    </xs:attribute>
    <xs:attribute name="value" type="xs:string">
      <xs:annotation>
        <xs:documentation xml:lang="en">Add a character to the list of valid characters.</xs:documentation>
      </xs:annotation>
    </xs:attribute>
  </xs:complexType>
  <xs:complexType name="SanitizerValidRemove">
    <xs:annotation>
      <xs:documentation xml:lang="en">This directive is used to remove
individual characters or preset lists of characters.
Character must not be allowed as a valid input for the mapping to occur.</xs:documentation>
    </xs:annotation>
    <xs:attribute name="preset" type="xs:string">
      <xs:annotation>
        <xs:documentation xml:lang="en">Remove the characters contained in the specified character preset (as defined above) from the list of valid characters. The default
is the ``none`` preset.</xs:documentation>
      </xs:annotation>
    </xs:attribute>
    <xs:attribute name="value" type="xs:string">
      <xs:annotation>
        <xs:documentation xml:lang="en">A character to remove from the list of valid characters.</xs:documentation>
      </xs:annotation>
    </xs:attribute>
  </xs:complexType>
  <xs:group name="SanitizerValidElement">
    <xs:choice>
      <xs:element name="add" type="SanitizerValidAdd"/>
      <xs:element name="remove" type="SanitizerValidRemove"/>
    </xs:choice>
  </xs:group>
  <xs:complexType name="SanitizerMapping">
    <xs:annotation>
      <xs:documentation xml:lang="en"><![CDATA[Contained within the ``<sanitizer>`` tag set. Used to specify a mapping of disallowed character to replacement string. Contains ``<add>`` and ``<remove>`` tags.]]></xs:documentation>
    </xs:annotation>
    <xs:sequence>
      <xs:group ref="SanitizerMappingElement" minOccurs="0" maxOccurs="unbounded"/>
    </xs:sequence>
    <xs:attribute name="initial" type="xs:string">
      <xs:annotation>
        <xs:documentation xml:lang="en">Initial character mapping (default is ``galaxy.util.mapped_chars``)</xs:documentation>
      </xs:annotation>
    </xs:attribute>
  </xs:complexType>
  <xs:complexType name="SanitizerMappingAdd">
    <xs:annotation>
      <xs:documentation xml:lang="en"><![CDATA[Use to add character mapping during sanitization. Character must not be allowed as a valid input for the mapping to occur.]]></xs:documentation>
    </xs:annotation>
    <xs:attribute name="source" type="xs:string">
      <xs:annotation>
        <xs:documentation xml:lang="en">Replace all occurrences of this character with the string of ``target``.</xs:documentation>
      </xs:annotation>
    </xs:attribute>
    <xs:attribute name="target" type="xs:string">
      <xs:annotation>
        <xs:documentation xml:lang="en">Replace all occurrences of ``source`` with this string</xs:documentation>
      </xs:annotation>
    </xs:attribute>
  </xs:complexType>
  <xs:complexType name="SanitizerMappingRemove">
    <xs:annotation>
      <xs:documentation xml:lang="en"><![CDATA[Use to remove character mapping during sanitization.]]></xs:documentation>
    </xs:annotation>
    <xs:attribute name="source" type="xs:string">
      <xs:annotation>
        <xs:documentation xml:lang="en">Character to remove from mapping.</xs:documentation>
      </xs:annotation>
    </xs:attribute>
  </xs:complexType>
  <xs:group name="SanitizerMappingElement">
    <xs:choice>
      <xs:element name="add" type="SanitizerMappingAdd" minOccurs="0" maxOccurs="unbounded"/>
      <xs:element name="remove" type="SanitizerMappingRemove" minOccurs="0" maxOccurs="unbounded"/>
    </xs:choice>
  </xs:group>
  <xs:complexType name="Filter">
    <xs:annotation>
      <xs:documentation xml:lang="en"><![CDATA[Optionally contained within an
``<options>`` tag set - modify (e.g. remove, add, sort, ...) the list of values obtained from a locally stored file (e.g.
a tool data table) or a dataset in the current history.

Currently the following filters are defined:

* ``static_value`` filter options for which the entry in a given ``column`` of the referenced file based on equality to the ``value`` attribute of the filter.
* ``regexp`` similar to the ``static_value`` filter, but checks if the regular expression given by ``value`` matches the entry.
* ``param_value`` filter options for which the entry in a given ``column`` of the referenced file based on properties of another input parameter specified by ``ref``. This property is by default the value of the parameter, but also the values of another attribute (``ref_attribute``) of the parameter can be used, e.g. the extension of a data input.
* ``data_meta`` populate or filter options based on the metadata of another input parameter specified by ``ref``. If a ``column`` is given options are filtered for which the entry in this column ``column`` is equal to metadata of the input parameter specified by ``ref``.
If no ``column`` is given the metadata value of the referenced input is added to the options list (in this case the corresponding ``options`` tag must not have the ``from_data_table`` or ``from_dataset`` attributes).
In both cases the desired metadata is selected by ``key``.

The ``static_value`` and ``regexp`` filters can be inverted by setting ``keep`` to true.

* ``add_value``: add an option with a given ``name`` and ``value`` to the options. By default, the new option is appended, with ``index`` the insertion position can be specified.
* ``remove_value``: remove a value from the options. Either specified explicitly with ``value``, the value of another input specified with ``ref``, or the metadata ``key`` of another input ``meta_ref``.
* ``unique_value``: remove options that have duplicate entries in the given ``column``.
* ``sort_by``: sort options by the entries of a given ``column``. If ``reverse_sort_order`` is set to ``true``, reverse sort order from ascending to descending.
* ``multiple_splitter``: split the entries of the specified ``column``(s) in the referenced file using a ``separator``. Thereby the number of columns is increased.
* ``attribute_value_splitter``: split the attribute-value pairs within the specified ``column`` in the referenced file using ``pair_separator`` and ``name_val_separator``. Thereby a new column is introduced before ``column`` containing a list of all attribute names.


### Examples

The following example from Mothur's
[remove.groups.xml](https://github.com/galaxyproject/tools-iuc/blob/main/tools/mothur/remove.groups.xml)
tool demonstrates filtering a select list based on the metadata of an input to
to the tool.

```xml
<param name="group_in" type="data" format="mothur.groups,mothur.count_table" label="group or count table - Groups"/>
<param name="groups" type="select" label="groups - Pick groups to remove" multiple="true" optional="false">
    <options>
        <filter type="data_meta" ref="group_in" key="groups"/>
    </options>
</param>
```

This more advanced example, taken from Mothur's
[remove.lineage.xml](https://github.com/galaxyproject/tools-iuc/blob/main/tools/mothur/remove.lineage.xml)
tool demonstrates using filters to sort a list and remove duplicate entries.

```xml
<param name="taxonomy" type="data" format="mothur.cons.taxonomy" label="constaxonomy - Constaxonomy file. Provide either a constaxonomy file or a taxonomy file" help="please make sure your file has no quotation marks in it"/>
<param name="taxons" type="select" optional="true" multiple="true" label="Browse Taxons from Taxonomy">
    <options from_dataset="taxonomy">
        <column name="name" index="2"/>
        <column name="value" index="2"/>
        <filter type="unique_value" name="unique_taxon" column="2"/>
        <filter type="sort_by" name="sorted_taxon" column="2"/>
    </options>
    <sanitizer>
        <valid initial="default">
            <add preset="string.printable"/>
            <add value=";"/>
            <remove value="&quot;"/>
            <remove value="&apos;"/>
        </valid>
    </sanitizer>
</param>
```

This example taken from the
[hisat2](https://github.com/galaxyproject/tools-iuc/blob/main/tools/hisat2/hisat2.xml)
tool demonstrates filtering values from a tool data table.

```xml
<param help="If your genome of interest is not listed, contact the Galaxy team" label="Select a reference genome" name="index" type="select">
    <options from_data_table="hisat2_indexes">
        <filter column="2" type="sort_by" />
    </options>
    <validator message="No genomes are available for the selected input dataset" type="no_options" />
</param>
```

The
[gemini_load.xml](https://github.com/galaxyproject/tools-iuc/blob/main/tools/gemini/gemini_load.xml)
tool demonstrates adding values to an option list using ``filter``s.

```xml
<param name="infile" type="data" format="vcf" label="VCF file to be loaded in the GEMINI database" help="Only build 37 (aka hg19) of the human genome is supported.">
    <options>
        <filter type="add_value" value="hg19" />
        <filter type="add_value" value="Homo_sapiens_nuHg19_mtrCRS" />
        <filter type="add_value" value="hg_g1k_v37" />
    </options>
</param>
```

While this fragment from [maf_to_interval.xml](https://github.com/galaxyproject/galaxy/blob/dev/tools/maf/maf_to_interval.xml) demonstrates removing items.

```xml
<param name="species" type="select" label="Select additional species"
       display="checkboxes" multiple="true"
       help="The species matching the dbkey of the alignment is always included.
       A separate history item will be created for each species.">
    <options>
        <filter type="data_meta" ref="input1" key="species" />
        <filter type="remove_value" meta_ref="input1" key="dbkey" />
    </options>
</param>
```

This example taken from
[snpSift_dbnsfp.xml](https://github.com/galaxyproject/tools-iuc/blob/main/tool_collections/snpsift/snpsift_dbnsfp/snpSift_dbnsfp.xml)
demonstrates splitting up strings into multiple values.

```xml
<param name="annotations" type="select" multiple="true" display="checkboxes" label="Annotate with">
    <options from_data_table="snpsift_dbnsfps">
        <column name="name" index="4"/>
        <column name="value" index="4"/>
        <filter type="param_value" ref="dbnsfp" column="3" />
        <filter type="multiple_splitter" column="4" separator=","/>
    </options>
</param>
```

This example demonstrates compiling a list of available attributes by parsing a GFF containing a column of multiple attribute-value pairs formatted in the input as ``gene_id=ABC;transcript_id=abc;transcript_biotype=mRNA``

```xml
<param name="available_attributes" type="select" label="List of all attributes mentioned in a GFF">
    <options from_data_table="a_gff_as_table">
        <column name="name" index="8"/>
        <column name="value" index="8"/>
        <filter type="attribute_value_splitter" column="8" pair_separator=";" name_val_separator="="/>
    </options>
</param>
```


]]></xs:documentation>
    </xs:annotation>
    <xs:attribute name="type" type="FilterType" use="required">
      <xs:annotation>
        <xs:documentation xml:lang="en"><![CDATA[
Currently the filters in the ``filter_types`` dictionary in the module
[/lib/galaxy/tools/parameters/dynamic_options.py](https://github.com/galaxyproject/galaxy/blob/dev/lib/galaxy/tools/parameters/dynamic_options.py) are defined.
        ]]></xs:documentation>
      </xs:annotation>
    </xs:attribute>
    <xs:attribute name="column" type="xs:string">
      <xs:annotation>
        <xs:documentation xml:lang="en">Column targeted by this filter given as 0-based column index or a column name. Invalid if ``type`` is ``add_value`` or ``remove_value``.
</xs:documentation>
      </xs:annotation>
    </xs:attribute>
    <xs:attribute name="name" type="xs:string">
      <xs:annotation>
        <xs:documentation xml:lang="en">Name displayed for value to add (only
used with ``type`` of ``add_value``).</xs:documentation>
      </xs:annotation>
    </xs:attribute>
    <xs:attribute name="ref" type="xs:string">
      <xs:annotation>
        <xs:documentation xml:lang="en">The attribute name of the reference file
(tool data) or input dataset. Only used when ``type`` is
``data_meta`` (required), ``param_value`` (required), or ``remove_value``
(optional).</xs:documentation>
      </xs:annotation>
    </xs:attribute>
    <xs:attribute name="key" type="xs:string">
      <xs:annotation>
        <xs:documentation xml:lang="en">When ``type`` is ``data_meta``, ``param_value``,
or ``remove_value`` - this is the name of the metadata key to filter by.</xs:documentation>
      </xs:annotation>
    </xs:attribute>
    <xs:attribute name="multiple" type="PermissiveBoolean" default="false">
      <xs:annotation>
        <xs:documentation xml:lang="en"><![CDATA[For types ``data_meta`` and
``remove_value``, whether option values are multiple. Columns will be split by
separator. Defaults to ``false``.]]></xs:documentation>
      </xs:annotation>
    </xs:attribute>
    <xs:attribute name="separator" type="xs:string">
      <xs:annotation>
        <xs:documentation xml:lang="en"><![CDATA[When ``type`` is ``data_meta``,
``multiple_splitter``, or ``remove_value`` - this is used to split one value
into multiple parts. When ``type`` is ``data_meta`` or ``remove_value`` this is
only used if ``multiple`` is set to ``true``.]]></xs:documentation>
      </xs:annotation>
    </xs:attribute>
    <xs:attribute name="keep" type="PermissiveBoolean" default="true">
      <xs:annotation>
        <xs:documentation xml:lang="en">If ``true``, keep columns matching the
value, if ``false`` discard columns matching the value. Used when ``type`` is
either ``static_value``, ``regexp`` or ``param_value``. Default: true</xs:documentation>
      </xs:annotation>
    </xs:attribute>
    <xs:attribute name="value" type="xs:string">
      <xs:annotation>
        <xs:documentation xml:lang="en">Target value of the operations - has
slightly different meanings depending on ``type``. For instance when ``type`` is
``add_value`` it is the value to add to the list and when ``type`` is
``static_value`` or ``regexp`` it is the value compared against.</xs:documentation>
      </xs:annotation>
    </xs:attribute>
    <xs:attribute name="ref_attribute" type="xs:string">
      <xs:annotation>
        <xs:documentation xml:lang="en">Only used when ``type`` is
``param_value``. Period (``.``) separated attribute chain of input (``ref``)
attributes to use as value for filter.</xs:documentation>
      </xs:annotation>
    </xs:attribute>
    <xs:attribute name="index" type="xs:integer">
      <xs:annotation>
        <xs:documentation xml:lang="en">Used when ``type`` is ``add_value``, it
is the index into the list to add the option to. If not set, the option will be
added to the end of the list.</xs:documentation>
      </xs:annotation>
    </xs:attribute>
    <xs:attribute name="meta_ref" type="xs:string">
      <xs:annotation>
        <xs:documentation xml:lang="en">Only used when ``type`` is
``remove_value``. Dataset to look for the value of metadata ``key`` to remove
from the list.</xs:documentation>
      </xs:annotation>
    </xs:attribute>
    <xs:attribute name="reverse_sort_order" type="xs:boolean" default="false">
      <xs:annotation>
        <xs:documentation xml:lang="en">Used when ``type`` is ``sort_by``, if set to
        ``true`` it will reverse the sort order from ascending to descending. Default
        is ``false``.</xs:documentation>
      </xs:annotation>
    </xs:attribute>
    <xs:attribute name="pair_separator" type="xs:string">
      <xs:annotation>
        <xs:documentation xml:lang="en">Only used if ``type`` is ``attribute_value_splitter``. This is used to separate attribute-value pairs from other pairs, i.e. ``;`` if the target content is ``A=V; B=W; C=Y`` . Default is ``,``.</xs:documentation>
      </xs:annotation>
    </xs:attribute>
    <xs:attribute name="name_val_separator" type="xs:string">
      <xs:annotation>
        <xs:documentation xml:lang="en">Only used if ``type`` is ``attribute_value_splitter``. This is used to separate attributes and values from each other within an attribute-value pair, i.e. ``=`` if the target content is ``A=V; B=W; C=Y``. Defaults to whitespace.</xs:documentation>
      </xs:annotation>
    </xs:attribute>
  </xs:complexType>
  <xs:complexType name="Outputs">
    <xs:annotation>
      <xs:documentation xml:lang="en"><![CDATA[
Container tag set for the ``<data>`` and ``<collection>`` tag sets.
The files and collections created by tools as a result of their execution are
named by Galaxy. You specify the number and type of your output files using the
contained ``<data>`` and ``<collection>`` tags. These may be passed to your tool
executable through using line variables just like the parameters described in
the ``<inputs>`` documentation.
]]></xs:documentation>
    </xs:annotation>
    <xs:sequence>
      <xs:group ref="OutputsElement" minOccurs="0" maxOccurs="unbounded"/>
    </xs:sequence>
    <xs:attribute name="provided_metadata_style" type="xs:string">
      <xs:annotation>
        <xs:documentation xml:lang="en"><![CDATA[
Style used for tool provided metadata file (i.e.
[galaxy.json](https://planemo.readthedocs.io/en/latest/writing_advanced.html#tool-provided-metadata))
- this can be either "legacy" or "default". The default of tools with a profile
of 17.09 or newer are "default", and "legacy" for older and tools and tools
without a specified profile. A discussion of the differences between the styles
can be found [here](https://github.com/galaxyproject/galaxy/pull/4437).
]]></xs:documentation>
      </xs:annotation>
    </xs:attribute>
    <xs:attribute name="provided_metadata_file" type="xs:string" default="galaxy.json">
      <xs:annotation>
        <xs:documentation xml:lang="en"><![CDATA[
Path relative to tool's working directory to load tool provided metadata from.
This metadata can describe dynamic datasets to load, dynamic collection
contents, as well as simple metadata (e.g. name, dbkey, etc...) and
datatype-specific metadata for declared outputs. More information can be found
[here](https://planemo.readthedocs.io/en/latest/writing_advanced.html#tool-provided-metadata).
The default is ``galaxy.json``.
]]></xs:documentation>
      </xs:annotation>
    </xs:attribute>
  </xs:complexType>
  <xs:group name="OutputsElement">
    <xs:choice>
      <xs:element name="output" type="Output"/>
      <xs:element name="data" type="OutputData"/>
      <xs:element name="collection" type="OutputCollection"/>
    </xs:choice>
  </xs:group>
  <xs:group name="OutputDataElement">
    <xs:choice>
      <xs:element name="change_format" type="ChangeFormat"/>
      <xs:element name="filter" type="OutputFilter"/>
      <xs:element name="discover_datasets" type="OutputDiscoverDatasets"/>
      <xs:element name="actions" type="Actions"/>
    </xs:choice>
  </xs:group>
  <xs:attributeGroup name="OutputCommon">
    <xs:attribute name="format" type="Format">
      <xs:annotation>
        <xs:documentation xml:lang="en"><![CDATA[
The short name for the output datatype. The valid values for format can be found in
[/config/datatypes_conf.xml.sample](https://github.com/galaxyproject/galaxy/blob/dev/config/datatypes_conf.xml.sample)
(e.g. ``format="pdf"`` or ``format="fastqsanger"``). For collections this is the default
format for all included elements. Note that the format specified here is ignored for
discovered data sets on Galaxy versions prior to 24.0 and should be specified using the ``<discovered_data>`` tag set.
        ]]></xs:documentation>
      </xs:annotation>
    </xs:attribute>
    <xs:attribute name="format_source" type="xs:string">
      <xs:annotation>
        <xs:documentation xml:lang="en">This sets the data type of the output dataset(s) to be the same format as that of the specified tool input.</xs:documentation>
      </xs:annotation>
    </xs:attribute>
    <xs:attribute name="label" type="xs:string">
      <xs:annotation>
        <xs:documentation xml:lang="en"><![CDATA[

This will be the name of the history item for the output data set. The string
can include structure like ``${<some param name>.<some attribute>}``, as
discussed for command line parameters in the ``<command>`` tag set section
above. The default label is ``${tool.name} on ${on_string}``.

]]></xs:documentation>
      </xs:annotation>
    </xs:attribute>
    <xs:attribute name="name" type="xs:string" use="required">
      <xs:annotation>
        <xs:documentation xml:lang="en"><![CDATA[Name for this output. This
``name`` is used as the Cheetah variable containing the Galaxy assigned output
path in ``command`` and ``configfile`` elements. The name should not contain
pipes or periods (e.g. ``.``).]]></xs:documentation>
      </xs:annotation>
    </xs:attribute>
  </xs:attributeGroup>
  <xs:attributeGroup name="OutputDataAttributes">
    <xs:attribute name="auto_format" type="PermissiveBoolean">
      <xs:annotation>
        <xs:documentation xml:lang="en"><![CDATA[

If ``true``, this output will sniffed and its format determined automatically by Galaxy.

]]></xs:documentation>
      </xs:annotation>
    </xs:attribute>
    <xs:attribute name="default_identifier_source" type="xs:string">
      <xs:annotation>
        <xs:documentation xml:lang="en">Sets the source of element identifier to the specified input.
This only applies to collections that are mapped over a non-collection input and that have equivalent structures. If this references input elements in conditionals, this value should be qualified (e.g. ``cond|input`` instead of ``input`` if ``input`` is in a conditional with ``name="cond"``).</xs:documentation>
      </xs:annotation>
    </xs:attribute>
    <xs:attribute name="metadata_source" type="xs:string">
      <xs:annotation>
        <xs:documentation xml:lang="en">This copies the metadata information
from the tool's input dataset to serve as default for information that cannot be detected from the output.
One prominent use case is interval data with a non-standard column order that cannot be deduced from a header line, but which is known to be identical in the input and output datasets.</xs:documentation>
      </xs:annotation>
    </xs:attribute>
    <xs:attribute name="from_work_dir" type="xs:string">
      <xs:annotation>
        <xs:documentation xml:lang="en">Relative path to a file produced by the
tool in its working directory. Output's contents are set to this file's
contents. The behaviour when this file does not exist in the working directory is undefined; the resulting dataset could be empty or the tool execution could fail.</xs:documentation>
      </xs:annotation>
    </xs:attribute>
    <xs:attribute name="hidden" type="xs:boolean" default="false">
      <xs:annotation>
        <xs:documentation xml:lang="en">Boolean indicating whether to hide
dataset in the history view. (Default is ``false``.)</xs:documentation>
      </xs:annotation>
    </xs:attribute>
  </xs:attributeGroup>
  <xs:attributeGroup name="OutputCollectionAttributes">
    <xs:attribute name="structured_like" type="xs:string">
      <xs:annotation>
        <xs:documentation xml:lang="en">This is the name of input collection or
dataset to derive "structure" of the output from (output element count and
identifiers). For instance, if the referenced input has three ordered items with
identifiers ``sample1``, ``sample2``,  and ``sample3``. If this references input
elements in conditionals, this value should be qualified (e.g. ``cond|input`` instead
of ``input`` if ``input`` is in a conditional with ``name="cond"``).</xs:documentation>
      </xs:annotation>
    </xs:attribute>
    <xs:attribute name="inherit_format" type="xs:boolean">
      <xs:annotation>
        <xs:documentation xml:lang="en">If ``structured_like`` is set, inherit
format of outputs from format of corresponding input.</xs:documentation>
      </xs:annotation>
    </xs:attribute>
  </xs:attributeGroup>
  <xs:complexType name="OutputData">
    <xs:annotation>
      <xs:documentation xml:lang="en"><![CDATA[

This tag set is contained within the ``<outputs>`` tag set, and it defines the
output data description for the files resulting from the tool's execution. The
value of the attribute ``label`` can be acquired from input parameters or metadata
in the same way that the command line parameters are (discussed in the
``<command>`` tag set section above).

### Examples

The following will create a variable called ``$out_file1`` with data type
``pdf``.

```xml
<outputs>
    <data format="pdf" name="out_file1" />
</outputs>
```

The valid values for format can be found in
[/config/datatypes_conf.xml.sample](https://github.com/galaxyproject/galaxy/blob/dev/config/datatypes_conf.xml.sample).

The following will create a dataset in the history panel whose data type is the
same as that of the input dataset selected (and named ``input1``) for the tool.

```xml
<outputs>
    <data format_source="input1" name="out_file1" metadata_source="input1"/>
</outputs>
```

The following will create datasets in the history panel, setting the output data
type to be the same as that of an input dataset named by the ``format_source``
attribute. Note that a conditional name is not included, so 2 separate
conditional blocks should not contain parameters with the same name.

```xml
<inputs>
    <!-- fasta may be an aligned fasta that subclasses Fasta -->
    <param name="fasta" type="data" format="fasta" label="fasta - Sequences"/>
    <conditional name="qual">
        <param name="add" type="select" label="Trim based on a quality file?" help="">
            <option value="no">no</option>
            <option value="yes">yes</option>
        </param>
        <when value="no"/>
        <when value="yes">
            <!-- qual454, qualsolid, qualillumina -->
            <param name="qfile" type="data" format="qual" label="qfile - a quality file"/>
        </when>
    </conditional>
</inputs>
<outputs>
    <data format_source="fasta" name="trim_fasta"
          label="${tool.name} on ${on_string}: trim.fasta"/>
    <data format_source="qfile" name="trim_qual"
          label="${tool.name} on ${on_string}: trim.qual">
        <filter>qual['add'] == 'yes'</filter>
    </data>
</outputs>
```

Assume that the tool includes an input parameter named ``database`` which is a
select list (as shown below). Also assume that the user selects the first option
in the ``$database`` select list. Then the following will ensure that the tool
produces a tabular data set whose associated history item has the label ``Blat
on Human (hg18)``.

```xml
<inputs>
    <param format="tabular" name="input" type="data" label="Input stuff"/>
    <param type="select" name="database" label="Database">
        <option value="hg18">Human (hg18)</option>
        <option value="dm3">Fly (dm3)</option>
    </param>
</inputs>
<outputs>
    <data format="input" name="output" label="Blat on ${database.value_label}" />
</outputs>
```

]]></xs:documentation>
    </xs:annotation>
    <xs:sequence>
      <xs:group ref="OutputDataElement" minOccurs="0" maxOccurs="unbounded"/>
    </xs:sequence>
    <!-- TODO: add a unique constraint for action. -->
    <xs:attributeGroup ref="OutputCommon"/>
    <xs:attributeGroup ref="OutputDataAttributes"/>
  </xs:complexType>
  <!-- Allowed tags included in collection-data -->
  <xs:group name="OutputCollectionDataElement">
    <xs:choice>
      <xs:element name="actions" type="Actions"/>
      <xs:element name="change_format" type="ChangeFormat"/>
    </xs:choice>
  </xs:group>
  <!-- Allowed tags included in collection -->
  <xs:group name="OutputCollectionElement">
    <xs:choice>
      <xs:element name="data" type="OutputCollectionData"/>
      <xs:element name="discover_datasets" type="OutputCollectionDiscoverDatasets"/>
      <xs:element name="filter" type="OutputFilter"/>
    </xs:choice>
  </xs:group>
  <xs:complexType name="OutputCollectionData">
    <xs:annotation>
      <xs:documentation xml:lang="en"><![CDATA[

This tag set is contained within the ``<collection>`` tag set, and can be used to
define the elements of a collection statically. See also [Planemo's documentation](https://planemo.readthedocs.io/en/latest/writing_advanced.html#static-element-count).
]]></xs:documentation>
    </xs:annotation>
    <xs:sequence>
      <xs:group ref="OutputCollectionDataElement" minOccurs="0" maxOccurs="unbounded"/>
    </xs:sequence>
    <xs:attributeGroup ref="OutputCommon"/>
    <xs:attributeGroup ref="OutputDataAttributes"/>
  </xs:complexType>
  <xs:complexType name="OutputCollection">
    <xs:annotation>
      <xs:documentation xml:lang="en"><![CDATA[

This tag set is contained within the ``<outputs>`` tag set, and it defines the
output dataset collection description resulting from the tool's execution. The
value of the attribute ``label`` can be acquired from input parameters or
metadata in the same way that the command line parameters are (discussed in the
[command](#tool-command) directive).

Creating collections in tools is covered in-depth in
[Planemo's documentation](https://planemo.readthedocs.io/en/latest/writing_advanced.html#creating-collections).

]]></xs:documentation>
    </xs:annotation>
    <xs:sequence>
      <xs:group ref="OutputCollectionElement" minOccurs="0" maxOccurs="unbounded"/>
    </xs:sequence>
    <xs:attributeGroup ref="OutputCommon"/>
    <xs:attributeGroup ref="OutputCollectionAttributes"/>
    <xs:attribute name="type" type="CollectionType">
      <xs:annotation>
        <xs:documentation xml:lang="en"><![CDATA[
Collection type for output. Simple collection types are either ``list`` or
``paired``, nested collections are specified as colon separated list of simple
collection types (the most common types are ``list``, ``paired``,
``list:paired``, or ``list:list``).
        ]]></xs:documentation>
      </xs:annotation>
    </xs:attribute>
    <xs:attribute name="type_source" type="xs:string">
      <xs:annotation>
        <xs:documentation xml:lang="en">This is the name of input collection to
derive collection's type (e.g. ``collection_type``) from.</xs:documentation>
      </xs:annotation>
    </xs:attribute>
  </xs:complexType>
  <xs:complexType name="Output">
    <xs:annotation>
      <xs:documentation xml:lang="en"><![CDATA[

This tag describes an output to the tool.
]]></xs:documentation>
    </xs:annotation>
    <xs:sequence>
      <xs:group ref="OutputDataElement" minOccurs="0" maxOccurs="unbounded"/>
    </xs:sequence>
    <xs:attributeGroup ref="OutputCommon"/>
    <xs:attributeGroup ref="OutputCollectionAttributes"/>
    <xs:attribute name="type" type="xs:string">
      <xs:annotation>
        <xs:documentation xml:lang="en">Output type. This could be older more established Galaxy types (e.g. data and collection) - in which case the semantics of this largely reflect the corresponding ``data`` and ``collection`` tags. This could also be newer non-data types such as ``integer`` or ``boolean``.</xs:documentation>
      </xs:annotation>
    </xs:attribute>
    <xs:attribute name="from" type="xs:string">
      <xs:annotation>
        <xs:documentation xml:lang="en">In expression tools, use this to specify a dictionary value to populate this output from. The semantics may change for other expression types in the future.</xs:documentation>
      </xs:annotation>
    </xs:attribute>
    <xs:attribute name="collection_type" type="CollectionType">
      <xs:annotation>
        <xs:documentation xml:lang="en"><![CDATA[
Collection type for output. Simple collection types are either ``list`` or
``paired``, nested collections are specified as colon separated list of simple
collection types (the most common types are ``list``, ``paired``,
``list:paired``, or ``list:list``).
        ]]></xs:documentation>
      </xs:annotation>
    </xs:attribute>
    <xs:attribute name="collection_type_source" type="xs:string">
      <xs:annotation>
        <xs:documentation xml:lang="en">This is the name of input collection to
derive collection's type (e.g. ``collection_type``) from.</xs:documentation>
      </xs:annotation>
    </xs:attribute>
  </xs:complexType>
  <xs:complexType name="OutputFilter">
    <xs:annotation>
      <xs:documentation xml:lang="en"><![CDATA[
The ``<data>`` tag can contain a ``<filter>`` tag which includes a Python code
block to be executed to test whether to include this output in the outputs the
tool ultimately creates. If the code, when executed, returns ``True``,
the output dataset is retained. In these code blocks the tool parameters appear
as Python variables and are thus referred to without the $ used for the Cheetah
template (used in the ``<command>`` tag). Variables that are part of
conditionals are accessed using a dictionary named after the conditional. Boolean
parameters appear as booleans, not the value of their ``truevalue`` and
``falsevalue`` attributes. In the example below, ``options["selection_mode"]`` would
appear as ``$options.selection_mode`` in Cheetah. Similarly ``options["vcf_output"]``
would appear as ``$options.vcf_output`` having the values ``'--vcf'`` when true and
``''`` when false in Cheetah.
Note that also parameters in sections are accessed via a dictionary.

### Example

```xml
    <inputs>
      <param type="data" format="fasta" name="reference_genome" label="Reference genome" />
      <param type="data" format="bam" name="input_bam" label="Aligned reads" />
      <conditional name="options">
        <param label="Use advanced options" name="selection_mode" type="select">
          <option selected="true" value="defaults">Use default options</option>
          <option value="advanced">Use advanced options</option>
        </param>
        <when value="defaults" />
        <when value="advanced">
          <param name="vcf_output" type="boolean" checked="false" label="VCF output"
            truevalue="--vcf" falsevalue="" />
        </when>
      </conditional>
    </inputs>
    <outputs>
      <data format="txt" label="Alignment report on ${on_string}" name="output_txt" />
      <data format="vcf" label="Variant summary on ${on_string}" name="output_vcf">
          <filter>options['selection_mode'] == 'advanced' and options['vcf_output']</filter>
      </data>
    </outputs>
```

Note that variables that correspond to optional select parameters are `None` if nothing is selected.
Therefore a filter for such a variable looks like the following example.

### Example

```xml
    <inputs>
       <param name="output_type" type="select" optional="true">
            <option value="save_phase">Phase Movie</option>
            <option value="save_period">Period Movie</option>
        </param>
    </inputs>

    <outputs>
        <data name="phase_out" format="tiff">
            <filter>output_type and "save_phase" in output_type</filter>
        </data>
        <data name="period_out" format="tiff" label="${movie.name[:-4]}_period">
            <filter>output_type and "save_period" in output_type</filter>
        </data>
    </outputs>
```

]]></xs:documentation>
    </xs:annotation>
    <xs:simpleContent>
      <xs:extension base="xs:string">
      </xs:extension>
    </xs:simpleContent>
  </xs:complexType>
  <xs:attributeGroup name="OutputDiscoverDatasetsCommon">
    <xs:attribute name="from_provided_metadata" type="xs:boolean" use="optional">
      <xs:annotation>
        <xs:documentation xml:lang="en">Indicate that dataset filenames should simply be read from the provided metadata file (e.g. galaxy.json). If this is set - pattern and sort must not be set.</xs:documentation>
      </xs:annotation>
    </xs:attribute>
    <xs:attribute name="pattern" type="xs:string" use="optional">
      <xs:annotation>
        <xs:documentation xml:lang="en">Regular expression used to find filenames and parse dynamic properties.</xs:documentation>
      </xs:annotation>
    </xs:attribute>
    <xs:attribute name="directory" type="xs:string" use="optional">
      <xs:annotation>
        <xs:documentation xml:lang="en">Directory (relative to working directory) to search for files.</xs:documentation>
      </xs:annotation>
    </xs:attribute>
    <xs:attribute name="recurse" type="xs:boolean" use="optional">
      <xs:annotation>
        <xs:documentation xml:lang="en">Indicates that the specified directory should be searched recursively for matching files.</xs:documentation>
      </xs:annotation>
    </xs:attribute>
    <xs:attribute name="match_relative_path" type="xs:boolean" use="optional">
      <xs:annotation>
        <xs:documentation xml:lang="en">Indicates that the entire path of the discovered dataset relative to the specified directory should be available for matching patterns.</xs:documentation>
      </xs:annotation>
    </xs:attribute>
    <xs:attribute name="format" type="Format" use="optional">
      <xs:annotation>
        <xs:documentation xml:lang="en">Format (or datatype) of discovered datasets (an alias with ``ext``).</xs:documentation>
      </xs:annotation>
    </xs:attribute>
    <xs:attribute name="ext" type="Format" use="optional">
      <xs:annotation>
        <xs:documentation xml:lang="en">Format (or datatype) of discovered datasets (an alias with ``format``).</xs:documentation>
      </xs:annotation>
    </xs:attribute>
    <xs:attribute name="sort_by" type="xs:string" use="optional">
      <xs:annotation>
        <xs:documentation xml:lang="en"><![CDATA[
        A string `[reverse_][SORT_COMP_]SORTBY` describing the desired sort order of the collection elements.
        `SORTBY` can be `filename`, `name`, `designation`, `dbkey` and the optional `SORT_COMP` can be either
        `lexical` or `numeric`. Default is lexical sorting by filename.
        Note that lexical sorting is case sensitive, i.e. upper case characters come before lower case characters (e.g. "Apple" < "Banana" < "apple" < "banana").
        ]]></xs:documentation>
      </xs:annotation>
    </xs:attribute>
    <xs:attribute name="visible" type="xs:boolean" use="optional">
      <xs:annotation>
        <xs:documentation xml:lang="en">Indication if this dataset is visible in output history. This defaults to ``false``, but probably shouldn't - be sure to set to ``true`` if that is your intention.</xs:documentation>
      </xs:annotation>
    </xs:attribute>
  </xs:attributeGroup>
  <xs:complexType name="OutputDiscoverDatasets">
    <xs:annotation>
      <xs:documentation xml:lang="en"><![CDATA[

Describe datasets to dynamically collect after the job complete.

There are many simple tools with examples of this element distributed with
Galaxy, including:

* [multi_output.xml](https://github.com/galaxyproject/galaxy/blob/dev/test/functional/tools/multi_output.xml)
* [multi_output_assign_primary.xml](https://github.com/galaxyproject/galaxy/blob/dev/test/functional/tools/multi_output_assign_primary.xml)
* [multi_output_configured.xml](https://github.com/galaxyproject/galaxy/blob/dev/test/functional/tools/multi_output_configured.xml)

More information can be found on Planemo's documentation for
[multiple output files](https://planemo.readthedocs.io/en/latest/writing_advanced.html#multiple-output-files).
]]></xs:documentation>
    </xs:annotation>
    <xs:attributeGroup ref="OutputDiscoverDatasetsCommon"/>
    <xs:attribute name="assign_primary_output" type="xs:boolean" use="optional">
      <xs:annotation>
        <xs:documentation xml:lang="en">Replace the primary dataset described by the parameter ``data`` parameter with the first output discovered.</xs:documentation>
      </xs:annotation>
    </xs:attribute>
  </xs:complexType>
  <xs:complexType name="OutputCollectionDiscoverDatasets">
    <xs:annotation>
      <xs:documentation xml:lang="en"><![CDATA[

This tag allows one to describe the datasets contained within an output
collection dynamically, such that the outputs are "discovered" based on regular
expressions after the job is complete.

There are many simple tools with examples of this element distributed with
Galaxy, including:

* [collection_split_on_column.xml](https://github.com/galaxyproject/galaxy/blob/dev/test/functional/tools/collection_split_on_column.xml)
* [collection_creates_dynamic_list_of_pairs.xml](https://github.com/galaxyproject/galaxy/blob/dev/test/functional/tools/collection_creates_dynamic_list_of_pairs.xml)
* [collection_creates_dynamic_nested.xml](https://github.com/galaxyproject/galaxy/blob/dev/test/functional/tools/collection_creates_dynamic_nested.xml)

]]></xs:documentation>
    </xs:annotation>
    <xs:attributeGroup ref="OutputDiscoverDatasetsCommon"/>
  </xs:complexType>
  <xs:complexType name="Actions">
    <xs:annotation>
      <xs:documentation xml:lang="en"><![CDATA[
The ``actions`` directive allows tools to dynamically take actions related to an
``output`` either unconditionally or conditionally based on inputs. These
actions currently include setting metadata values and the output's data format.

The examples below will demonstrate that the ``actions`` tag contains child
``conditional`` tags. The these conditionals are met, additional ``action``
directives below the conditional are apply to the ``data`` output.

### Metadata

The ``<actions>`` in the Bowtie 2 wrapper is used in lieu of the deprecated
``<code>`` tag to set the ``dbkey`` of the output dataset. In
[bowtie2_wrapper.xml](https://github.com/galaxyproject/tools-devteam/blob/main/tools/bowtie2/bowtie2_wrapper.xml)
(see below), according to the first action block, if the
``reference_genome.source`` is ``indexed`` (not ``history``), then it will assign
the ``dbkey`` of the output file to be the same as that of the reference file. It
does this by looking at through the data table and finding the entry that has the
value that's been selected in the index dropdown box as column 1 of the loc file
entry and using the dbkey, in column 0 (ignoring comment lines (starting with #)
along the way).

If ``reference_genome.source`` is ``history``, it pulls the ``dbkey`` from the
supplied file.

```xml
<data format="bam" name="output" label="${tool.name} on ${on_string}: aligned reads (sorted BAM)">
  <filter>analysis_type['analysis_type_selector'] == "simple" or analysis_type['sam_opt'] is False</filter>
  <actions>
    <conditional name="reference_genome.source">
      <when value="indexed">
        <action type="metadata" name="dbkey">
          <option type="from_data_table" name="bowtie2_indexes" column="1" offset="0">
            <filter type="param_value" column="0" value="#" compare="startswith" keep="false"/>
            <filter type="param_value" ref="reference_genome.index" column="0"/>
          </option>
        </action>
      </when>
      <when value="history">
        <action type="metadata" name="dbkey">
          <option type="from_param" name="reference_genome.own_file" param_attribute="dbkey" />
        </action>
      </when>
    </conditional>
  </actions>
</data>
```

### Format

The Bowtie 2 example also demonstrates conditionally setting an output format
based on inputs, as shown below:

```xml
<data format="fastqsanger" name="output_unaligned_reads_r" label="${tool.name} on ${on_string}: unaligned reads (R)">
    <filter>(library['type'] == "paired" or library['type'] == "paired_collection") and library['unaligned_file'] is True</filter>
    <actions>
        <conditional name="library.type">
            <when value="paired">
                <action type="format">
                    <option type="from_param" name="library.input_2" param_attribute="ext" />
                </action>
            </when>
            <when value="paired_collection">
                <action type="format">
                    <option type="from_param" name="library.input_1" param_attribute="reverse.ext" />
                </action>
            </when>
        </conditional>
    </actions>
</data>
```

Note that the value given in ``when`` tags needs to be the python string representation
of the value of the referred parameter, e.g. ``True`` or ``False`` if the referred
parameter is a boolean.


### Unconditional Actions and Column Names

For a static file that contains a fixed number of columns, it is straight forward:

```xml
<outputs>
    <data format="tabular" name="table">
        <actions>
            <action name="column_names" type="metadata" default="Firstname,Lastname,Age" />
        </actions>
    </data>
</outputs>
```

It may also be necessary to use column names based on a variable from another
input file. This is implemented in the
[htseq-count](https://github.com/galaxyproject/tools-iuc/blob/main/tools/htseq_count/htseq-count.xml)
and
[featureCounts](https://github.com/galaxyproject/tools-iuc/blob/main/tools/featurecounts/featurecounts.xml)
wrappers:

```xml
<inputs>
    <data name="input_file" type="data" multiple="false">
</inputs>
<outputs>
    <data format="tabular" name="output_short">
        <actions>
            <action name="column_names" type="metadata" default="Geneid,${input_file.name}" />
        </actions>
    </data>
</outputs>
```

Or in case of multiple files:

```xml
<inputs>
    <data name="input_files" type="data" multiple="true">
</inputs>
<outputs>
    <data format="tabular" name="output_short">
        <actions>
            <action name="column_names" type="metadata" default="Geneid,${','.join([a.name for a in $input_files])}" />
        </actions>
    </data>
</outputs>
```

### Unconditional Actions - An Older Example

The first approach above to setting ``dbkey`` based on tool data tables is
prefered, but an older example using so called "loc files" directly is found
below.

In addition to demonstrating this lower-level direct access of .loc files, it
demonstrates an unconditional action. The second block would not be needed for
most cases - it was required in this tool to handle the specific case of a small
reference file used for functional testing. It says that if the dbkey has been
set to ``equCab2chrM`` (which is what the ``<filter type="metadata_value"...
column="1" />`` tag does), then it should be changed to ``equCab2`` (which is the
``<option type="from_param" ... column="0" ...>`` tag does).

```xml
<actions>
   <conditional name="refGenomeSource.genomeSource">
      <when value="indexed">
           <action type="metadata" name="dbkey">
            <option type="from_file" name="bowtie_indices.loc" column="0" offset="0">
               <filter type="param_value" column="0" value="#" compare="startswith" keep="false"/>
               <filter type="param_value" ref="refGenomeSource.index" column="1"/>
            </option>
         </action>
       </when>
    </conditional>
    <!-- Special casing equCab2chrM to equCab2 -->
    <action type="metadata" name="dbkey">
        <option type="from_param" name="refGenomeSource.genomeSource" column="0" offset="0">
            <filter type="insert_column" column="0" value="equCab2chrM"/>
            <filter type="insert_column" column="0" value="equCab2"/>
            <filter type="metadata_value" ref="output" name="dbkey" column="1" />
        </option>
    </action>
</actions>
```
]]></xs:documentation>
    </xs:annotation>
    <xs:sequence>
      <xs:group ref="ActionsElement" minOccurs="0" maxOccurs="unbounded"/>
    </xs:sequence>
  </xs:complexType>
  <xs:group name="ActionsElement">
    <xs:choice>
      <xs:element name="action" type="Action"/>
      <xs:element name="conditional" type="ActionsConditional"/>
    </xs:choice>
  </xs:group>
  <xs:complexType name="Action">
    <xs:annotation>
      <xs:documentation xml:lang="en"><![CDATA[

This directive is contained within an output ``data``'s  ``actions`` directive
(either directly or beneath a parent ``conditional`` tag). This directive
describes modifications to either the output's format or metadata (based on
whether ``type`` is ``format`` or ``metadata``).

See [actions](#tool-outputs-data-actions) documentation for examples
of this directive.

]]></xs:documentation>
    </xs:annotation>
    <xs:sequence>
      <xs:element name="option" type="ActionsOption" minOccurs="0" maxOccurs="unbounded"/>
    </xs:sequence>
    <xs:attribute name="type" type="ActionType" use="required">
      <xs:annotation>
        <xs:documentation xml:lang="en">Type of action (either ``format`` or
``metadata`` currently).</xs:documentation>
      </xs:annotation>
    </xs:attribute>
    <xs:attribute name="name" type="xs:string">
      <xs:annotation>
        <xs:documentation xml:lang="en">If ``type="metadata"``, the name of the
metadata element.</xs:documentation>
      </xs:annotation>
    </xs:attribute>
    <xs:attribute name="default" type="xs:string">
      <xs:annotation>
        <xs:documentation xml:lang="en">If ``type="format"``, the default format
if none of the nested options apply.</xs:documentation>
      </xs:annotation>
    </xs:attribute>
  </xs:complexType>
  <xs:complexType name="ActionsOption">
    <xs:annotation>
      <xs:documentation xml:lang="en"><![CDATA[
1. Load options from a data table, a parameter (or its metadata), or a file
2. Filter the options using all filters defined by the contained ``filter`` tags.
3. Chose a value in a given line (``offset``) and ``column``

The options can be considered as a table where each line is an option. The values
in the columns can be used for filtering.

The different data sources can be loaded as follows:

- ``from_data_table``: load the options from the data table with the given ``name``.
- ``from_param``: Initialize a single option containing the value of the
  referred parameter (``name``) or its metadata (``param_attribute``)
- ``from_file``: Load the file the given ``name`` (in Galaxy's tool data path), columns
  are defined by the given ``separator`` (default is tab).
      ]]></xs:documentation>
    </xs:annotation>
    <xs:sequence>
      <xs:element name="filter" type="ActionsConditionalFilter" minOccurs="0" maxOccurs="unbounded"/>
    </xs:sequence>
    <xs:attribute name="type" type="ActionsOptionType" use="required">
      <xs:annotation>
        <xs:documentation xml:lang="en"><![CDATA[
Source of the tabular data ``from_data_table``, ``from_param``, or ``from_file``.
        ]]></xs:documentation>
      </xs:annotation>
    </xs:attribute>
    <xs:attribute name="name" type="xs:string">
      <xs:annotation>
        <xs:documentation xml:lang="en"><![CDATA[
Name of the referred data table, parameter, or file (required).
        ]]></xs:documentation>
      </xs:annotation>
    </xs:attribute>
    <xs:attribute name="column" type="xs:integer">
      <xs:annotation>
        <xs:documentation xml:lang="en"><![CDATA[
The column to choose the value from (required)
        ]]></xs:documentation>
      </xs:annotation>
    </xs:attribute>
    <xs:attribute name="offset" type="xs:integer">
      <xs:annotation>
        <xs:documentation xml:lang="en"><![CDATA[
The row (of the options) to choose the value from (by default -1, ie. last row)
        ]]></xs:documentation>
      </xs:annotation>
    </xs:attribute>
    <xs:attribute name="param_attribute" type="xs:string">
      <xs:annotation>
        <xs:documentation xml:lang="en"><![CDATA[
Applies to ``from_param``. The attribute of the parameter to use.
        ]]></xs:documentation>
      </xs:annotation>
    </xs:attribute>
  </xs:complexType>
  <xs:complexType name="ActionsConditional">
    <xs:annotation>
      <xs:documentation xml:lang="en"><![CDATA[

This directive is contained within an output ``data``'s  ``actions`` directive.
This directive describes the state of the inputs required to apply an ``action``
(specified as children of the child ``when`` directives to this element) to an
output.

See [actions](#tool-outputs-data-actions) documentation for examples
of this directive.

]]></xs:documentation>
    </xs:annotation>
    <xs:sequence>
      <xs:element name="when" type="ActionsConditionalWhen" minOccurs="0" maxOccurs="unbounded"/>
    </xs:sequence>
    <xs:attribute name="name" type="xs:string" use="required">
      <xs:annotation>
        <xs:documentation xml:lang="en">Name of the input parameter to base
conditional logic on. The value of this parameter will be matched against nested
``when`` directives.</xs:documentation>
      </xs:annotation>
    </xs:attribute>
  </xs:complexType>
  <xs:complexType name="ActionsConditionalWhen">
    <xs:annotation>
      <xs:documentation xml:lang="en"><![CDATA[

See [actions](#tool-outputs-data-actions) documentation for examples
of this directive.

      ]]></xs:documentation>
    </xs:annotation>
    <xs:sequence>
      <xs:group ref="ActionsElement" minOccurs="1" maxOccurs="unbounded"/>
    </xs:sequence>
    <xs:attribute name="value" type="xs:string" use="optional">
      <xs:annotation>
        <xs:documentation xml:lang="en">Value to match conditional input value
against. This needs to be the python string representation of the parameter value,
e.g. ``True`` or ``False`` if the referred parameter is a boolean.</xs:documentation>
      </xs:annotation>
    </xs:attribute>
    <xs:attribute name="datatype_isinstance" type="xs:string" use="optional">
      <xs:annotation>
        <xs:documentation xml:lang="en">Datatype to match against (if ``value`` is unspecified). This should be the short string describing the format (e.g. ``interval``).</xs:documentation>
      </xs:annotation>
    </xs:attribute>
  </xs:complexType>
  <xs:complexType name="ActionsConditionalFilter">
    <xs:annotation>
      <xs:documentation xml:lang="en"/>
    </xs:annotation>
    <xs:attribute name="type" type="ActionsConditionalFilterType" use="required">
      <xs:annotation>
        <xs:documentation xml:lang="en"><![CDATA[
``param_value``

- get the value of a refered parameter (``ref``) or the value given by ``value``
  - if ``param_attribute`` is given the corresponding attribute of the value of the reffered parameter is used ``ref``
- cast this value with the function given by ``cast``
- compare the each the value in the column given by ``column`` (also casted) with the determined value using the function given by ``compare``
- if the result of the comparison is equal to the boolean given by ``keep`` the value is kept

``insert_column``

- insert a column with a value in the options
  - if ``column`` is given then the column is inserted before this column, otherwise the column is appended
  - the value can be given by ``ref`` or ``value``

``column_strip``

Strip (remove certain characters from the suffix / prefix) values in a column.
The characters to strip can be given by ``strip`` (deafult is whitespace
characters)

``multiple_splitter``

Split the values in a ``column`` by a given ``separator``. And replace the
original column with the with columns containing the result of splitting.

``column_replace``

Replace values in a column. The old and new values can be given

- as static values ``old_value`` or ``new_value``
- dynamically by the contents in (another) column ``old_column`` or ``new_colum``

``metadata_value``

Filter values in ``column`` by the metadata element ``name`` of the referred
parameter ``ref`` depending on the results of the comparison function given by
with ``compare`` and the value of ``keep`` (i.e. if the result of the
comparision is equal to ``keep`` then keep the option).

``boolean``

Cast the values in ``column`` using the cast function given by ``cast``
(unaccessible / uncastable values are interpreted as False).  The result of this
cast is then casted with the bool function. If the final result is equal to
``keep`` the option.

``string_function``

Apply a string function to the values in ``column``. The string function is given by ``name``.

        ]]></xs:documentation>
      </xs:annotation>
    </xs:attribute>
    <xs:attribute name="compare" type="CompareType">
      <xs:annotation>
        <!-- TOOD xsd only allows startswith and re_search code also supports eq, neq, gt, gte, lt, lte, in, endswith -->
        <xs:documentation xml:lang="en"><![CDATA[
Function to use for the comparision. One of startswith, re_search.
Applies to: ``param_value``, ``metadata_value``
        ]]></xs:documentation>
      </xs:annotation>
    </xs:attribute>
    <xs:attribute name="ref" type="xs:string">
      <xs:annotation>
        <xs:documentation xml:lang="en"><![CDATA[
Name of an input parameter (parameters in conditionals or sections are referred using the dot syntax, e.g. ``cond.paramname``).
Applies to ``param_value``, ``insert_column``, ``metadata_value``
        ]]></xs:documentation>
      </xs:annotation>
    </xs:attribute>
    <xs:attribute name="value" type="xs:string">
      <xs:annotation>
        <xs:documentation xml:lang="en"><![CDATA[
Fixed value to use for the comparison.
Applies to ``param_value``, ``insert_column``
        ]]></xs:documentation>
      </xs:annotation>
    </xs:attribute>
    <xs:attribute name="column" type="xs:integer">
      <xs:annotation>
        <xs:documentation xml:lang="en"><![CDATA[
Column of the options (0 based).
Applies to ``param_value``, ``insert_column``, ``column_strip``, ``multiple_splitter``, ``column_replace``, ``metadata_value``, ``boolean``, ``string_function``
        ]]></xs:documentation>
      </xs:annotation>
    </xs:attribute>
    <xs:attribute name="keep" type="PermissiveBoolean">
      <xs:annotation>
        <xs:documentation xml:lang="en"><![CDATA[
Keep the value if the filter condition is met. default: true
Applies to ``param_value``, ``metadata_value``, ``boolean``
        ]]></xs:documentation>
      </xs:annotation>
    </xs:attribute>
    <xs:attribute name="cast" type="xs:string">
      <xs:annotation>
        <!-- float might be nice -->
        <xs:documentation xml:lang="en"><![CDATA[
one of string_as_bool, int, str function used for casting the value.
Applies to ``param_value``, ``boolean``</xs:documentation>
        ]]></xs:documentation>
      </xs:annotation>
    </xs:attribute>
    <xs:attribute name="iterate" type="PermissiveBoolean">
      <xs:annotation>
        <xs:documentation xml:lang="en"><![CDATA[
Applies to ``insert_column``. Default is ``False``</xs:documentation>
        ]]></xs:documentation>
      </xs:annotation>
    </xs:attribute>
    <xs:attribute name="param_attribute" type="xs:string">
      <xs:annotation>
        <xs:documentation xml:lang="en">
Which atttribute of the parameter value referred by ``ref`` to use. Separate with ``.``.
Applies to ``param_value``</xs:documentation>
      </xs:annotation>
    </xs:attribute>
    <xs:attribute name="separator" type="xs:string">
      <xs:annotation>
        <xs:documentation xml:lang="en">Applies to ``multiple_splitter``</xs:documentation>
      </xs:annotation>
    </xs:attribute>
    <xs:attribute name="strip" type="xs:string">
      <xs:annotation>
        <xs:documentation xml:lang="en">Applies to ``column_strip``. The given string is removed from the start or end of the column.</xs:documentation>
      </xs:annotation>
    </xs:attribute>
    <xs:attribute name="old_column" type="xs:string">
      <xs:annotation>
        <xs:documentation xml:lang="en">Applies to ``column_replace``</xs:documentation>
      </xs:annotation>
    </xs:attribute>
    <xs:attribute name="old_value" type="xs:string">
      <xs:annotation>
        <xs:documentation xml:lang="en">Applies to ``column_replace``</xs:documentation>
      </xs:annotation>
    </xs:attribute>
    <xs:attribute name="new_column" type="xs:string">
      <xs:annotation>
        <xs:documentation xml:lang="en">Applies to ``column_replace``</xs:documentation>
      </xs:annotation>
    </xs:attribute>
    <xs:attribute name="new_value" type="xs:string">
      <xs:annotation>
        <xs:documentation xml:lang="en">Applies to ``column_replace``</xs:documentation>
      </xs:annotation>
    </xs:attribute>
    <xs:attribute name="name" type="xs:string">
      <xs:annotation>
        <xs:documentation xml:lang="en"><![CDATA[
For ``metadata_value`` this is the name of the metadata to use. For ``string``
function the string function to use (currently ``lower`` or ``upper``).
Applies to ``metadata_value``, ``string_function``
        ]]></xs:documentation>
      </xs:annotation>
    </xs:attribute>
  </xs:complexType>
  <xs:complexType name="EnvironmentVariables">
    <xs:annotation>
      <xs:documentation xml:lang="en">
This directive should contain one or more ``environment_variable`` definition.
      </xs:documentation>
    </xs:annotation>
    <xs:sequence>
      <xs:element name="environment_variable" type="EnvironmentVariable" minOccurs="0" maxOccurs="unbounded"/>
    </xs:sequence>
  </xs:complexType>
  <xs:complexType name="EnvironmentVariable">
    <xs:annotation>
      <xs:documentation xml:lang="en"><![CDATA[

This directive defines an environment variable that will be available when the
tool executes. The body should be a Cheetah template block that may reference
the tool's inputs as demonstrated below.

### Example

The following demonstrates a couple ``environment_variable`` definitions.

```xml
<environment_variables>
    <environment_variable name="INTVAR">$inttest</environment_variable>
    <environment_variable name="IFTEST">#if int($inttest) == 3
ISTHREE
#else#
NOTTHREE
#end if#</environment_variable>
    </environment_variables>
</environment_variables>
```

If these environment variables are used in another Cheetah context, such as in
the ``command`` block, the ``$`` used indicate shell expansion of a variable
should be escaped with a ``\`` so prevent it from being evaluated as a Cheetah
variable instead of shell variable.

```xml
<command>
    echo "\$INTVAR"  >  $out_file1;
    echo "\$IFTEST"  >> $out_file1;
</command>
```

### inject

The Galaxy user's API key can be injected into an environment variable by setting ``inject``
attribute to ``api_key`` (e.g. ``inject="api_key"``).

```xml
<environment_variables>
    <environment_variable name="GALAXY_API_KEY" inject="api_key" />
</environment_variables>
```

The framework allows setting this via environment variable and not via templating variables
in order to discourage setting the actual values of these keys as command line arguments.
On shared systems this provides some security by preventing a simple process listing command
from exposing keys.
]]></xs:documentation>
    </xs:annotation>
    <xs:simpleContent>
      <xs:extension base="xs:string">
        <xs:attribute name="name" type="xs:string">
          <xs:annotation>
            <xs:documentation xml:lang="en">Name of the environment variable to
define.</xs:documentation>
          </xs:annotation>
        </xs:attribute>
        <xs:attribute name="inject" type="EnvironmentVariableInject" gxdocs:added="19.09">
          <xs:annotation>
            <xs:documentation xml:lang="en">Special variable to inject into the environment variable. Currently 'api_key' is the only option and will cause the user's API key to be injected via this environment variable.</xs:documentation>
          </xs:annotation>
        </xs:attribute>
        <xs:attribute name="strip" type="PermissiveBoolean" default="false">
          <xs:annotation>
            <xs:documentation xml:lang="en">Whether to strip leading and trailing whitespace from the calculated value before exporting the environment variable.</xs:documentation>
          </xs:annotation>
        </xs:attribute>
      </xs:extension>
    </xs:simpleContent>
  </xs:complexType>
  <xs:simpleType name="EnvironmentVariableInject">
    <xs:annotation>
      <xs:documentation xml:lang="en"/>
    </xs:annotation>
    <xs:restriction base="xs:string">
      <xs:enumeration value="api_key"/>
      <xs:enumeration value="entry_point_path_for_label"/>
    </xs:restriction>
  </xs:simpleType>
  <xs:complexType name="ConfigFiles">
    <xs:annotation>
      <xs:documentation xml:lang="en"><![CDATA[See
[xy_plot.xml](https://github.com/galaxyproject/tools-devteam/blob/main/tools/xy_plot/xy_plot.xml)
for an example of how this tag set is used in a tool. This tag set is a
container for ``<configfile>`` and ``<inputs>`` tag sets - which can be used
to setup configuration files for use by tools.]]></xs:documentation>
    </xs:annotation>
    <xs:sequence>
      <xs:group ref="ConfigFilesElement" minOccurs="0" maxOccurs="unbounded"/>
    </xs:sequence>
  </xs:complexType>
  <xs:group name="ConfigFilesElement">
    <xs:choice>
      <xs:element name="inputs" type="ConfigInputs"/>
      <xs:element name="file_sources" type="ConfigFileSources"/>
      <xs:element name="configfile" type="ConfigFile"/>
    </xs:choice>
  </xs:group>
  <xs:complexType name="ConfigFile">
    <xs:annotation>
      <xs:documentation xml:lang="en"><![CDATA[

This tag set is contained within the ``<configfiles>`` tag set. It allows for
the creation of a temporary file for file-based parameter transfer.

*Example*

The following is taken from the [xy_plot.xml](https://github.com/galaxyproject/tools-devteam/blob/main/tools/xy_plot/xy_plot.xml)
tool config.

```xml
<configfiles>
    <configfile name="script_file">
      ## Setup R error handling to go to stderr
      options(show.error.messages=F, error = function () { cat(geterrmessage(), file=stderr()); q("no", 1, F) })
      ## Determine range of all series in the plot
      xrange = c(NULL, NULL)
      yrange = c(NULL, NULL)
      #for $i, $s in enumerate($series)
          s${i} = read.table("${s.input.get_file_name()}")
          x${i} = s${i}[,${s.xcol}]
          y${i} = s${i}[,${s.ycol}]
          xrange = range(x${i}, xrange)
          yrange = range(y${i}, yrange)
      #end for
      ## Open output PDF file
      pdf("${out_file1}")
      ## Dummy plot for axis / labels
      plot(NULL, type="n", xlim=xrange, ylim=yrange, main="${main}", xlab="${xlab}", ylab="${ylab}")
      ## Plot each series
      #for $i, $s in enumerate($series)
          #if $s.series_type['type'] == "line"
              lines(x${i}, y${i}, lty=${s.series_type.lty}, lwd=${s.series_type.lwd}, col=${s.series_type.col})
          #elif $s.series_type.type == "points"
              points(x${i}, y${i}, pch=${s.series_type.pch}, cex=${s.series_type.cex}, col=${s.series_type.col})
          #end if
      #end for
      ## Close the PDF file
      devname = dev.off()
    </configfile>
</configfiles>
```

This file is then used in the ``command`` block of the tool as follows:

```xml
<command>bash '$__tool_directory__/r_wrapper.sh' '$script_file'</command>
```

]]></xs:documentation>
    </xs:annotation>
    <xs:simpleContent>
      <xs:extension base="xs:string">
        <xs:attribute name="name" type="xs:string">
          <xs:annotation>
            <xs:documentation xml:lang="en">Cheetah variable used to reference
the path to the file created with this directive.</xs:documentation>
          </xs:annotation>
        </xs:attribute>
        <xs:attribute name="filename" type="xs:string">
          <xs:annotation>
            <xs:documentation xml:lang="en">Path relative to the working directory of the tool for the configfile created in response to this directive.</xs:documentation>
          </xs:annotation>
        </xs:attribute>
      </xs:extension>
    </xs:simpleContent>
  </xs:complexType>
  <xs:complexType name="ConfigInputs">
    <xs:annotation>
      <xs:documentation xml:lang="en"><![CDATA[

This tag set is contained within the ``<configfiles>`` tag set. It tells Galaxy to
write out a JSON representation of the tool parameters.

*Example*

The following will create a Cheetah variable that can be evaluated as ``$inputs`` that
will contain the tool parameter inputs.

```xml
<configfiles>
    <inputs name="inputs" />
</configfiles>
```

The following will instead write the inputs to the tool's working directory with
the specified name (i.e. ``inputs.json``).

```xml
<configfiles>
    <inputs name="inputs" filename="inputs.json" />
</configfiles>
```

A contrived example of a tool that uses this is the test tool
[inputs_as_json.xml](https://github.com/galaxyproject/galaxy/blob/dev/test/functional/tools/inputs_as_json.xml).

By default this file will not contain paths for data or collection inputs. To include simple
paths for data or collection inputs set the ``data_style`` attribute to ``paths`` (see [inputs_as_json_with_paths.xml](https://github.com/galaxyproject/galaxy/blob/dev/test/functional/tools/inputs_as_json_with_paths.xml) for an example).
To include a dictionary with element identifiers, datatypes, staging paths, paths and metadata files set the ``data_style`` attribute to ``staging_path_and_source_path`` (element identifiers and datatypes are available since 24.0).
An example tool that uses ``staging_path_and_source_path`` is [inputs_as_json_with_staging_path_and_source_path.xml](https://github.com/galaxyproject/galaxy/blob/dev/test/functional/tools/inputs_as_json_with_staging_path_and_source_path.xml)

Note that the ``element_identifier`` field matches the type of input, which means for simple data inputs ``element_identifier`` is a string,
for multiple="true" data inputs ``element_identifier`` is a list of strings corresponding to the element identifiers of each dataset passed to the input.
For dataset collections the element identifier is a list of strings with as many items in the list as the nesting level of the collection (i.e. 1 for list, 2 for list:list, 3 for list:list:list etc),
where the first item represents the outermost element identifier and the innermost item represents the innermost element identifier of the collection.

For tools with profile >= 20.05 a select with ``multiple="true"`` is rendered as an array which is empty if nothing is selected. For older profile versions select lists are rendered as comma separated strings or a literal ``null`` in case nothing is selected.
]]></xs:documentation>
    </xs:annotation>
    <xs:simpleContent>
      <xs:extension base="xs:string">
        <xs:attribute name="name" type="xs:string">
          <xs:annotation>
            <xs:documentation xml:lang="en"><![CDATA[
Cheetah variable to populate the path to the inputs JSON file created in
response to this directive.
]]></xs:documentation>
          </xs:annotation>
        </xs:attribute>
        <xs:attribute name="filename" type="xs:string">
          <xs:annotation>
            <xs:documentation xml:lang="en">Path relative to the working directory of the tool for the inputs JSON file created in response to this directive.</xs:documentation>
          </xs:annotation>
        </xs:attribute>
        <xs:attribute name="data_style" type="InputsConfigfileDatastyleType">
          <xs:annotation>
            <xs:documentation xml:lang="en">Set to 'paths' to include dataset paths in the resulting file. Set to 'staging_path_and_source_path' to include element identifiers, datatype, staging path, a source path and all metadata files.</xs:documentation>
          </xs:annotation>
        </xs:attribute>
      </xs:extension>
    </xs:simpleContent>
  </xs:complexType>
  <xs:complexType name="ConfigFileSources">
    <xs:annotation>
      <xs:documentation xml:lang="en"><![CDATA[
]]></xs:documentation>
    </xs:annotation>
    <xs:simpleContent>
      <xs:extension base="xs:string">
        <xs:attribute name="name" type="xs:string">
          <xs:annotation>
            <xs:documentation xml:lang="en"><![CDATA[
Cheetah variable to populate the path to the inputs JSON file created in
response to this directive.
]]></xs:documentation>
          </xs:annotation>
        </xs:attribute>
        <xs:attribute name="filename" type="xs:string">
          <xs:annotation>
            <xs:documentation xml:lang="en">Path relative to the working directory of the tool for the file sources JSON configuration file created in response to this directive.</xs:documentation>
          </xs:annotation>
        </xs:attribute>
      </xs:extension>
    </xs:simpleContent>
  </xs:complexType>
  <xs:complexType name="VersionCommand">
    <xs:annotation>
      <xs:documentation xml:lang="en"><![CDATA[Specifies the command to be run in
order to get the tool's version string. The resulting value will be found in the
"Info" field of the history dataset.

Unlike the [command](#tool-command) tag, with the exception of the string
``$__tool_directory__`` this value is taken as a literal and so there is no
need to escape values like ``$`` and command inputs are not available for variable
substitution.

### Examples

A simple example for a [TopHat](https://ccb.jhu.edu/software/tophat/index.shtml)
tool definition might just be:

```xml
<version_command>tophat -version</version_command>
```

An example that leverages a Python script (e.g. ``count_reads.py``) shipped with
the tool might be:

```xml
<version_command>python '$__tool_directory__/count_reads.py'</version_command>
```

Examples are included in the test tools directory including:

- [version_command_plain.xml](https://github.com/galaxyproject/galaxy/blob/dev/test/functional/tools/version_command_plain.xml)
- [version_command_tool_dir.xml](https://github.com/galaxyproject/galaxy/blob/dev/test/functional/tools/version_command_tool_dir.xml)
- [version_command_interpreter.xml](https://github.com/galaxyproject/galaxy/blob/dev/test/functional/tools/version_command_interpreter.xml) (*deprecated*)

]]></xs:documentation>
    </xs:annotation>
    <xs:simpleContent>
      <xs:extension base="xs:string">
        <xs:attribute name="interpreter" type="xs:string">
          <xs:annotation>
            <xs:documentation xml:lang="en"><![CDATA[*Deprecated*. This will prefix the version command with the value of this attribute (e.g. ``python`` or ``perl``) and the tool directory, in order to run an executable file shipped with the tool. It is recommended to instead use ``<interpreter> '$__tool_directory__/<executable_name>'`` in the tag content. If this attribute is not specified, the tag should contain a Bash command calling executable(s) available in the ``$PATH``, as modified after loading the requirements.]]></xs:documentation>
          </xs:annotation>
        </xs:attribute>
      </xs:extension>
    </xs:simpleContent>
  </xs:complexType>
  <xs:complexType name="RequestParameterTranslation">
    <xs:annotation>
      <xs:documentation xml:lang="en"><![CDATA[See [/tools/data_source/ucsc_tablebrowser.xml](https://github.com/galaxyproject/galaxy/blob/dev/tools/data_source/ucsc_tablebrowser.xml) for an example of how to use this tag set. This tag set is used only in "data_source" tools (i.e. whose ``tool_type`` attribute is ``data_source`` or ``data_source_async``). This tag set contains a set of [request_param](#tool-request-param-translation-request-param) elements.]]></xs:documentation>
    </xs:annotation>
    <xs:sequence>
      <xs:element name="request_param" minOccurs="0" maxOccurs="unbounded" type="RequestParameter"/>
    </xs:sequence>
  </xs:complexType>
  <xs:complexType name="RequestParameter">
    <xs:annotation>
      <xs:documentation xml:lang="en"><![CDATA[Contained within the [request_param_translation](#tool-request-param-translation) tag set (used only in "data_source" tools). The external data source application may send back parameter names like "GENOME" which must be translated to "dbkey" in Galaxy.]]></xs:documentation>
    </xs:annotation>
    <xs:sequence>
      <xs:group ref="RequestParameterElement" minOccurs="0" maxOccurs="unbounded"/>
    </xs:sequence>
    <xs:attribute name="galaxy_name" type="RequestParameterGalaxyNameType" use="required">
      <xs:annotation>
        <xs:documentation xml:lang="en">
          Each of these maps directly to a ``remote_name`` value
        </xs:documentation>
      </xs:annotation>
    </xs:attribute>
    <xs:attribute name="remote_name" type="xs:string" use="required">
      <xs:annotation>
        <xs:documentation xml:lang="en">
          The string representing the name of the parameter in the remote data source
        </xs:documentation>
      </xs:annotation>
    </xs:attribute>
    <xs:attribute name="missing" type="xs:string">
      <xs:annotation>
        <xs:documentation xml:lang="en">
          The default value to use for ``galaxy_name`` if the ``remote_name`` parameter is not included in the request
        </xs:documentation>
      </xs:annotation>
    </xs:attribute>
  </xs:complexType>
  <xs:simpleType name="RequestParameterGalaxyNameType">
    <xs:annotation>
      <xs:documentation xml:lang="en"/>
    </xs:annotation>
    <xs:restriction base="xs:string">
      <xs:enumeration value="URL"/>
      <xs:enumeration value="URL_method"/>
      <xs:enumeration value="dbkey"/>
      <xs:enumeration value="organism"/>
      <xs:enumeration value="table"/>
      <xs:enumeration value="position"/>
      <xs:enumeration value="description"/>
      <xs:enumeration value="name"/>
      <xs:enumeration value="info"/>
      <xs:enumeration value="data_type"/>
    </xs:restriction>
  </xs:simpleType>
  <xs:group name="RequestParameterElement">
    <xs:choice>
      <xs:element name="append_param" type="RequestParameterAppend"/>
      <xs:element name="value_translation" type="RequestParameterValueTranslation"/>
    </xs:choice>
  </xs:group>
  <xs:complexType name="RequestParameterAppend">
    <xs:annotation>
      <xs:documentation xml:lang="en"><![CDATA[Optionally contained within the [request_param](#tool-request-param-translation-request-param) element if ``galaxy_name="URL"``. Some remote data sources (e.g., Gbrowse, Biomart) send parameters back to Galaxy in the initial response that must be added to the value of "URL" prior to Galaxy sending the secondary request to the remote data source via URL.]]></xs:documentation>
    </xs:annotation>
    <xs:sequence>
      <xs:element name="value" minOccurs="0" maxOccurs="unbounded" type="RequestParameterAppendValue"/>
    </xs:sequence>
    <xs:attribute name="separator" type="xs:string" use="required">
      <xs:annotation>
        <xs:documentation xml:lang="en"><![CDATA[
The text to use to join the requested parameters together (example ``separator="&amp;"``).
        ]]></xs:documentation>
      </xs:annotation>
    </xs:attribute>
    <xs:attribute name="first_separator" type="xs:string">
      <xs:annotation>
        <xs:documentation xml:lang="en"><![CDATA[
The text to use to join the ``request_param`` parameters to the first requested parameter (example ``first_separator="?"``).
        ]]></xs:documentation>
      </xs:annotation>
    </xs:attribute>
    <xs:attribute name="join" type="xs:string" use="required">
      <xs:annotation>
        <xs:documentation xml:lang="en"><![CDATA[
The text to use to join the param name to its value (example ``join="="``).
        ]]></xs:documentation>
      </xs:annotation>
    </xs:attribute>
  </xs:complexType>
  <xs:complexType name="RequestParameterAppendValue">
    <xs:annotation>
      <xs:documentation xml:lang="en"><![CDATA[Contained within the [append_param](#tool-request-param-translation-request-param-append-param) tag set. Allows for appending a param name / value pair to the value of URL.

Example:

```xml
<request_param_translation>
    <request_param galaxy_name="URL" remote_name="URL" missing="">
        <append_param separator="&amp;" first_separator="?" join="=">
            <value name="_export" missing="1" />
        </append_param>
    </request_param>
</request_param_tranlsation>
```
]]></xs:documentation>
    </xs:annotation>
    <xs:attribute name="name" type="xs:string" use="required">
      <xs:annotation>
        <xs:documentation xml:lang="en"><![CDATA[
Any valid HTTP request parameter name. The name / value pair must be received from the remote data source and will be appended to the value of URL as something like ``"&_export=1"`` (e.g. ``name="_export"``).
]]></xs:documentation>
      </xs:annotation>
    </xs:attribute>
    <xs:attribute name="missing" type="xs:string" use="required">
      <xs:annotation>
        <xs:documentation xml:lang="en"><![CDATA[Must be a valid HTTP request parameter value (e.g. ``missing="1"``).]]></xs:documentation>
      </xs:annotation>
    </xs:attribute>
  </xs:complexType>
  <xs:complexType name="RequestParameterValueTranslation">
    <xs:annotation>
      <xs:documentation xml:lang="en"><![CDATA[Optionally contained within the [request_param](#tool-request-param-translation-request-param) tag set. The parameter value received from a remote data source may be named differently in Galaxy, and this tag set allows for the value to be appropriately translated.]]></xs:documentation>
    </xs:annotation>
    <xs:sequence>
      <xs:element name="value" minOccurs="0" maxOccurs="unbounded" type="RequestParameterValueTranslationValue"/>
    </xs:sequence>
  </xs:complexType>
  <xs:complexType name="RequestParameterValueTranslationValue">
    <xs:annotation>
      <xs:documentation xml:lang="en"><![CDATA[Contained within the [value_translation](#tool-request-param-translation-request-param-value-translation) tag set - allows for changing the data type value to something supported by Galaxy.

Example:

```xml
<request_param_translation>
    <request_param galaxy_name="data_type" remote_name="hgta_outputType" missing="bed" >
        <value_translation>
            <value galaxy_value="tabular" remote_value="primaryTable" />
        </value_translation>
    </request_param>
</request_param_tranlsation>
```
]]></xs:documentation>
    </xs:annotation>
    <xs:attribute name="galaxy_value" type="xs:string" use="required">
      <xs:annotation>
        <xs:documentation xml:lang="en"><![CDATA[
The target value (e.g. for setting data format: the list of supported data formats is contained in the
[/config/datatypes_conf.xml.sample](https://github.com/galaxyproject/galaxy/blob/dev/config/datatypes_conf.xml.sample).
]]></xs:documentation>
      </xs:annotation>
    </xs:attribute>
    <xs:attribute name="remote_value" type="xs:string" use="required">
      <xs:annotation>
        <xs:documentation xml:lang="en"><![CDATA[The value supplied by the remote data source application]]></xs:documentation>
      </xs:annotation>
    </xs:attribute>
  </xs:complexType>
  <xs:complexType name="Stdio">
    <xs:annotation>
      <xs:documentation xml:lang="en"><![CDATA[Tools write the bulk of useful data to datasets, but they can also write messages to standard I/O (stdio) channels known as standard output (stdout) and standard error (stderr). Both stdout and stderr are typically written to the executing program's console or terminal. Previous versions of Galaxy checked stderr for execution errors - if any text showed up on stderr, then the tool's execution was marked as failed. However, many tools write messages to stderr that are not errors, and using stderr allows programs to redirect other interesting messages to a separate file. Programs may also exit with codes that indicate success or failure. One convention is for programs to return 0 on success and a non-zero exit code on failure.

Legacy tools (ones with ``profile`` unspecified or a ``profile`` of less than
16.04) will default to checking stderr for errors as described above. Newer
tools will instead treat an exit code other than 0 as an error. The
``detect_errors`` on ``command`` can swap between these behaviors but the
``stdio`` directive allows more options in defining error conditions (though
these aren't always intuitive).

With ``stdio`` directive, Galaxy can use regular expressions to scan stdout and
stderr, and it also allows exit codes to be scanned for ranges. The ``<stdio>``
tag has two subtags, ``<regex>`` and ``<exit_code>``, to define regular
expressions and exit code processing, respectively. They are defined below. If a
tool does not have any valid ``<regex>`` or ``<exit_code>`` tags, then Galaxy
will use the previous technique for finding errors.

A note should be made on the order in which exit codes and regular expressions
are applied and how the processing stops. Exit code rules are applied before
regular expression rules. The rationale is that exit codes are more clearly
defined and are easier to check computationally, so they are applied first. Exit
code rules are applied in the order in which they appear in the tool's
configuration file, and regular expressions are also applied in the order in
which they appear in the tool's configuration file. However, once a rule is
triggered that causes a fatal error, no further rules are
checked.]]></xs:documentation>
    </xs:annotation>
    <xs:sequence>
      <xs:group ref="StdioElement" minOccurs="0" maxOccurs="unbounded"/>
    </xs:sequence>
  </xs:complexType>
  <xs:group name="StdioElement">
    <xs:choice>
      <xs:element name="regex" type="Regex"/>
      <xs:element name="exit_code" type="ExitCode"/>
    </xs:choice>
  </xs:group>
  <xs:complexType name="ExitCode">
    <xs:annotation>
      <xs:documentation xml:lang="en"><![CDATA[
Tools may use exit codes to indicate specific execution errors. Many programs use 0 to indicate success and non-zero exit codes to indicate errors. Galaxy allows each tool to specify exit codes that indicate errors. Each ``<exit_code>`` tag defines a range of exit codes, and each range can be associated with a description of the error (e.g., "Out of Memory", "Invalid Sequence File") and an error level. The description just describes the condition and can be anything. The error level is either log, warning, fatal error, or fatal_oom. A warning means that stderr will be updated with the error's description. A fatal error means that the tool's execution will be marked as having an error and the workflow will stop. A fatal_oom indicates an out of memory condition and the job might be resubmitted if Galaxy is configured appropriately. Note that, if the error level is not supplied, then a fatal error is assumed to have occurred.

The exit code's range can be any consecutive group of integers. More advanced ranges, such as noncontiguous ranges, are currently not supported. Ranges can be specified in the form "m:n", where m is the start integer and n is the end integer. If ":n" is specified, then the exit code will be compared against all integers less than or equal to n. If "m:" is used, then the exit code will be compared against all integers greater than or equal to m. If the exit code matches, then the error level is applied and the error's description is added to stderr. If a tool's exit code does not match any of the supplied ``<exit_code>`` tags' ranges, then no errors are applied to the tool's execution.

Note that most Unix and Linux variants only support positive integers 0 to 255 for exit codes. If an exit code falls outside of this range, the usual convention is to only use the lower 8 bits for the exit code. The only known exception is if a job is broken into subtasks using the tasks runner and one of those tasks is stopped with a POSIX signal. (Note that signals should be used as a last resort for terminating processes.) In those cases, the task will receive -1 times the signal number. For example, suppose that a job uses the tasks runner and 8 tasks are created for the job. If one of the tasks hangs, then a sysadmin may choose to send the "kill" signal, SIGKILL, to the process. In that case, the task (and its job) will exit with an exit code of -9. More on POSIX signals can be found on [Wikipedia](https://en.wikipedia.org/wiki/Signal_(IPC)) as well as on the man page for "signal" (``man 7 signal``).

The ``<exit_code>`` tag's supported attributes are as follows:

* ``range``: This indicates the range of exit codes to check. The range can be one of the following:
  * ``n``: the exit code will only be compared to n;
  * ``m:n``: the exit code must be greater than or equal to m and less than or equal to n;
  * ``m:``: the exit code must be greater than or equal to m;
  * ``:n``: the exit code must be less than or equal to n.
* ``level``: This indicates the error level of the exit code. If no level is specified, then the fatal error level will be assumed to have occurred. The level can have one of following values:
  * ``log``, ``qc``, and ``warning``: If an exit code falls in the given range, then a description of the error will be added to the beginning of the source, prepended with either 'QC:', 'Log:' or 'Warning:'. This will not cause the tool to fail.
  * ``fatal``: If an exit code falls in the given range, then a description of the error will be added to the beginning of stderr. A fatal-level error will cause the tool to fail.
  * ``fatal_oom``: If an exit code falls in the given range, then a description of the error will be added to the beginning of stderr. Depending on the job configuration, a fatal_oom-level error will cause the tool to be resubmitted or fail.
* ``description``: This is an optional description of the error that corresponds to the exit code.

The following is an example of the ``<exit_code>`` tag:

```xml
<stdio>
    <exit_code range="3:5" level="warning" description="Low disk space" />
    <exit_code range="6:" level="fatal" description="Bad input dataset" />
    <!-- Catching fatal_oom allows the job runner to potentially resubmit to a resource with more
         memory if Galaxy is configured to do this. -->
    <exit_code range="2" level="fatal_oom" description="Out of Memory" />
</stdio>
```

If the tool returns 0 or 1, then the tool will not be marked as having an error.
If the exit code is 2, then the tool will fail with the description ``Out of
Memory`` added to stderr. If the tool returns 3, 4, or 5, then the tool will not
be marked as having failed, but ``Low disk space`` will be added to stderr.
Finally, if the tool returns any number greater than or equal to 6, then the
description ``Bad input dataset`` will be added to stderr and the tool will be
marked as having failed.

]]></xs:documentation>
    </xs:annotation>
    <xs:attribute name="range" type="RangeType" use="required">
      <xs:annotation>
        <xs:documentation xml:lang="en">Exit code range. Can be a single number or a range given by ``start:end``, where start and end are integers, if omitted negative or positive infinity is assumed</xs:documentation>
      </xs:annotation>
    </xs:attribute>
    <xs:attribute name="level" type="LevelType">
      <xs:annotation>
        <xs:documentation xml:lang="en">Error level: one of ``qc``, ``warning``, ``log``, ``fatal`` (default), ``fatal_oom``</xs:documentation>
      </xs:annotation>
    </xs:attribute>
    <xs:attribute name="description" type="xs:string">
      <xs:annotation>
        <xs:documentation xml:lang="en">Description. Error message presented to the user</xs:documentation>
      </xs:annotation>
    </xs:attribute>
  </xs:complexType>
  <xs:complexType name="Regex">
    <xs:annotation>
      <xs:documentation xml:lang="en"><![CDATA[
A regular expression defines a pattern of characters. The patterns include the following:

* ``GCTA``, which matches on the fixed string "GCTA";
* ``[abcd]``, which matches on the characters a, b, c, or d;
* ``[CG]{12}``, which matches on 12 consecutive characters that are C or G;
* ``a.*z``, which matches on the character "a", followed by 0 or more characters of any type, followed by a "z";
* ``^X``, which matches the letter X at the beginning of a string;
* ``Y$``, which matches the letter Y at the end of a string.

There are many more possible regular expressions. A reference to all supported
regular expressions can be found under
[Python Regular Expression Syntax](https://docs.python.org/3/library/re.html#regular-expression-syntax).

A regular expression includes the following attributes:

* ``source``: This tells whether the regular expression should be matched against stdout, stderr, or both. If this attribute is missing or is incorrect, then both stdout and stderr will be checked. The source can be one of the following values:
  * ``stdout``: the regular expression will be applied to stdout;
  * ``stderr``: the regular expression will be applied to stderr;
  * ``both``: the regular expression will be applied to both stderr and stdout (which is the default case).
* ``match``: This is the regular expression that will be used to match against stdout and/or stderr. If the ``<regex>`` tag does not contain the match attribute, then the ``<regex>`` tag will be ignored. The regular expression can be any valid Python regular expression. All regular expressions are performed case insensitively. For example, if match contains the regular expression "actg", then the regular expression will match against "actg", "ACTG", "AcTg", and so on. Also note that, if double quotes (") are to be used in the match attribute, then the value " can be used in place of double quotes. Likewise, if single quotes (') are to be used in the match attribute, then the value ' can be used if necessary.
* ``level``: This works very similarly to the ``<exit_code>`` tag, except that, when a regular expression matches against its source, the description is added to the beginning of the source. For example, if stdout matches on a regular expression, then the regular expression's description is added to the beginning of stdout (instead of stderr). If no level is specified, then the fatal error level will be assumed to have occurred. The level can have one of following values:
  * ``log``, ``qc``, and ``warning``: If the regular expression matches against its source input (i.e., stdout and/or stderr), then a description of the error will be added to the beginning of the source, prepended with either 'QC:', 'Log:', or 'Warning:'. This will not cause the tool to fail.
  * ``fatal``: If the regular expression matches against its source input, then a description of the error will be added to the beginning of the source. A fatal-level error will cause the tool to fail.
  * ``fatal_oom``: In contrast to fatal the job might be resubmitted if possible according to the job configuration.
* ``description``: Just like its ``exit_code`` counterpart, this is an optional description of the regular expression that has matched.

The following is an example of regular expressions that may be used:

```xml
<stdio>
    <regex match="low space"
           source="both"
           level="warning"
           description="Low space on device" />
    <regex match="error"
           source="stdout"
           level="fatal"
           description="Unknown error encountered" />
    <!-- Catching fatal_oom allows the job runner to potentially resubmit to a resource with more
         memory if Galaxy is configured to do this. -->
    <regex match="out of memory"
           source="stdout"
           level="fatal_oom"
           description="Out of memory error occurred" />
    <regex match="[CG]{12}"
           description="Fatal error - CG island 12 nts long found" />
    <regex match="^Branch A"
           level="warning"
           description="Branch A was taken in execution" />
</stdio>
```

The regular expression matching proceeds as follows. First, if either stdout or
stderr match on ``low space``, then a warning is registered. If stdout contained
the string ``---LOW SPACE---``, then stdout has the string ``Warning: Low space
on device`` added to its beginning. The same goes for if stderr had contained the
string ``low space``. Since only a warning could have occurred, the processing
continues.

Next, the regular expression ``error`` is matched only against stdout. If stdout
contains the string ``error`` regardless of its capitalization, then a fatal
error has occurred and the processing stops. In that case, stdout would be
prepended with the string ``Fatal: Unknown error encountered``. Note that, if
stderr contained ``error``, ``ERROR``, or ``ErRor`` then it would not matter -
stderr was not being scanned.

If the second regular expression does not match, the regular expression "out of memory"
is checked on stdout. If found, Galaxy tries to resubmit the job with more memory
if configured correctly, otherwise the job fails.

If the previous regular expressions does not match, then the fourth regular
expression is checked. The fourth regular expression does not contain an error
level, so an error level of ``fatal`` is assumed. The fourth regular expression
also does not contain a source, so both stdout and stderr are checked. The fourth
regular expression looks for 12 consecutive "C"s or "G"s in any order and in
uppercase or lowercase. If stdout contained ``cgccGGCCcGGcG`` or stderr
contained ``CCCCCCgggGGG``, then the regular expression would match, the tool
would be marked with a fatal error, and the stream that contained the
12-nucleotide CG island would be prepended with ``Fatal: Fatal error - CG island
12 nts long found``.

Finally, if the tool did not match any of the fatal errors, then the fifth
regular expression is checked. Since no source is specified, both stdout and
stderr are checked. If ``Branch A`` is at the beginning of stdout or stderr, then
a warning will be registered and the source that contained ``Branch A`` will be
prepended with the warning ``Warning: Branch A was taken in execution``.

Since Galaxy 24.0 groups defined in the regular expression are expanded in the
description (using the syntax of the [``expand`` function](https://docs.python.org/3/library/re.html#re.Match.expand)).
For the first ``regex`` in the following example the ``\1`` will be replaced
by the content of the text matching ``.*`` that follows on ``INFO: ``,
i.e. the content of the first group.
The second regular expression defines a named group ``error_message``
which then replaces the corresponding placeholder ``\g<error_message>`` in the
description. Note the quoting of the ``<`` and ``>`` characters in XML.

```xml
<stdio>
    <regex match="\(INFO\): (.*)"
           source="stderr"
           level="warning"
           description="\1" />
    <regex match="\(ERROR|WARNING\): (?P&lt;error_message&gt;.*)"
           source="stderr"
           level="fatal"
           description="\g&lt;error_message&gt;" />
</stdio>
```
]]></xs:documentation>
    </xs:annotation>
    <xs:attribute name="source" type="SourceType">
      <xs:annotation>
        <xs:documentation xml:lang="en">This tells whether the regular expression should be matched against stdout, stderr, or both. If this attribute is missing or is incorrect, then both stdout and stderr will be checked.</xs:documentation>
      </xs:annotation>
    </xs:attribute>
    <xs:attribute name="match" type="xs:string" use="required">
      <xs:annotation>
        <xs:documentation xml:lang="en">This is the regular expression that will be used to match against stdout and/or stderr.</xs:documentation>
      </xs:annotation>
    </xs:attribute>
    <xs:attribute name="level" type="LevelType">
      <xs:annotation>
        <xs:documentation xml:lang="en">This works very similarly to the 'exit_code' tag, except that, when a regular expression matches against its source, the description is added to the beginning of the source.</xs:documentation>
      </xs:annotation>
    </xs:attribute>
    <xs:attribute name="description" type="xs:string">
      <xs:annotation>
        <xs:documentation xml:lang="en">an optional description of the regular expression that has matched.</xs:documentation>
      </xs:annotation>
    </xs:attribute>
  </xs:complexType>
  <xs:complexType name="ChangeFormat">
    <xs:annotation>
      <xs:documentation xml:lang="en"><![CDATA[
Change the format of an output depending on the value of another input paramter.
See [extract_genomic_dna.xml](https://github.com/galaxyproject/tools-iuc/blob/main/tools/extract_genomic_dna/extract_genomic_dna.xml)
or the test tool
[output_format.xml](https://github.com/galaxyproject/galaxy/blob/dev/test/functional/tools/output_format.xml)
for simple examples of how this tag set is used in a tool. This tag set is
optionally contained within the ``<data>`` tag set and is the container tag set
for the following ``<when>`` tag set.]]></xs:documentation>
    </xs:annotation>
    <xs:sequence>
      <xs:element name="when" type="ChangeFormatWhen" maxOccurs="unbounded"/>
    </xs:sequence>
  </xs:complexType>
  <xs:complexType name="ChangeFormatWhen">
    <xs:annotation>
      <xs:documentation xml:lang="en"><![CDATA[
If the value of referenced parameter has the specified value, the data type is
changed to the desired type.

### Examples

Assume that your tool config includes the following select list parameter
structure:

```xml
<param name="out_format" type="select" label="Output data type">
    <option value="fasta">FASTA</option>
    <option value="interval">Interval</option>
</param>
```

Then whenever the user selects the ``interval`` option from the select list, the
following structure in your tool config will override the ``format="fasta"`` setting
in the ``<data>`` tag set with ``format="interval"``.

```xml
<outputs>
    <data format="fasta" name="out_file1">
        <change_format>
            <when input="out_format" value="interval" format="interval" />
        </change_format>
    </data>
</outputs>
```

See
[extract_genomic_dna.xml](https://github.com/galaxyproject/tools-iuc/blob/main/tools/extract_genomic_dna/extract_genomic_dna.xml)
or the test tool
[output_format.xml](https://github.com/galaxyproject/galaxy/blob/dev/test/functional/tools/output_format.xml)
for more examples.

For parameters that are nested in sections, conditionals, or repeats are accessed with object access syntax,
e.g. a parameter with name ``p`` that is in a conditional with name ``c``that is in a section with name ``s``
is referenced by ``s.c.p``"].
]]></xs:documentation>
    </xs:annotation>
    <xs:sequence/>
    <xs:attribute name="input" type="xs:string">
      <xs:annotation>
        <xs:documentation xml:lang="en">This attribute should be the name of
the desired input parameter (e.g. ``input="out_format"`` above). Parameters that are nested are accessed like an object.</xs:documentation>
      </xs:annotation>
    </xs:attribute>
    <xs:attribute name="value" type="xs:string" use="required">
      <xs:annotation>
        <xs:documentation xml:lang="en">This must be a possible value of the ``input``
parameter (e.g. ``value="interval"`` above), or of the deprecated ``input_dataset``'s
attribute.</xs:documentation>
      </xs:annotation>
    </xs:attribute>
    <xs:attribute name="format" type="Format" use="required">
      <xs:annotation>
        <xs:documentation xml:lang="en">This value must be a supported data type
(e.g. ``format="interval"``). See
[/config/datatypes_conf.xml.sample](https://github.com/galaxyproject/galaxy/blob/dev/config/datatypes_conf.xml.sample)
for a list of supported formats.</xs:documentation>
      </xs:annotation>
    </xs:attribute>
    <xs:attribute name="input_dataset" type="xs:string" gxdocs:deprecated="true">
      <xs:annotation>
        <xs:documentation xml:lang="en">*Deprecated*.</xs:documentation>
      </xs:annotation>
    </xs:attribute>
    <xs:attribute name="attribute" type="xs:string" gxdocs:deprecated="true">
      <xs:annotation>
        <xs:documentation xml:lang="en">*Deprecated*.</xs:documentation>
      </xs:annotation>
    </xs:attribute>
  </xs:complexType>
  <xs:complexType name="Citations">
    <xs:annotation>
      <xs:documentation xml:lang="en"><![CDATA[Tool files may declare one
citations element. Each citations element can contain one or more citation tag
elements - each of which specifies tool citation information using either a DOI
or a BibTeX entry.

These citations will appear at the bottom of the tool form in a formatted way
but the user will have to option to select RAW BibTeX for copying and pasting as
well. Likewise, the history menu includes an option allowing users to aggregate
all such citations across an analysis in a list of citations.

BibTeX entries for citations annotated with DOIs will be fetched by Galaxy from
https://doi.org/ and cached.

```xml
<citations>
   <!-- Example of annotating a citation using a DOI. -->
   <citation type="doi">10.1093/bioinformatics/btq281</citation>

   <!-- Example of annotating a citation using a BibTex entry. -->
   <citation type="bibtex">@ARTICLE{Kim07aninterior-point,
   author = {Seung-jean Kim and Kwangmoo Koh and Michael Lustig and Stephen Boyd and Dimitry Gorinevsky},
   title = {An interior-point method for large-scale l1-regularized logistic regression},
   journal = {Journal of Machine Learning Research},
   year = {2007},
   volume = {8},
   pages = {1519-1555}
   }</citation>
 </citations>
```

For more implementation information see the
[pull request](https://bitbucket.org/galaxy/galaxy-central/pull-requests/440/initial-bibtex-doi-citation-support-in/diff)
adding this feature. For more examples of how to add this to tools checkout the
following commits adding this to the
[NCBI BLAST+ suite](https://github.com/peterjc/galaxy_blast/commit/9d2e3906915895765ecc3f48421b91fabf2ccd8b),
[phenotype association tools](https://bitbucket.org/galaxy/galaxy-central/commits/39c983151fe328ff5d415f6da81ce5b21a7e18a4),
[MAF suite](https://bitbucket.org/galaxy/galaxy-central/commits/60f63d6d4cb7b73286f3c747e8acaa475e4b6fa8),
and [MACS2 suite](https://github.com/jmchilton/galaxytools/commit/184971dea73e236f11e82b77adb5cab615b8391b).

This feature was added to the August 2014 release of Galaxy, tools annotated
with citations will work in older releases of Galaxy but no citation information
will be available to the end user.
]]></xs:documentation>
    </xs:annotation>
    <xs:sequence>
      <xs:element name="citation" type="Citation" minOccurs="0" maxOccurs="unbounded"/>
    </xs:sequence>
  </xs:complexType>
  <xs:complexType name="Citation">
    <xs:annotation>
      <xs:documentation xml:lang="en">Each citations element can contain one or
more ``citation`` tag elements - each of which specifies tool citation
information using either a DOI or a BibTeX entry.</xs:documentation>
    </xs:annotation>
    <xs:simpleContent>
      <xs:extension base="xs:string">
        <xs:attribute name="type" type="CitationType" use="required">
          <xs:annotation>
            <xs:documentation xml:lang="en">Type of citation - currently ``doi``
and ``bibtex`` are the only supported options.</xs:documentation>
          </xs:annotation>
        </xs:attribute>
      </xs:extension>
    </xs:simpleContent>
  </xs:complexType>
  <xs:simpleType name="CitationType">
    <xs:annotation>
      <xs:documentation xml:lang="en">Type of citation represented.</xs:documentation>
    </xs:annotation>
    <xs:restriction base="xs:string">
      <xs:enumeration value="bibtex"/>
      <xs:enumeration value="doi"/>
    </xs:restriction>
  </xs:simpleType>
  <xs:simpleType name="RequirementType">
    <xs:annotation>
      <xs:documentation xml:lang="en">Documentation for RequirementType</xs:documentation>
    </xs:annotation>
    <xs:restriction base="xs:string">
      <xs:enumeration value="python-module"/>
      <xs:enumeration value="binary"/>
      <xs:enumeration value="package"/>
      <xs:enumeration value="set_environment"/>
    </xs:restriction>
  </xs:simpleType>
  <xs:simpleType name="ResourceType">
    <xs:annotation>
      <xs:documentation xml:lang="en">Type of resource specification.</xs:documentation>
    </xs:annotation>
    <xs:restriction base="xs:string">
      <xs:enumeration value="cores_min">
        <xs:annotation>
          <xs:documentation xml:lang="en">Minimum reserved number of CPU cores, if runtime allows it (not yet implemented in Galaxy).</xs:documentation>
        </xs:annotation>
      </xs:enumeration>
      <xs:enumeration value="cores_max">
        <xs:annotation>
          <xs:documentation xml:lang="en">Maximum reserved number of CPU cores, if runtime allows it (not yet implemented in Galaxy).</xs:documentation>
        </xs:annotation>
      </xs:enumeration>
      <xs:enumeration value="ram_min">
        <xs:annotation>
          <xs:documentation xml:lang="en">Minimum reserved RAM in mebibytes (2**20 bytes), if runtime allows it (not yet implemented in Galaxy).</xs:documentation>
        </xs:annotation>
      </xs:enumeration>
      <xs:enumeration value="ram_max">
        <xs:annotation>
          <xs:documentation xml:lang="en">Maximum reserved RAM in mebibytes (2**20 bytes), if runtime allows it (not yet implemented in Galaxy).</xs:documentation>
        </xs:annotation>
      </xs:enumeration>
      <xs:enumeration value="tmpdir_min">
        <xs:annotation>
          <xs:documentation xml:lang="en">Minimum reserved filesystem-based storage for the designated temporary directory in mebibytes (2**20 bytes), if runtime allows it (not yet implemented in Galaxy).</xs:documentation>
        </xs:annotation>
      </xs:enumeration>
      <xs:enumeration value="tmpdir_max">
        <xs:annotation>
          <xs:documentation xml:lang="en">Maximum reserved filesystem based storage for the designated temporary directory, in mebibytes (2**20 bytes), if runtime allows it (not yet implemented in Galaxy).</xs:documentation>
        </xs:annotation>
      </xs:enumeration>
      <xs:enumeration value="cuda_version_min">
        <xs:annotation>
          <xs:documentation xml:lang="en">Minimum CUDA (runtime link library) runtime version, if runtime allows it (not yet implemented in Galaxy).</xs:documentation>
        </xs:annotation>
      </xs:enumeration>
      <xs:enumeration value="cuda_compute_capability">
        <xs:annotation>
          <xs:documentation xml:lang="en">Minimum NVIDIA (hardware+driver) Compute capabilities (major, minor (can be a range or a list), if runtime allows it (not yet implemented in Galaxy).</xs:documentation>
        </xs:annotation>
      </xs:enumeration>
      <xs:enumeration value="gpu_memory_min">
        <xs:annotation>
          <xs:documentation xml:lang="en">Minimum Memory of the GPU in mebibytes, if runtime allows it (not yet implemented in Galaxy).</xs:documentation>
        </xs:annotation>
      </xs:enumeration>
      <xs:enumeration value="cuda_device_count_min">
        <xs:annotation>
          <xs:documentation xml:lang="en">Minimum CUDA device count, if runtime allows it (not yet implemented in Galaxy).</xs:documentation>
        </xs:annotation>
      </xs:enumeration>
      <xs:enumeration value="cuda_device_count_max">
        <xs:annotation>
          <xs:documentation xml:lang="en">Maximum CUDA device count, if runtime allows it (not yet implemented in Galaxy).</xs:documentation>
        </xs:annotation>
      </xs:enumeration>
      <xs:enumeration value="shm_size">
        <xs:annotation>
          <xs:documentation xml:lang="en"><![CDATA[Size of /dev/shm. The format is `<number><unit>`. <number> must be greater than 0. Unit is optional and can be `b` (bytes), `k` (kilobytes), `m` (megabytes), or `g` (gigabytes). If you omit the unit, the default is bytes. If you omit the size entirely, the value is `64m`.]]></xs:documentation>
        </xs:annotation>
      </xs:enumeration>
    </xs:restriction>
  </xs:simpleType>
  <xs:simpleType name="ContainerType">
    <xs:annotation>
      <xs:documentation xml:lang="en">Type of container for tool execution.</xs:documentation>
    </xs:annotation>
    <xs:restriction base="xs:string">
      <xs:enumeration value="docker"/>
      <xs:enumeration value="singularity"/>
    </xs:restriction>
  </xs:simpleType>
  <xs:simpleType name="ToolTypeType">
    <xs:annotation>
      <xs:documentation xml:lang="en">Documentation for ToolTypeType</xs:documentation>
    </xs:annotation>
    <xs:restriction base="xs:string">
      <xs:enumeration value="data_source"/>
      <xs:enumeration value="data_source_async"/>
      <xs:enumeration value="manage_data"/>
      <xs:enumeration value="interactive"/>
      <xs:enumeration value="expression"/>
    </xs:restriction>
  </xs:simpleType>
  <xs:simpleType name="URLmethodType">
    <xs:annotation>
      <xs:documentation xml:lang="en">Documentation for URLmethodType</xs:documentation>
    </xs:annotation>
    <xs:restriction base="xs:string">
      <xs:enumeration value="get"/>
      <xs:enumeration value="post"/>
    </xs:restriction>
  </xs:simpleType>
  <xs:simpleType name="TargetType">
    <xs:annotation>
      <xs:documentation xml:lang="en">Documentation for TargetType</xs:documentation>
    </xs:annotation>
    <xs:restriction base="xs:string">
      <xs:enumeration value="_top"/>
      <xs:enumeration value="_parent"/>
    </xs:restriction>
  </xs:simpleType>
  <xs:simpleType name="MethodType">
    <xs:annotation>
      <xs:documentation xml:lang="en">Documentation for MethodType</xs:documentation>
    </xs:annotation>
    <xs:restriction base="xs:string">
      <xs:enumeration value="basic"/>
      <xs:enumeration value="multi"/>
    </xs:restriction>
  </xs:simpleType>
  <xs:simpleType name="DisplayType">
    <xs:annotation>
      <xs:documentation xml:lang="en">Documentation for DisplayType</xs:documentation>
    </xs:annotation>
    <xs:restriction base="xs:string">
      <xs:enumeration value="checkboxes"/>
      <xs:enumeration value="radio"/>
    </xs:restriction>
  </xs:simpleType>
  <xs:simpleType name="HierarchyType">
    <xs:annotation>
      <xs:documentation xml:lang="en">Documentation for HierarchyType</xs:documentation>
    </xs:annotation>
    <xs:restriction base="xs:string">
      <xs:enumeration value="exact"/>
      <xs:enumeration value="recurse"/>
    </xs:restriction>
  </xs:simpleType>
  <xs:simpleType name="ValidatorType">
    <xs:annotation>
      <xs:documentation xml:lang="en">Documentation for ValidatorType</xs:documentation>
    </xs:annotation>
    <xs:restriction base="xs:string">
      <xs:enumeration value="empty_dataset"/>
      <xs:enumeration value="empty_extra_files_path"/>
      <xs:enumeration value="expression"/>
      <xs:enumeration value="regex"/>
      <xs:enumeration value="in_range"/>
      <xs:enumeration value="length"/>
      <xs:enumeration value="metadata"/>
      <xs:enumeration value="dataset_metadata_equal" gxdocs:added="23.1"/>
      <xs:enumeration value="unspecified_build"/>
      <xs:enumeration value="no_options"/>
      <xs:enumeration value="empty_field"/>
      <xs:enumeration value="dataset_metadata_in_file"/>
      <xs:enumeration value="dataset_metadata_in_data_table"/>
      <xs:enumeration value="dataset_metadata_not_in_data_table"/>
      <xs:enumeration value="value_in_data_table"/>
      <xs:enumeration value="value_not_in_data_table"/>
      <xs:enumeration value="dataset_metadata_in_range"/>
      <xs:enumeration value="dataset_ok_validator"/>
    </xs:restriction>
  </xs:simpleType>
  <xs:simpleType name="FilterType">
    <xs:annotation>
      <xs:documentation xml:lang="en"/>
    </xs:annotation>
    <xs:restriction base="xs:string">
      <xs:enumeration value="data_meta"/>
      <xs:enumeration value="param_value"/>
      <xs:enumeration value="static_value"/>
      <xs:enumeration value="regexp"/>
      <xs:enumeration value="unique_value"/>
      <xs:enumeration value="multiple_splitter"/>
      <xs:enumeration value="attribute_value_splitter"/>
      <xs:enumeration value="add_value"/>
      <xs:enumeration value="remove_value"/>
      <xs:enumeration value="sort_by"/>
    </xs:restriction>
  </xs:simpleType>
  <xs:simpleType name="ActionsConditionalFilterType">
    <xs:annotation>
      <xs:documentation xml:lang="en"/>
    </xs:annotation>
    <xs:restriction base="xs:string">
      <xs:enumeration value="param_value"/>
      <xs:enumeration value="insert_column"/>
      <xs:enumeration value="column_strip"/>
      <xs:enumeration value="multiple_splitter"/>
      <xs:enumeration value="attribute_value_splitter"/>
      <xs:enumeration value="column_replace"/>
      <xs:enumeration value="metadata_value"/>
      <xs:enumeration value="boolean"/>
      <xs:enumeration value="string_function"/>
    </xs:restriction>
  </xs:simpleType>
  <xs:simpleType name="ActionType">
    <xs:annotation>
      <xs:documentation xml:lang="en">Documentation for ActionType</xs:documentation>
    </xs:annotation>
    <xs:restriction base="xs:string">
      <xs:enumeration value="format"/>
      <xs:enumeration value="metadata"/>
    </xs:restriction>
  </xs:simpleType>
  <xs:simpleType name="ActionsOptionType">
    <xs:annotation>
      <xs:documentation xml:lang="en">Documentation for ActionsOptionType</xs:documentation>
    </xs:annotation>
    <xs:restriction base="xs:string">
      <xs:enumeration value="from_data_table"/>
      <xs:enumeration value="from_param"/>
      <xs:enumeration value="from_file"/>
    </xs:restriction>
  </xs:simpleType>
  <xs:simpleType name="CompareType">
    <xs:annotation>
      <xs:documentation xml:lang="en">Documentation for CompareType</xs:documentation>
    </xs:annotation>
    <xs:restriction base="xs:string">
      <xs:enumeration value="startswith"/>
      <xs:enumeration value="re_search"/>
    </xs:restriction>
  </xs:simpleType>
  <xs:simpleType name="LevelType">
    <xs:annotation>
      <xs:documentation xml:lang="en">Documentation for LevelType</xs:documentation>
    </xs:annotation>
    <xs:restriction base="xs:string">
      <xs:enumeration value="fatal_oom"/>
      <xs:enumeration value="fatal"/>
      <xs:enumeration value="warning"/>
      <xs:enumeration value="log"/>
      <xs:enumeration value="qc"/>
    </xs:restriction>
  </xs:simpleType>
  <xs:simpleType name="RangeType">
    <xs:annotation>
      <xs:documentation xml:lang="en">Documentation for RangeType</xs:documentation>
    </xs:annotation>
    <xs:restriction base="xs:string">
      <xs:pattern value="((-?\d+)?:(-?\d+)?)|(-?\d+)"/>
    </xs:restriction>
  </xs:simpleType>
  <xs:simpleType name="SourceType">
    <xs:annotation>
      <xs:documentation xml:lang="en">Documentation for SourceType</xs:documentation>
    </xs:annotation>
    <xs:restriction base="xs:string">
      <xs:enumeration value="stdout"/>
      <xs:enumeration value="stderr"/>
      <xs:enumeration value="both"/>
    </xs:restriction>
  </xs:simpleType>
  <xs:simpleType name="TestOutputCompareType">
    <xs:annotation>
      <xs:documentation xml:lang="en">Type of comparison to use when comparing
test generated output files to expected output files. Currently valid value are
``diff`` (the default), ``re_match``, ``re_match_multiline``, ``contains``,
and ``image_diff``. In addition there is ``sim_size`` which is discouraged in
favour of a ``has_size`` assertion.</xs:documentation>
    </xs:annotation>
    <xs:restriction base="xs:string">
      <xs:enumeration value="diff"/>
      <xs:enumeration value="re_match"/>
      <xs:enumeration value="sim_size"/>
      <xs:enumeration value="re_match_multiline"/>
      <xs:enumeration value="contains"/>
      <xs:enumeration value="image_diff"/>
    </xs:restriction>
  </xs:simpleType>
  <xs:simpleType name="TestOutputMetricType">
    <xs:annotation>
      <xs:documentation xml:lang="en">If ``compare`` is set to ``image_diff``, this is the metric used to compute the distance between images for quantification of their difference. For intensity images, possible metrics are *mean absolute error* (``mae``, the default), *mean squared error* (``mse``), *root mean squared* error (``rms``), and the *Frobenius norm* (``fro``). In addition, for binary images and label maps (with multiple objects), ``iou`` can be used to compute *one minus* the *intersection over the union* (IoU). Object correspondances are established by taking the pair of objects, for which the IoU is highest (also see the ``pin_labels`` attribute), and the distance of the images is the worst value determined for any pair of corresponding objects.</xs:documentation>
    </xs:annotation>
    <xs:restriction base="xs:string">
      <xs:enumeration value="mae"/>
      <xs:enumeration value="mse"/>
      <xs:enumeration value="rms"/>
      <xs:enumeration value="fro"/>
      <xs:enumeration value="iou"/>
    </xs:restriction>
  </xs:simpleType>
  <xs:simpleType name="PermissiveBoolean">
    <xs:annotation>
      <xs:documentation xml:lang="en">Documentation for PermissiveBoolean</xs:documentation>
    </xs:annotation>
    <xs:union>
      <xs:simpleType>
        <xs:restriction base="xs:boolean"/>
      </xs:simpleType>
      <xs:simpleType>
        <xs:restriction base="xs:string">
          <xs:enumeration value="true"/>
          <xs:enumeration value="false"/>
          <xs:enumeration value="True"/>
          <xs:enumeration value="False"/>
          <xs:enumeration value="yes"/>
          <xs:enumeration value="no"/>
          <xs:enumeration value="0"/>
          <xs:enumeration value="1"/>
        </xs:restriction>
      </xs:simpleType>
    </xs:union>
  </xs:simpleType>
  <xs:simpleType name="Bytes">
    <xs:annotation>
      <xs:documentation xml:lang="en">Number of bytes allowing for suffix (k|K|M|G|P|E)i? </xs:documentation>
    </xs:annotation>
    <xs:union>
      <xs:simpleType>
        <xs:restriction base="xs:integer">
         </xs:restriction>
      </xs:simpleType>
      <xs:simpleType>
        <xs:restriction base="xs:string">
          <xs:pattern value="(0|[1-9][0-9]*)([kKMGTPE]i?)?"/>
        </xs:restriction>
      </xs:simpleType>
    </xs:union>
  </xs:simpleType>

  <xs:simpleType name="Format">
    <xs:restriction base="xs:string">
      <xs:pattern value="[0-9a-z._-]+"/>
    </xs:restriction>
  </xs:simpleType>
  <xs:simpleType name="FormatList">
    <xs:restriction base="xs:string">
      <xs:pattern value="([a-z0-9._-]+)(,([a-z0-9._-]+))*"/>
    </xs:restriction>
  </xs:simpleType>

  <xs:simpleType name="Class">
    <xs:restriction base="xs:string">
      <xs:enumeration value="File"/>
      <xs:enumeration value="Directory"/>
    </xs:restriction>
  </xs:simpleType>

  <xs:complexType name="EdamTopics">
    <xs:annotation gxdocs:best_practices="tool-annotations-edam">
      <xs:documentation xml:lang="en"><![CDATA[
Container tag set for the ``<edam_topic>`` tags.
A tool can have any number of EDAM topic references.

```xml
<!-- Example: this tool is about 'Statistics and probability' (http://edamontology.org/topic_2269) -->
<edam_topics>
    <edam_topic>topic_2269</edam_topic>
</edam_topics>
```
]]></xs:documentation>
    </xs:annotation>
    <xs:sequence>
      <xs:element name="edam_topic" minOccurs="0" maxOccurs="unbounded">
        <xs:simpleType>
          <xs:restriction base="singleLineString">
            <xs:pattern value="topic_[0-9]{4}"/>
          </xs:restriction>
        </xs:simpleType>
      </xs:element>
    </xs:sequence>
  </xs:complexType>
  <xs:complexType name="EdamOperations">
    <xs:annotation gxdocs:best_practices="tool-annotations-edam">
      <xs:documentation xml:lang="en"><![CDATA[
Container tag set for the ``<edam_operation>`` tags.
A tool can have any number of EDAM operation references.

```xml
<!-- Example: this tool performs a 'Conversion' operation (http://edamontology.org/operation_3434) -->
<edam_operations>
    <edam_operation>operation_3434</edam_operation>
</edam_operations>
```

]]></xs:documentation>
    </xs:annotation>
    <xs:sequence>
      <xs:element name="edam_operation" minOccurs="0" maxOccurs="unbounded">
        <xs:simpleType>
          <xs:restriction base="singleLineString">
            <xs:pattern value="operation_[0-9]{4}"/>
          </xs:restriction>
        </xs:simpleType>
      </xs:element>
    </xs:sequence>
  </xs:complexType>
  <xs:complexType name="xrefs">
    <xs:annotation gxdocs:best_practices="tool-cross-references-bio-tools">
      <xs:documentation xml:lang="en"><![CDATA[
Container tag set for the ``<xref>`` tags.
A tool can refer multiple reference IDs.

```xml
   <!-- Example: this tool is dada2 -->
   <xrefs>
       <xref type="bio.tools">dada2</xref>
       <xref type="bioconductor">dada2</xref>
   </xrefs>
   <!-- https://bio.tools/dada2 -->
```

]]></xs:documentation>
    </xs:annotation>
    <xs:sequence>
      <xs:element name="xref" type="xref" minOccurs="0" maxOccurs="unbounded">
      </xs:element>
    </xs:sequence>
  </xs:complexType>
  <xs:complexType name="xref">
    <xs:annotation>
      <xs:documentation xml:lang="en">The ``xref`` element specifies reference
information according to a catalog.</xs:documentation>
    </xs:annotation>
    <xs:simpleContent>
      <xs:extension base="singleLineString">
        <xs:attribute name="type" type="xrefType" use="required">
          <xs:annotation>
            <xs:documentation xml:lang="en">Type of reference - currently ``bio.tools``, ``bioconductor``, and ``biii`` are
the only supported options.</xs:documentation>
          </xs:annotation>
        </xs:attribute>
      </xs:extension>
    </xs:simpleContent>
  </xs:complexType>
  <xs:simpleType name="xrefType">
    <xs:annotation>
      <xs:documentation xml:lang="en">Type of Reference.</xs:documentation>
    </xs:annotation>
    <xs:restriction base="xs:string">
      <xs:enumeration value="bio.tools"/>
      <xs:enumeration value="bioconductor"/>
      <xs:enumeration value="biii"/>
      <!--xs:enumeration value="whatelse"/-->
    </xs:restriction>
  </xs:simpleType>
  <xs:simpleType name="MacroImportType">
    <xs:restriction base="singleLineString">
      <xs:pattern value="[a-zA-Z0-9_\-\.]+.xml"/>
    </xs:restriction>
  </xs:simpleType>
  <xs:simpleType name="singleLineString">
    <xs:annotation>
      <xs:documentation xml:lang="en">A string without newline characters.</xs:documentation>
    </xs:annotation>
    <xs:restriction base="xs:string">
      <xs:whiteSpace value="collapse"/>
    </xs:restriction>
  </xs:simpleType>
  <xs:simpleType name="DetectErrorType">
    <xs:restriction base="xs:string">
      <xs:enumeration value="default"/>
      <xs:enumeration value="exit_code"/>
      <xs:enumeration value="aggressive"/>
    </xs:restriction>
  </xs:simpleType>
  <xs:simpleType name="CollectionType">
    <xs:annotation>
      <xs:documentation xml:lang="en">Allowed collection types</xs:documentation>
    </xs:annotation>
    <xs:restriction base="xs:string">
      <xs:pattern value="(list|paired)([:](list|paired))*"/>
    </xs:restriction>
  </xs:simpleType>
  <xs:simpleType name="CollectionTypeList">
    <xs:annotation>
      <xs:documentation xml:lang="en">Allowed collection types</xs:documentation>
    </xs:annotation>
    <xs:restriction base="xs:string">
      <xs:pattern value="(list|paired)([:,](list|paired))*"/>
    </xs:restriction>
  </xs:simpleType>
  <xs:simpleType name="InputsConfigfileDatastyleType">
    <xs:annotation>
      <xs:documentation xml:lang="en">Allowed collection types</xs:documentation>
    </xs:annotation>
    <xs:restriction base="xs:string">
      <xs:enumeration value="paths"/>
      <xs:enumeration value="staging_path_and_source_path"/>
    </xs:restriction>
  </xs:simpleType>
</xs:schema><|MERGE_RESOLUTION|>--- conflicted
+++ resolved
@@ -316,11 +316,6 @@
 `<macro name="an_xml_macro" type="xml">` is identical to `<xml name="an_xml_macro">`,
 `<macro name="a_template" type="template">` is identical to `<template name="a_template">`, and
 `<macro name="a_token" type="xml">` is identical to `<token name="a_token">`.
-<<<<<<< HEAD
-=======
-
-Note that
->>>>>>> c9679269
        ]]></xs:documentation>
         </xs:annotation>
       </xs:element>
