"""Utilities for building up Docker commands...

...using common defaults and configuration mechanisms.
"""
import os
import shlex

from galaxy.util.commands import argv_to_str

DEFAULT_DOCKER_COMMAND = "docker"
DEFAULT_SUDO = False
DEFAULT_SUDO_COMMAND = "sudo"
DEFAULT_HOST = None
DEFAULT_VOLUME_MOUNT_TYPE = "rw"
DEFAULT_WORKING_DIRECTORY = None
DEFAULT_NET = None
DEFAULT_MEMORY = None
DEFAULT_VOLUMES_FROM = None
DEFAULT_AUTO_REMOVE = True
DEFAULT_SET_USER = "$UID"
DEFAULT_RUN_EXTRA_ARGUMENTS = None


def kill_command(
    container,
    signal=None,
    **kwds
):
    args = (["-s", signal] if signal else []) + [container]
    return command_list("kill", args, **kwds)


def logs_command(
    container,
    **kwds
):
    return command_list("logs", [container], **kwds)


def build_command(
    image,
    docker_build_path,
    **kwds
):
    if os.path.isfile(docker_build_path):
        docker_build_path = os.path.dirname(os.path.abspath(docker_build_path))
    return command_list("build", ["-t", image, docker_build_path], **kwds)


def build_save_image_command(
    image,
    destination,
    **kwds
):
    return command_list("save", ["-o", destination, image], **kwds)


def build_pull_command(
    tag,
    **kwds
):
    return command_list("pull", [tag], **kwds)


def build_docker_cache_command(
    image,
    **kwds
):
    inspect_image_command = command_shell("inspect", [image], **kwds)
    pull_image_command = command_shell("pull", [image], **kwds)
    cache_command = f"{inspect_image_command} > /dev/null 2>&1\n[ $? -ne 0 ] && {pull_image_command} > /dev/null 2>&1\n"
    return cache_command


def build_docker_images_command(truncate=True, **kwds):
    args = ["--no-trunc"] if not truncate else[]
    return command_shell("images", args, **kwds)


def build_docker_load_command(**kwds):
    return command_shell("load", [])


def build_docker_simple_command(
    command,
    docker_cmd=DEFAULT_DOCKER_COMMAND,
    sudo=DEFAULT_SUDO,
    sudo_cmd=DEFAULT_SUDO_COMMAND,
    container_name=None,
    **kwd
):
    command_parts = _docker_prefix(
        docker_cmd=docker_cmd,
        sudo=sudo,
        sudo_cmd=sudo_cmd,
    )
    command_parts.append(command)
    command_parts.append(container_name or '{CONTAINER_NAME}')
    return " ".join(command_parts)


def build_docker_run_command(
    container_command,
    image,
    interactive=False,
    terminal=False,
    tag=None,
    volumes=[],
    volumes_from=DEFAULT_VOLUMES_FROM,
    memory=DEFAULT_MEMORY,
    env_directives=[],
    working_directory=DEFAULT_WORKING_DIRECTORY,
    name=None,
    net=DEFAULT_NET,
    run_extra_arguments=DEFAULT_RUN_EXTRA_ARGUMENTS,
    docker_cmd=DEFAULT_DOCKER_COMMAND,
    sudo=DEFAULT_SUDO,
    sudo_cmd=DEFAULT_SUDO_COMMAND,
    auto_rm=DEFAULT_AUTO_REMOVE,
    set_user=DEFAULT_SET_USER,
    host=DEFAULT_HOST,
    guest_ports=False,
    container_name=None
):
    command_parts = _docker_prefix(
        docker_cmd=docker_cmd,
        sudo=sudo,
        sudo_cmd=sudo_cmd,
        host=host
    )
    command_parts.append("run")
    if interactive:
        command_parts.append("-i")
    if terminal:
        command_parts.append("-t")
    for env_directive in env_directives:
        # e.g. -e "GALAXY_SLOTS=$GALAXY_SLOTS"
        # These are environment variable expansions so we don't quote these.
        command_parts.extend(["-e", env_directive])
    if guest_ports is True:
        # When is True, expose all ports
        command_parts.append("-P")
    elif guest_ports:
        if not isinstance(guest_ports, list):
            guest_ports = [guest_ports]
        for guest_port in guest_ports:
            command_parts.extend(["-p", guest_port])
    if container_name:
        command_parts.extend(["--name", container_name])
    for volume in volumes:
        command_parts.extend(["-v", str(volume)])
    if volumes_from:
        command_parts.extend(["--volumes-from", shlex.quote(str(volumes_from))])
    if memory:
<<<<<<< HEAD
        command_parts.extend(["-m", shlex_quote(memory)])
    command_parts.extend(["--cpus", '${GALAXY_SLOTS:-1}'])
=======
        command_parts.extend(["-m", shlex.quote(memory)])
>>>>>>> 6e4b4d4c
    if name:
        command_parts.extend(["--name", shlex.quote(name)])
    if working_directory:
        command_parts.extend(["-w", shlex.quote(working_directory)])
    if net:
        command_parts.extend(["--net", shlex.quote(net)])
    if auto_rm:
        command_parts.append("--rm")
    if run_extra_arguments:
        command_parts.append(run_extra_arguments)
    if set_user:
        user = set_user
        if set_user == DEFAULT_SET_USER:
            # If future-us is ever in here and fixing this for docker-machine just
            # use cwltool.docker_id - it takes care of this default nicely.
            euid = os.geteuid()
            egid = os.getgid()

            user = "%d:%d" % (euid, egid)
        command_parts.extend(["--user", user])
    full_image = image
    if tag:
        full_image = f"{full_image}:{tag}"
    command_parts.append(shlex.quote(full_image))
    command_parts.append(container_command)
    return " ".join(command_parts)


def command_list(command, command_args=[], **kwds):
    """Return Docker command as an argv list."""
    command_parts = _docker_prefix(**kwds)
    command_parts.append(command)
    command_parts.extend(command_args)
    return command_parts


def command_shell(command, command_args=[], **kwds):
    """Return Docker command as a string for a shell or command-list."""
    cmd = command_list(command, command_args, **kwds)
    to_str = kwds.get("to_str", True)
    if to_str:
        return argv_to_str(cmd)
    else:
        return cmd


def _docker_prefix(
    docker_cmd=DEFAULT_DOCKER_COMMAND,
    sudo=DEFAULT_SUDO,
    sudo_cmd=DEFAULT_SUDO_COMMAND,
    host=DEFAULT_HOST,
    **kwds
):
    """Prefix to issue a docker command."""
    command_parts = []
    if sudo:
        command_parts.append(sudo_cmd)
    command_parts.append(docker_cmd)
    if host:
        command_parts.extend(["-H", host])
    return command_parts


def parse_port_text(port_text):
    """

    >>> slurm_ports = parse_port_text("8888/tcp -> 0.0.0.0:32769")
    >>> slurm_ports[8888]['host']
    '0.0.0.0'
    """
    ports = None
    if port_text is not None:
        ports = {}
        for line in port_text.strip().split('\n'):
            if " -> " not in line:
                raise Exception("Cannot parse host and port from line [%s]" % line)
            tool, host = line.split(" -> ", 1)
            hostname, port = host.split(':')
            port = int(port)
            tool_p, tool_prot = tool.split("/")
            tool_p = int(tool_p)
            ports[tool_p] = dict(tool_port=tool_p, host=hostname, port=port, protocol=tool_prot)
    return ports<|MERGE_RESOLUTION|>--- conflicted
+++ resolved
@@ -152,12 +152,8 @@
     if volumes_from:
         command_parts.extend(["--volumes-from", shlex.quote(str(volumes_from))])
     if memory:
-<<<<<<< HEAD
-        command_parts.extend(["-m", shlex_quote(memory)])
+        command_parts.extend(["-m", shlex.quote(memory)])
     command_parts.extend(["--cpus", '${GALAXY_SLOTS:-1}'])
-=======
-        command_parts.extend(["-m", shlex.quote(memory)])
->>>>>>> 6e4b4d4c
     if name:
         command_parts.extend(["--name", shlex.quote(name)])
     if working_directory:
