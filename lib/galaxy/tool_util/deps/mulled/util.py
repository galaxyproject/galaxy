--- conflicted
+++ resolved
@@ -64,29 +64,19 @@
     if resolution_cache is not None and cache_key in resolution_cache:
         repo_names = resolution_cache.get(cache_key)
     else:
-<<<<<<< HEAD
-        repos_parameters = {'public': 'true', 'namespace': namespace}
-        repos_headers = {'Accept-encoding': 'gzip', 'Accept': 'application/json'}
-        repos_response = requests.get(
-            QUAY_REPOSITORY_API_ENDPOINT, headers=repos_headers, params=repos_parameters, timeout=MULLED_SOCKET_TIMEOUT)
-
-        repos = repos_response.json()['repositories']
-        repo_names = [r["name"] for r in repos]
-=======
         next_page = None
         repo_names = []
         repos_headers = {"Accept-encoding": "gzip", "Accept": "application/json"}
         while True:
             repos_parameters = {"public": "true", "namespace": namespace, "next_page": next_page}
             repos_response = requests.get(
-                QUAY_REPOSITORY_API_ENDPOINT, headers=repos_headers, params=repos_parameters, timeout=QUAY_IO_TIMEOUT)
+                QUAY_REPOSITORY_API_ENDPOINT, headers=repos_headers, params=repos_parameters, timeout=MULLED_SOCKET_TIMEOUT)
             repos_response_json = repos_response.json()
             repos = repos_response_json["repositories"]
             repo_names += [r["name"] for r in repos]
             next_page = repos_response_json.get("next_page")
             if not next_page:
                 break
->>>>>>> 2d535ed9
         if resolution_cache is not None:
             resolution_cache[cache_key] = repo_names
     return repo_name in repo_names
