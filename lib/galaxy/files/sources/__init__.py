--- conflicted
+++ resolved
@@ -1,14 +1,11 @@
 import abc
 import os
 import time
-<<<<<<< HEAD
-from enum import Enum
-=======
 from dataclasses import (
     dataclass,
     field,
 )
->>>>>>> 91d9d494
+from enum import Enum
 from typing import (
     Any,
     ClassVar,
@@ -102,11 +99,7 @@
     # Indicates access to the FS operation with intent to write.
     # Even if a file source is "writeable" some directories (or elements) may be restricted or read-only
     # so those should be skipped while browsing with writeable=True.
-<<<<<<< HEAD
-    writeable: Optional[bool]
-=======
     writeable: Optional[bool] = False
->>>>>>> 91d9d494
 
     # Property overrides for values initially configured through the constructor. For example
     # the HTTPFilesSource passes in additional http_headers through these properties, which
