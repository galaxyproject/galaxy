import logging
import os
import subprocess
import tempfile
from datetime import datetime
from time import gmtime

from galaxy.util import unicodify
from tool_shed.util import basic_util

log = logging.getLogger(__name__)

INITIAL_CHANGELOG_HASH = '000000000000'


<<<<<<< HEAD
=======
def add_changeset(repo_path, path_to_filename_in_archive):
    try:
        subprocess.check_output(['hg', 'add', path_to_filename_in_archive], stderr=subprocess.STDOUT, cwd=repo_path)
    except Exception as e:
        error_message = "Error adding '%s' to repository: %s" % (path_to_filename_in_archive, unicodify(e))
        if isinstance(e, subprocess.CalledProcessError):
            error_message += "\nOutput was:\n%s" % e.output
        raise Exception(error_message)


def archive_repository_revision(app, repository, archive_dir, changeset_revision):
    '''Create an un-versioned archive of a repository.'''
    repo_path = repository.repo_path(app)
    try:
        subprocess.check_output(['hg', 'archive', '-r', changeset_revision, archive_dir], stderr=subprocess.STDOUT, cwd=repo_path)
    except Exception as e:
        error_message = "Error attempting to archive revision '%s' of repository '%s': %s" % (changeset_revision, repository.name, unicodify(e))
        if isinstance(e, subprocess.CalledProcessError):
            error_message += "\nOutput was:\n%s" % unicodify(e.output)
        log.exception(error_message)
        raise Exception(error_message)


>>>>>>> a5f9ea3f
def clone_repository(repository_clone_url, repository_file_dir, ctx_rev=None):
    """
    Clone the repository up to the specified changeset_revision.  No subsequent revisions will be
    present in the cloned repository.
    """
    cmd = ['hg', 'clone']
    if ctx_rev:
        cmd.extend(['-r', str(ctx_rev)])
    cmd.extend([repository_clone_url, repository_file_dir])
    # Make sure the destination path actually exists before attempting to clone
    if not os.path.exists(repository_file_dir):
        os.makedirs(repository_file_dir)
    try:
        subprocess.check_output(cmd, stderr=subprocess.STDOUT)
        return True, None
    except Exception as e:
        error_message = 'Error cloning repository: %s' % unicodify(e)
        if isinstance(e, subprocess.CalledProcessError):
            error_message += "\nOutput was:\n%s" % unicodify(e.output)
        log.error(error_message)
        return False, error_message


<<<<<<< HEAD
=======
def commit_changeset(repo_path, full_path_to_changeset, username, message):
    try:
        subprocess.check_output(['hg', 'commit', '-u', username, '-m', message, full_path_to_changeset], stderr=subprocess.STDOUT, cwd=repo_path)
    except Exception as e:
        error_message = "Error committing '%s' to repository: %s" % (full_path_to_changeset, unicodify(e))
        if isinstance(e, subprocess.CalledProcessError):
            if e.returncode == 1 and 'nothing changed' in unicodify(e.output):
                return
            error_message += "\nOutput was:\n%s" % unicodify(e.output)
        raise Exception(error_message)


>>>>>>> a5f9ea3f
def copy_file_from_manifest(repo, changeset_revision, filename, dir):
    """
    Copy the latest version of the file named filename from the repository manifest to the directory
    to which dir refers.
    """
    for changeset in reversed_upper_bounded_changelog(repo, changeset_revision):
        changeset_ctx = repo.changectx(changeset)
        fctx = get_file_context_from_ctx(changeset_ctx, filename)
        if fctx and fctx not in ['DELETED']:
            file_path = os.path.join(dir, filename)
            fh = open(file_path, 'wb')
            fh.write(fctx.data())
            fh.close()
            return file_path
    return None


<<<<<<< HEAD
=======
def create_hgrc_file(app, repository):
    # Since we support both http and https, we set `push_ssl` to False to
    # override the default (which is True) in the Mercurial API.
    # The hg purge extension purges all files and directories not being tracked
    # by Mercurial in the current repository. It will remove unknown files and
    # empty directories. This is not currently used because it is not supported
    # in the Mercurial API.
    repo_path = repository.repo_path(app)
    hgrc_path = os.path.join(repo_path, '.hg', 'hgrc')
    with open(hgrc_path, 'w') as fp:
        fp.write('[paths]\n')
        fp.write('default = .\n')
        fp.write('default-push = .\n')
        fp.write('[web]\n')
        fp.write('allow_push = %s\n' % repository.user.username)
        fp.write('name = %s\n' % repository.name)
        fp.write('push_ssl = false\n')
        fp.write('[extensions]\n')
        fp.write('hgext.purge=')


>>>>>>> a5f9ea3f
def get_changectx_for_changeset(repo, changeset_revision, **kwd):
    """Retrieve a specified changectx from a repository."""
    for changeset in repo.changelog:
        ctx = repo.changectx(changeset)
        if str(ctx) == changeset_revision:
            return ctx
    return None


def get_config_from_disk(config_file, relative_install_dir):
    for root, dirs, files in os.walk(relative_install_dir):
        if root.find('.hg') < 0:
            for name in files:
                if name == config_file:
                    return os.path.abspath(os.path.join(root, name))
    return None


def get_ctx_file_path_from_manifest(filename, repo, changeset_revision):
    """
    Get the ctx file path for the latest revision of filename from the repository manifest up
    to the value of changeset_revision.
    """
    stripped_filename = basic_util.strip_path(filename)
    for changeset in reversed_upper_bounded_changelog(repo, changeset_revision):
        manifest_ctx = repo.changectx(changeset)
        for ctx_file in manifest_ctx.files():
            ctx_file_name = basic_util.strip_path(ctx_file)
            if ctx_file_name == stripped_filename:
                return manifest_ctx, ctx_file
    return None, None


def get_file_context_from_ctx(ctx, filename):
    """Return the mercurial file context for a specified file."""
    # We have to be careful in determining if we found the correct file because multiple files with
    # the same name may be in different directories within ctx if the files were moved within the change
    # set.  For example, in the following ctx.files() list, the former may have been moved to the latter:
    # ['tmap_wrapper_0.0.19/tool_data_table_conf.xml.sample', 'tmap_wrapper_0.3.3/tool_data_table_conf.xml.sample'].
    # Another scenario is that the file has been deleted.
    deleted = False
    filename = basic_util.strip_path(filename)
    for ctx_file in ctx.files():
        ctx_file_name = basic_util.strip_path(ctx_file)
        if filename == ctx_file_name:
            try:
                # If the file was moved, its destination will be returned here.
                fctx = ctx[ctx_file]
                return fctx
            except LookupError:
                # Set deleted for now, and continue looking in case the file was moved instead of deleted.
                deleted = True
    if deleted:
        return 'DELETED'
    return None


def get_repo_for_repository(app, repository=None, repo_path=None):
    # Import from mercurial here to let Galaxy start under Python 3
    from mercurial import (
        hg,
        ui
    )
    if repository is not None:
        return hg.repository(ui.ui(), repository.repo_path(app))
    if repo_path is not None:
        return hg.repository(ui.ui(), repo_path)


def pull_repository(repo_path, repository_clone_url, ctx_rev):
    """Pull changes from a remote repository to a local one."""
    try:
        subprocess.check_output(['hg', 'pull', '-r', ctx_rev, repository_clone_url], stderr=subprocess.STDOUT, cwd=repo_path)
    except Exception as e:
        error_message = "Error pulling revision '%s': %s" % (ctx_rev, unicodify(e))
        if isinstance(e, subprocess.CalledProcessError):
            error_message += "\nOutput was:\n%s" % unicodify(e.output)
        raise Exception(error_message)


<<<<<<< HEAD
=======
def remove_file(repo_path, selected_file, force=True):
    cmd = ['hg', 'remove']
    if force:
        cmd.append('--force')
    cmd.append(selected_file)
    try:
        subprocess.check_output(cmd, stderr=subprocess.STDOUT, cwd=repo_path)
    except Exception as e:
        error_message = "Error removing file '%s': %s" % (selected_file, unicodify(e))
        if isinstance(e, subprocess.CalledProcessError):
            error_message += "\nOutput was:\n%s" % unicodify(e.output)
        raise Exception(error_message)


>>>>>>> a5f9ea3f
def reversed_lower_upper_bounded_changelog(repo, excluded_lower_bounds_changeset_revision, included_upper_bounds_changeset_revision):
    """
    Return a reversed list of changesets in the repository changelog after the excluded_lower_bounds_changeset_revision,
    but up to and including the included_upper_bounds_changeset_revision.  The value of excluded_lower_bounds_changeset_revision
    will be the value of INITIAL_CHANGELOG_HASH if no valid changesets exist before included_upper_bounds_changeset_revision.
    """
    # To set excluded_lower_bounds_changeset_revision, calling methods should do the following, where the value
    # of changeset_revision is a downloadable changeset_revision.
    # excluded_lower_bounds_changeset_revision = \
    #     metadata_util.get_previous_metadata_changeset_revision(app, repository, changeset_revision, downloadable=?)
    if excluded_lower_bounds_changeset_revision == INITIAL_CHANGELOG_HASH:
        appending_started = True
    else:
        appending_started = False
    reversed_changelog = []
    for changeset in repo.changelog:
        changeset_hash = str(repo.changectx(changeset))
        if appending_started:
            reversed_changelog.insert(0, changeset)
        if changeset_hash == excluded_lower_bounds_changeset_revision and not appending_started:
            appending_started = True
        if changeset_hash == included_upper_bounds_changeset_revision:
            break
    return reversed_changelog


def reversed_upper_bounded_changelog(repo, included_upper_bounds_changeset_revision):
    """
    Return a reversed list of changesets in the repository changelog up to and including the
    included_upper_bounds_changeset_revision.
    """
    return reversed_lower_upper_bounded_changelog(repo, INITIAL_CHANGELOG_HASH, included_upper_bounds_changeset_revision)


def update_repository(repo_path, ctx_rev=None):
    """
    Update the cloned repository to changeset_revision.  It is critical that the installed repository is updated to the desired
    changeset_revision before metadata is set because the process for setting metadata uses the repository files on disk.
    """
    # TODO: We may have files on disk in the repo directory that aren't being tracked, so they must be removed.
    # The codes used to show the status of files are as follows.
    # M = modified
    # A = added
    # R = removed
    # C = clean
    # ! = deleted, but still tracked
    # ? = not tracked
    # I = ignored
    # It would be nice if we could use mercurial's purge extension to remove untracked files.  The problem is that
    # purging is not supported by the mercurial API.
    cmd = ['hg', 'update']
    if ctx_rev:
        cmd.extend(['-r', ctx_rev])
    try:
        subprocess.check_output(cmd, stderr=subprocess.STDOUT, cwd=repo_path)
    except Exception as e:
        error_message = 'Error updating repository: %s' % unicodify(e)
        if isinstance(e, subprocess.CalledProcessError):
<<<<<<< HEAD
            error_message += "\nOutput was:\n%s" % e.output
        raise Exception(error_message)
=======
            error_message += "\nOutput was:\n%s" % unicodify(e.output)
        raise Exception(error_message)


def init_repository(repo_path):
    """
    Create a new Mercurial repository in the given directory.
    """
    try:
        subprocess.check_output(['hg', 'init'], stderr=subprocess.STDOUT, cwd=repo_path)
    except Exception as e:
        error_message = 'Error initializing repository: %s' % unicodify(e)
        if isinstance(e, subprocess.CalledProcessError):
            error_message += "\nOutput was:\n%s" % unicodify(e.output)
        raise Exception(error_message)


def changeset2rev(repo_path, changeset_revision):
    """
    Return the revision number (as an int) corresponding to a specified changeset revision.
    """
    try:
        rev = subprocess.check_output(['hg', 'id', '-r', changeset_revision, '-n'], stderr=subprocess.STDOUT, cwd=repo_path)
    except Exception as e:
        error_message = "Error looking for changeset '%s': %s" % (changeset_revision, unicodify(e))
        if isinstance(e, subprocess.CalledProcessError):
            error_message += "\nOutput was:\n%s" % unicodify(e.output)
        raise Exception(error_message)
    return int(rev.strip())
>>>>>>> a5f9ea3f
<|MERGE_RESOLUTION|>--- conflicted
+++ resolved
@@ -13,32 +13,6 @@
 INITIAL_CHANGELOG_HASH = '000000000000'
 
 
-<<<<<<< HEAD
-=======
-def add_changeset(repo_path, path_to_filename_in_archive):
-    try:
-        subprocess.check_output(['hg', 'add', path_to_filename_in_archive], stderr=subprocess.STDOUT, cwd=repo_path)
-    except Exception as e:
-        error_message = "Error adding '%s' to repository: %s" % (path_to_filename_in_archive, unicodify(e))
-        if isinstance(e, subprocess.CalledProcessError):
-            error_message += "\nOutput was:\n%s" % e.output
-        raise Exception(error_message)
-
-
-def archive_repository_revision(app, repository, archive_dir, changeset_revision):
-    '''Create an un-versioned archive of a repository.'''
-    repo_path = repository.repo_path(app)
-    try:
-        subprocess.check_output(['hg', 'archive', '-r', changeset_revision, archive_dir], stderr=subprocess.STDOUT, cwd=repo_path)
-    except Exception as e:
-        error_message = "Error attempting to archive revision '%s' of repository '%s': %s" % (changeset_revision, repository.name, unicodify(e))
-        if isinstance(e, subprocess.CalledProcessError):
-            error_message += "\nOutput was:\n%s" % unicodify(e.output)
-        log.exception(error_message)
-        raise Exception(error_message)
-
-
->>>>>>> a5f9ea3f
 def clone_repository(repository_clone_url, repository_file_dir, ctx_rev=None):
     """
     Clone the repository up to the specified changeset_revision.  No subsequent revisions will be
@@ -62,21 +36,6 @@
         return False, error_message
 
 
-<<<<<<< HEAD
-=======
-def commit_changeset(repo_path, full_path_to_changeset, username, message):
-    try:
-        subprocess.check_output(['hg', 'commit', '-u', username, '-m', message, full_path_to_changeset], stderr=subprocess.STDOUT, cwd=repo_path)
-    except Exception as e:
-        error_message = "Error committing '%s' to repository: %s" % (full_path_to_changeset, unicodify(e))
-        if isinstance(e, subprocess.CalledProcessError):
-            if e.returncode == 1 and 'nothing changed' in unicodify(e.output):
-                return
-            error_message += "\nOutput was:\n%s" % unicodify(e.output)
-        raise Exception(error_message)
-
-
->>>>>>> a5f9ea3f
 def copy_file_from_manifest(repo, changeset_revision, filename, dir):
     """
     Copy the latest version of the file named filename from the repository manifest to the directory
@@ -94,30 +53,6 @@
     return None
 
 
-<<<<<<< HEAD
-=======
-def create_hgrc_file(app, repository):
-    # Since we support both http and https, we set `push_ssl` to False to
-    # override the default (which is True) in the Mercurial API.
-    # The hg purge extension purges all files and directories not being tracked
-    # by Mercurial in the current repository. It will remove unknown files and
-    # empty directories. This is not currently used because it is not supported
-    # in the Mercurial API.
-    repo_path = repository.repo_path(app)
-    hgrc_path = os.path.join(repo_path, '.hg', 'hgrc')
-    with open(hgrc_path, 'w') as fp:
-        fp.write('[paths]\n')
-        fp.write('default = .\n')
-        fp.write('default-push = .\n')
-        fp.write('[web]\n')
-        fp.write('allow_push = %s\n' % repository.user.username)
-        fp.write('name = %s\n' % repository.name)
-        fp.write('push_ssl = false\n')
-        fp.write('[extensions]\n')
-        fp.write('hgext.purge=')
-
-
->>>>>>> a5f9ea3f
 def get_changectx_for_changeset(repo, changeset_revision, **kwd):
     """Retrieve a specified changectx from a repository."""
     for changeset in repo.changelog:
@@ -198,23 +133,6 @@
         raise Exception(error_message)
 
 
-<<<<<<< HEAD
-=======
-def remove_file(repo_path, selected_file, force=True):
-    cmd = ['hg', 'remove']
-    if force:
-        cmd.append('--force')
-    cmd.append(selected_file)
-    try:
-        subprocess.check_output(cmd, stderr=subprocess.STDOUT, cwd=repo_path)
-    except Exception as e:
-        error_message = "Error removing file '%s': %s" % (selected_file, unicodify(e))
-        if isinstance(e, subprocess.CalledProcessError):
-            error_message += "\nOutput was:\n%s" % unicodify(e.output)
-        raise Exception(error_message)
-
-
->>>>>>> a5f9ea3f
 def reversed_lower_upper_bounded_changelog(repo, excluded_lower_bounds_changeset_revision, included_upper_bounds_changeset_revision):
     """
     Return a reversed list of changesets in the repository changelog after the excluded_lower_bounds_changeset_revision,
@@ -273,37 +191,5 @@
     except Exception as e:
         error_message = 'Error updating repository: %s' % unicodify(e)
         if isinstance(e, subprocess.CalledProcessError):
-<<<<<<< HEAD
-            error_message += "\nOutput was:\n%s" % e.output
-        raise Exception(error_message)
-=======
             error_message += "\nOutput was:\n%s" % unicodify(e.output)
-        raise Exception(error_message)
-
-
-def init_repository(repo_path):
-    """
-    Create a new Mercurial repository in the given directory.
-    """
-    try:
-        subprocess.check_output(['hg', 'init'], stderr=subprocess.STDOUT, cwd=repo_path)
-    except Exception as e:
-        error_message = 'Error initializing repository: %s' % unicodify(e)
-        if isinstance(e, subprocess.CalledProcessError):
-            error_message += "\nOutput was:\n%s" % unicodify(e.output)
-        raise Exception(error_message)
-
-
-def changeset2rev(repo_path, changeset_revision):
-    """
-    Return the revision number (as an int) corresponding to a specified changeset revision.
-    """
-    try:
-        rev = subprocess.check_output(['hg', 'id', '-r', changeset_revision, '-n'], stderr=subprocess.STDOUT, cwd=repo_path)
-    except Exception as e:
-        error_message = "Error looking for changeset '%s': %s" % (changeset_revision, unicodify(e))
-        if isinstance(e, subprocess.CalledProcessError):
-            error_message += "\nOutput was:\n%s" % unicodify(e.output)
-        raise Exception(error_message)
-    return int(rev.strip())
->>>>>>> a5f9ea3f
+        raise Exception(error_message)