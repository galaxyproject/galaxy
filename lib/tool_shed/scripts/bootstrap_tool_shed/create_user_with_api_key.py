#!/usr/bin/env python

import ConfigParser
import logging
import os
import re
import sys
from optparse import OptionParser

sys.path.insert(1, os.path.join( os.path.dirname( __file__ ), os.pardir, os.pardir, os.pardir ) )

from galaxy.util import xml_util
from galaxy.web import security
import galaxy.webapps.tool_shed.config as tool_shed_config
from galaxy.webapps.tool_shed.model import mapping
<<<<<<< HEAD
=======
from .bootstrap_util import admin_user_info
>>>>>>> ba250579

log = logging.getLogger( __name__ )


VALID_PUBLICNAME_RE = re.compile( "^[a-z0-9\-]+$" )
VALID_EMAIL_RE = re.compile( "[^@]+@[^@]+\.[^@]+" )


class BootstrapApplication( object ):
    """
    Creates a basic Tool Shed application in order to discover the database connection and use SQL
    to create a user and API key.
    """

    def __init__( self, config ):
        self.config = config
        if not self.config.database_connection:
            self.config.database_connection = "sqlite:///%s?isolation_level=IMMEDIATE" % str( config.database )
        print 'Using database connection: ', self.config.database_connection
        # Setup the database engine and ORM
        self.model = mapping.init( self.config.file_path,
                                   self.config.database_connection,
                                   engine_options={},
                                   create_tables=False )
        self.security = security.SecurityHelper( id_secret=self.config.id_secret )
        self.hgweb_config_manager = self.model.hgweb_config_manager
        self.hgweb_config_manager.hgweb_config_dir = self.config.hgweb_config_dir
        print 'Using hgweb.config file: ', self.hgweb_config_manager.hgweb_config

    @property
    def sa_session( self ):
        """Returns a SQLAlchemy session."""
        return self.model.context.current

    def shutdown( self ):
        pass


def create_api_key( app, user ):
    api_key = app.security.get_new_guid()
    new_key = app.model.APIKeys()
    new_key.user_id = user.id
    new_key.key = api_key
    app.sa_session.add( new_key )
    app.sa_session.flush()
    return api_key


def create_user( app ):
<<<<<<< HEAD
    user_info_config = os.path.abspath( os.path.join( app.config.root, 'lib/tool_shed/scripts/bootstrap_tool_shed', 'user_info.xml' ) )
    email = None
    password = None
    username = None
    tree, parse_error = xml_util.parse_xml( user_info_config, preserve_comments=True )
    if tree is None:
        print "The XML file ", user_info_config, " seems to be invalid:"
        print str( parse_error )
        email = 'admin@test.org'
        password = 'testuser'
        username = 'admin'
    else:
        root = tree.getroot()
        for elem in root:
            if elem.tag == 'email':
                email = elem.text
            elif elem.tag == 'password':
                password = elem.text
            elif elem.tag == 'username':
                username = elem.text
=======
    (username, email, password) = admin_user_info()
>>>>>>> ba250579
    if email and password and username:
        invalid_message = validate( email, password, username )
        if invalid_message:
            print invalid_message
        else:
            user = app.model.User( email=email )
            user.set_password_cleartext( password )
            user.username = username
            app.sa_session.add( user )
            app.sa_session.flush()
            app.model.security_agent.create_private_user_role( user )
            return user
    else:
        print "Missing required values for email: ", email, ", password: ", password, ", username: ", username
    return None


def validate( email, password, username ):
    message = validate_email( email )
    if not message:
        message = validate_password( password )
    if not message:
        message = validate_publicname( username )
    return message


def validate_email( email ):
    """Validates the email format."""
    message = ''
    if not( VALID_EMAIL_RE.match( email ) ):
        message = "Please enter a real email address."
    elif len( email ) > 255:
        message = "Email address exceeds maximum allowable length."
    return message


def validate_password( password ):
    if len( password ) < 6:
        return "Use a password of at least 6 characters"
    return ''


def validate_publicname( username ):
    """Validates the public username."""
    if len( username ) < 3:
        return "Public name must be at least 3 characters in length"
    if len( username ) > 255:
        return "Public name cannot be more than 255 characters in length"
    if not( VALID_PUBLICNAME_RE.match( username ) ):
        return "Public name must contain only lower-case letters, numbers and '-'"
    return ''

if __name__ == "__main__":
    parser = OptionParser()
    ( options, args ) = parser.parse_args()
    try:
        ini_file = args[ 0 ]
    except IndexError:
        print "Usage: python %s <tool shed .ini file> [options]" % sys.argv[ 0 ]
        sys.exit( 127 )
    config_parser = ConfigParser.ConfigParser( { 'here': os.getcwd() } )
    print "Reading ini file: ", ini_file
    config_parser.read( ini_file )
    config_dict = {}
    for key, value in config_parser.items( "app:main" ):
        config_dict[ key ] = value
    config = tool_shed_config.Configuration( **config_dict )
    app = BootstrapApplication( config )
    user = create_user( app )
    if user is not None:
        api_key = create_api_key( app, user )
        print "Created new user with public username '", user.username, ".  An API key was also created and associated with the user."
        sys.exit(0)
    else:
        sys.exit("Problem creating a new user and an associated API key.")<|MERGE_RESOLUTION|>--- conflicted
+++ resolved
@@ -13,10 +13,7 @@
 from galaxy.web import security
 import galaxy.webapps.tool_shed.config as tool_shed_config
 from galaxy.webapps.tool_shed.model import mapping
-<<<<<<< HEAD
-=======
 from .bootstrap_util import admin_user_info
->>>>>>> ba250579
 
 log = logging.getLogger( __name__ )
 
@@ -66,30 +63,7 @@
 
 
 def create_user( app ):
-<<<<<<< HEAD
-    user_info_config = os.path.abspath( os.path.join( app.config.root, 'lib/tool_shed/scripts/bootstrap_tool_shed', 'user_info.xml' ) )
-    email = None
-    password = None
-    username = None
-    tree, parse_error = xml_util.parse_xml( user_info_config, preserve_comments=True )
-    if tree is None:
-        print "The XML file ", user_info_config, " seems to be invalid:"
-        print str( parse_error )
-        email = 'admin@test.org'
-        password = 'testuser'
-        username = 'admin'
-    else:
-        root = tree.getroot()
-        for elem in root:
-            if elem.tag == 'email':
-                email = elem.text
-            elif elem.tag == 'password':
-                password = elem.text
-            elif elem.tag == 'username':
-                username = elem.text
-=======
     (username, email, password) = admin_user_info()
->>>>>>> ba250579
     if email and password and username:
         invalid_message = validate( email, password, username )
         if invalid_message:
