#!/usr/bin/env python

import ConfigParser
import logging
import os
import re
import sys
from optparse import OptionParser

sys.path.insert(1, os.path.join( os.path.dirname( __file__ ), os.pardir, os.pardir, os.pardir ) )

<<<<<<< HEAD
from galaxy.util import xml_util
from galaxy.web import security
=======
>>>>>>> 51979dee
import galaxy.webapps.tool_shed.config as tool_shed_config
from galaxy.web import security
from galaxy.webapps.tool_shed.model import mapping

log = logging.getLogger( __name__ )


VALID_PUBLICNAME_RE = re.compile( "^[a-z0-9\-]+$" )
VALID_EMAIL_RE = re.compile( "[^@]+@[^@]+\.[^@]+" )


class BootstrapApplication( object ):
    """
    Creates a basic Tool Shed application in order to discover the database connection and use SQL
    to create a user and API key.
    """

    def __init__( self, config ):
        self.config = config
        if not self.config.database_connection:
            self.config.database_connection = "sqlite:///%s?isolation_level=IMMEDIATE" % str( config.database )
        print 'Using database connection: ', self.config.database_connection
        # Setup the database engine and ORM
        self.model = mapping.init( self.config.file_path,
                                   self.config.database_connection,
                                   engine_options={},
                                   create_tables=False )
        self.security = security.SecurityHelper( id_secret=self.config.id_secret )
        self.hgweb_config_manager = self.model.hgweb_config_manager
        self.hgweb_config_manager.hgweb_config_dir = self.config.hgweb_config_dir
        print 'Using hgweb.config file: ', self.hgweb_config_manager.hgweb_config

    @property
    def sa_session( self ):
        """Returns a SQLAlchemy session."""
        return self.model.context.current

    def shutdown( self ):
        pass


def create_api_key( app, user ):
    api_key = app.security.get_new_guid()
    new_key = app.model.APIKeys()
    new_key.user_id = user.id
    new_key.key = api_key
    app.sa_session.add( new_key )
    app.sa_session.flush()
    return api_key


def create_user( app ):
    user_info_config = os.path.abspath( os.path.join( app.config.root, 'lib/tool_shed/scripts/bootstrap_tool_shed', 'user_info.xml' ) )
    email = None
    password = None
    username = None
    tree, parse_error = xml_util.parse_xml( user_info_config, preserve_comments=True )
    if tree is None:
        print "The XML file ", user_info_config, " seems to be invalid:"
        print str( parse_error )
        email = 'admin@test.org'
        password = 'testuser'
        username = 'admin'
    else:
        root = tree.getroot()
        for elem in root:
            if elem.tag == 'email':
                email = elem.text
            elif elem.tag == 'password':
                password = elem.text
            elif elem.tag == 'username':
                username = elem.text
    if email and password and username:
        invalid_message = validate( email, password, username )
        if invalid_message:
            print invalid_message
        else:
            user = app.model.User( email=email )
            user.set_password_cleartext( password )
            user.username = username
            app.sa_session.add( user )
            app.sa_session.flush()
            app.model.security_agent.create_private_user_role( user )
            return user
    else:
        print "Missing required values for email: ", email, ", password: ", password, ", username: ", username
    return None


def validate( email, password, username ):
    message = validate_email( email )
    if not message:
        message = validate_password( password )
    if not message:
        message = validate_publicname( username )
    return message


def validate_email( email ):
    """Validates the email format."""
    message = ''
    if not( VALID_EMAIL_RE.match( email ) ):
        message = "Please enter a real email address."
    elif len( email ) > 255:
        message = "Email address exceeds maximum allowable length."
    return message


def validate_password( password ):
    if len( password ) < 6:
        return "Use a password of at least 6 characters"
    return ''


def validate_publicname( username ):
    """Validates the public username."""
    if len( username ) < 3:
        return "Public name must be at least 3 characters in length"
    if len( username ) > 255:
        return "Public name cannot be more than 255 characters in length"
    if not( VALID_PUBLICNAME_RE.match( username ) ):
        return "Public name must contain only lower-case letters, numbers and '-'"
    return ''

if __name__ == "__main__":
    parser = OptionParser()
    ( options, args ) = parser.parse_args()
    try:
        ini_file = args[ 0 ]
    except IndexError:
        print "Usage: python %s <tool shed .ini file> [options]" % sys.argv[ 0 ]
<<<<<<< HEAD
        exit( 127 )
=======
        sys.exit( 127 )
>>>>>>> 51979dee
    config_parser = ConfigParser.ConfigParser( { 'here': os.getcwd() } )
    print "Reading ini file: ", ini_file
    config_parser.read( ini_file )
    config_dict = {}
    for key, value in config_parser.items( "app:main" ):
        config_dict[ key ] = value
    config = tool_shed_config.Configuration( **config_dict )
    app = BootstrapApplication( config )
    user = create_user( app )
    if user is not None:
        api_key = create_api_key( app, user )
        print "Created new user with public username '", user.username, ".  An API key was also created and associated with the user."
        sys.exit(0)
    else:
        sys.exit("Problem creating a new user and an associated API key.")<|MERGE_RESOLUTION|>--- conflicted
+++ resolved
@@ -9,11 +9,8 @@
 
 sys.path.insert(1, os.path.join( os.path.dirname( __file__ ), os.pardir, os.pardir, os.pardir ) )
 
-<<<<<<< HEAD
 from galaxy.util import xml_util
 from galaxy.web import security
-=======
->>>>>>> 51979dee
 import galaxy.webapps.tool_shed.config as tool_shed_config
 from galaxy.web import security
 from galaxy.webapps.tool_shed.model import mapping
@@ -145,11 +142,7 @@
         ini_file = args[ 0 ]
     except IndexError:
         print "Usage: python %s <tool shed .ini file> [options]" % sys.argv[ 0 ]
-<<<<<<< HEAD
-        exit( 127 )
-=======
         sys.exit( 127 )
->>>>>>> 51979dee
     config_parser = ConfigParser.ConfigParser( { 'here': os.getcwd() } )
     print "Reading ini file: ", ini_file
     config_parser.read( ini_file )
