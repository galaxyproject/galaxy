--- conflicted
+++ resolved
@@ -45,10 +45,7 @@
         #     <package name="libgtextutils" version="0.6">
         #         <repository name="package_libgtextutils_0_6" owner="test" prior_installation_required="True" />
         #     </package>
-<<<<<<< HEAD
         from galaxy.util import xml_util
-=======
->>>>>>> 51979dee
         elem_altered = False
         new_elem = copy.deepcopy( elem )
         for sub_index, sub_elem in enumerate( elem ):
