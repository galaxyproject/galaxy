import errno
import logging
from xml.etree import ElementTree as XmlET

from galaxy.util import xml_to_string
from galaxy.util.renamed_temporary_file import RenamedTemporaryFile
from tool_shed.util import basic_util
from tool_shed.util import common_util
from tool_shed.util import repository_util
from tool_shed.util import shed_util_common as suc
from tool_shed.util import xml_util

log = logging.getLogger(__name__)


class ToolPanelManager(object):

    def __init__(self, app):
        self.app = app

    def add_to_shed_tool_config(self, shed_tool_conf_dict, elem_list):
        """
        "A tool shed repository is being installed so change the shed_tool_conf file.  Parse the
        config file to generate the entire list of config_elems instead of using the in-memory list
        since it will be a subset of the entire list if one or more repositories have been deactivated.
        """
        if not elem_list:
            # We may have an empty elem_list in case a data manager is being installed.
            # In that case we don't want to wait for a toolbox reload that will never happen.
            return
        old_toolbox = self.app.toolbox
        shed_tool_conf = shed_tool_conf_dict['config_filename']
        tool_path = shed_tool_conf_dict['tool_path']
        config_elems = []
<<<<<<< HEAD
        try:
            tree, error_message = xml_util.parse_xml( shed_tool_conf )
        except (OSError, IOError) as exc:
            if (exc.errno == errno.ENOENT and shed_tool_conf_dict.get( 'create', None ) is not None ):
                with open( shed_tool_conf, 'w' ) as fh:
                    fh.write( shed_tool_conf_dict['create'] )
                tree, error_message = xml_util.parse_xml( shed_tool_conf )
            else:
                raise
=======
        tree, error_message = xml_util.parse_xml(shed_tool_conf)
>>>>>>> 599f5d5a
        if tree:
            root = tree.getroot()
            for elem in root:
                config_elems.append(elem)
            # Add the new elements to the in-memory list of config_elems.
            for elem_entry in elem_list:
                config_elems.append(elem_entry)
            # Persist the altered shed_tool_config file.
            self.config_elems_to_xml_file(config_elems, shed_tool_conf, tool_path)
            self.app.wait_for_toolbox_reload(old_toolbox)

    def add_to_tool_panel(self, repository_name, repository_clone_url, changeset_revision, repository_tools_tups, owner,
                          shed_tool_conf, tool_panel_dict, new_install=True, tool_panel_section_mapping={}):
        """A tool shed repository is being installed or updated so handle tool panel alterations accordingly."""
        # We need to change the in-memory version and the file system version of the shed_tool_conf file.
        shed_tool_conf_dict = self.get_shed_tool_conf_dict(shed_tool_conf)
        tool_panel_dict = self.update_tool_panel_dict(tool_panel_dict, tool_panel_section_mapping, repository_tools_tups)
        # Generate the list of ElementTree Element objects for each section or tool.
        elem_list = self.generate_tool_panel_elem_list(repository_name,
                                                       repository_clone_url,
                                                       changeset_revision,
                                                       tool_panel_dict,
                                                       repository_tools_tups,
                                                       owner=owner)
        if new_install:
            tool_path = shed_tool_conf_dict['tool_path']
            # Add the new elements to the shed_tool_conf file on disk.
            config_elems = shed_tool_conf_dict['config_elems']
            for config_elem in elem_list:
                # Add the new elements to the in-memory list of config_elems.
                config_elems.append(config_elem)
                # Load the tools into the in-memory tool panel.
                self.app.toolbox.load_item(
                    config_elem,
                    tool_path=tool_path,
                    load_panel_dict=True,
                    guid=config_elem.get('guid'),
                )
            # Replace the old list of in-memory config_elems with the new list for this shed_tool_conf_dict.
            shed_tool_conf_dict['config_elems'] = config_elems
            self.app.toolbox.update_shed_config(shed_tool_conf_dict)
            self.add_to_shed_tool_config(shed_tool_conf_dict, elem_list)

    def config_elems_to_xml_file(self, config_elems, config_filename, tool_path):
        """
        Persist the current in-memory list of config_elems to a file named by the
        value of config_filename.
        """
        try:
            root = XmlET.fromstring('<?xml version="1.0"?>\n<toolbox tool_path="%s"></toolbox>' % str(tool_path))
            for elem in config_elems:
                root.append(elem)
            with RenamedTemporaryFile(config_filename, mode='w') as fh:
                fh.write(xml_to_string(root, pretty=True))
        except Exception:
            log.exception("Exception in ToolPanelManager.config_elems_to_xml_file")

    def generate_tool_elem(self, tool_shed, repository_name, changeset_revision, owner, tool_file_path,
                           tool, tool_section):
        """Create and return an ElementTree tool Element."""
        if tool_section is not None:
            tool_elem = XmlET.SubElement(tool_section, 'tool')
        else:
            tool_elem = XmlET.Element('tool')
        tool_elem.attrib['file'] = tool_file_path
        if not tool.guid:
            raise ValueError("tool has no guid")
        tool_elem.attrib['guid'] = tool.guid
        tool_shed_elem = XmlET.SubElement(tool_elem, 'tool_shed')
        tool_shed_elem.text = tool_shed
        repository_name_elem = XmlET.SubElement(tool_elem, 'repository_name')
        repository_name_elem.text = repository_name
        repository_owner_elem = XmlET.SubElement(tool_elem, 'repository_owner')
        repository_owner_elem.text = owner
        changeset_revision_elem = XmlET.SubElement(tool_elem, 'installed_changeset_revision')
        changeset_revision_elem.text = changeset_revision
        id_elem = XmlET.SubElement(tool_elem, 'id')
        id_elem.text = tool.id
        version_elem = XmlET.SubElement(tool_elem, 'version')
        version_elem.text = tool.version
        return tool_elem

    def generate_tool_panel_dict_for_new_install(self, tool_dicts, tool_section=None):
        """
        When installing a repository that contains tools, all tools must
        currently be defined within the same tool section in the tool panel or
        outside of any sections.
        """
        tool_panel_dict = {}
        if tool_section:
            section_id = tool_section.id
            section_name = tool_section.name
            section_version = tool_section.version or ''
        else:
            section_id = ''
            section_name = ''
            section_version = ''
        for tool_dict in tool_dicts:
            if tool_dict.get('add_to_tool_panel', True):
                guid = tool_dict['guid']
                tool_config = tool_dict['tool_config']
                tool_section_dict = dict(tool_config=tool_config, id=section_id, name=section_name, version=section_version)
                if guid in tool_panel_dict:
                    tool_panel_dict[guid].append(tool_section_dict)
                else:
                    tool_panel_dict[guid] = [tool_section_dict]
        return tool_panel_dict

    def generate_tool_panel_dict_for_tool_config(self, guid, tool_config, tool_sections=None):
        """
        Create a dictionary of the following type for a single tool config file name.
        The intent is to call this method for every tool config in a repository and
        append each of these as entries to a tool panel dictionary for the repository.
        This enables each tool to be loaded into a different section in the tool panel.
        {<Tool guid> :
           [{ tool_config : <tool_config_file>,
              id: <ToolSection id>,
              version : <ToolSection version>,
              name : <TooSection name>}]}
        """
        tool_panel_dict = {}
        file_name = basic_util.strip_path(tool_config)
        tool_section_dicts = self. generate_tool_section_dicts(tool_config=file_name,
                                                               tool_sections=tool_sections)
        tool_panel_dict[guid] = tool_section_dicts
        return tool_panel_dict

    def generate_tool_panel_dict_from_shed_tool_conf_entries(self, repository):
        """
        Keep track of the section in the tool panel in which this repository's
        tools will be contained by parsing the shed_tool_conf in which the
        repository's tools are defined and storing the tool panel definition
        of each tool in the repository. This method is called only when the
        repository is being deactivated or un-installed and allows for
        activation or re-installation using the original layout.
        """
        tool_panel_dict = {}
        shed_tool_conf, tool_path, relative_install_dir = \
            suc.get_tool_panel_config_tool_path_install_dir(self.app, repository)
        metadata = repository.metadata
        # Create a dictionary of tool guid and tool config file name for each tool in the repository.
        guids_and_configs = {}
        if 'tools' in metadata:
            for tool_dict in metadata['tools']:
                guid = tool_dict['guid']
                tool_config = tool_dict['tool_config']
                file_name = basic_util.strip_path(tool_config)
                guids_and_configs[guid] = file_name
        # Parse the shed_tool_conf file in which all of this repository's tools are defined and generate the tool_panel_dict.
        tree, error_message = xml_util.parse_xml(shed_tool_conf)
        if tree is None:
            return tool_panel_dict
        root = tree.getroot()
        for elem in root:
            if elem.tag == 'tool':
                guid = elem.get('guid')
                if guid in guids_and_configs:
                    # The tool is displayed in the tool panel outside of any tool sections.
                    tool_section_dict = dict(tool_config=guids_and_configs[guid], id='', name='', version='')
                    if guid in tool_panel_dict:
                        tool_panel_dict[guid].append(tool_section_dict)
                    else:
                        tool_panel_dict[guid] = [tool_section_dict]
            elif elem.tag == 'section':
                section_id = elem.get('id') or ''
                section_name = elem.get('name') or ''
                section_version = elem.get('version') or ''
                for section_elem in elem:
                    if section_elem.tag == 'tool':
                        guid = section_elem.get('guid')
                        if guid in guids_and_configs:
                            # The tool is displayed in the tool panel inside the current tool section.
                            tool_section_dict = dict(tool_config=guids_and_configs[guid],
                                                     id=section_id,
                                                     name=section_name,
                                                     version=section_version)
                            if guid in tool_panel_dict:
                                tool_panel_dict[guid].append(tool_section_dict)
                            else:
                                tool_panel_dict[guid] = [tool_section_dict]
        return tool_panel_dict

    def generate_tool_panel_elem_list(self, repository_name, repository_clone_url, changeset_revision,
                                      tool_panel_dict, repository_tools_tups, owner=''):
        """Generate a list of ElementTree Element objects for each section or tool."""
        elem_list = []
        tool_elem = None
        cleaned_repository_clone_url = common_util.remove_protocol_and_user_from_clone_url(repository_clone_url)
        if not owner:
            owner = repository_util.get_repository_owner(cleaned_repository_clone_url)
        tool_shed = cleaned_repository_clone_url.split('/repos/')[0].rstrip('/')
        for guid, tool_section_dicts in tool_panel_dict.items():
            for tool_section_dict in tool_section_dicts:
                tool_section = None
                inside_section = False
                section_in_elem_list = False
                if tool_section_dict['id']:
                    inside_section = True
                    # Create a new section element only if we haven't already created it.
                    for index, elem in enumerate(elem_list):
                        if elem.tag == 'section':
                            section_id = elem.get('id', None)
                            if section_id == tool_section_dict['id']:
                                section_in_elem_list = True
                                tool_section = elem
                                break
                    if tool_section is None:
                        tool_section = self.generate_tool_section_element_from_dict(tool_section_dict)
                # Find the tuple containing the current guid from the list of repository_tools_tups.
                for repository_tool_tup in repository_tools_tups:
                    tool_file_path, tup_guid, tool = repository_tool_tup
                    if tup_guid == guid:
                        break
                tool_elem = self.generate_tool_elem(tool_shed,
                                                    repository_name,
                                                    changeset_revision,
                                                    owner,
                                                    tool_file_path,
                                                    tool,
                                                    tool_section if inside_section else None)
                if inside_section:
                    if section_in_elem_list:
                        elem_list[index] = tool_section
                    else:
                        elem_list.append(tool_section)
                else:
                    elem_list.append(tool_elem)
        return elem_list

    def generate_tool_section_dicts(self, tool_config=None, tool_sections=None):
        tool_section_dicts = []
        if tool_config is None:
            tool_config = ''
        if tool_sections:
            for tool_section in tool_sections:
                # The value of tool_section will be None if the tool is displayed outside
                # of any sections in the tool panel.
                if tool_section:
                    section_id = tool_section.id or ''
                    section_version = tool_section.version or ''
                    section_name = tool_section.name or ''
                else:
                    section_id = ''
                    section_version = ''
                    section_name = ''
                tool_section_dicts.append(dict(tool_config=tool_config,
                                               id=section_id,
                                               version=section_version,
                                               name=section_name))
        else:
            tool_section_dicts.append(dict(tool_config=tool_config, id='', version='', name=''))
        return tool_section_dicts

    def generate_tool_section_element_from_dict(self, tool_section_dict):
        # The value of tool_section_dict looks like the following.
        # { id: <ToolSection id>, version : <ToolSection version>, name : <TooSection name>}
        if tool_section_dict['id']:
            # Create a new tool section.
            tool_section = XmlET.Element('section')
            tool_section.attrib['id'] = tool_section_dict['id']
            tool_section.attrib['name'] = tool_section_dict['name']
            tool_section.attrib['version'] = tool_section_dict['version']
        else:
            tool_section = None
        return tool_section

    def get_or_create_tool_section(self, toolbox, tool_panel_section_id, new_tool_panel_section_label=None):
        return toolbox.get_section(section_id=tool_panel_section_id, new_label=new_tool_panel_section_label, create_if_needed=True)

    def get_shed_tool_conf_dict(self, shed_tool_conf):
        """
        Return the in-memory version of the shed_tool_conf file, which is stored in
        the config_elems entry in the shed_tool_conf_dict associated with the file.
        """
        for shed_tool_conf_dict in self.app.toolbox.dynamic_confs(include_migrated_tool_conf=True):
            if shed_tool_conf == shed_tool_conf_dict['config_filename']:
                return shed_tool_conf_dict
            else:
                file_name = basic_util.strip_path(shed_tool_conf_dict['config_filename'])
                if shed_tool_conf == file_name:
                    return shed_tool_conf_dict

    def handle_tool_panel_section(self, toolbox, tool_panel_section_id=None, new_tool_panel_section_label=None):
        """Return a ToolSection object retrieved from the current in-memory tool_panel."""
        # If tool_panel_section_id is received, the section exists in the tool panel.  In this
        # case, the value of the received tool_panel_section_id must be the id retrieved from a
        # tool panel config (e.g., tool_conf.xml, which may have getext).  If new_tool_panel_section_label
        # is received, a new section will be added to the tool panel.
        if new_tool_panel_section_label:
            section_id = str(new_tool_panel_section_label.lower().replace(' ', '_'))
            tool_panel_section_key, tool_section = \
                self.get_or_create_tool_section(toolbox,
                                                tool_panel_section_id=section_id,
                                                new_tool_panel_section_label=new_tool_panel_section_label)
        elif tool_panel_section_id:
            tool_panel_section_key, tool_section = toolbox.get_section(tool_panel_section_id)
        else:
            return None, None
        return tool_panel_section_key, tool_section

    def handle_tool_panel_selection(self, toolbox, metadata, no_changes_checked, tool_panel_section_id,
                                    new_tool_panel_section_label):
        """
        Handle the selected tool panel location for loading tools included in
        tool shed repositories when installing or reinstalling them.
        """
        # Get the location in the tool panel in which each tool was originally loaded.
        tool_section = None
        tool_panel_section_key = None
        if 'tools' in metadata:
            # This forces everything to be loaded into the same section (or no section)
            # in the tool panel.
            if no_changes_checked:
                # Make sure the no_changes check box overrides the new_tool_panel_section_label
                # if the user checked the check box and entered something into the field.
                new_tool_panel_section_label = None
                if 'tool_panel_section' in metadata:
                    tool_panel_dict = metadata['tool_panel_section']
                    if not tool_panel_dict:
                        tool_panel_dict = self.generate_tool_panel_dict_for_new_install(metadata['tools'])
                else:
                    tool_panel_dict = self.generate_tool_panel_dict_for_new_install(metadata['tools'])
                if tool_panel_dict:
                    # The tool_panel_dict is empty when tools exist but are not installed into a tool panel section.
                    tool_section_dicts = tool_panel_dict[next(iter(tool_panel_dict))]
                    tool_section_dict = tool_section_dicts[0]
                    original_section_id = tool_section_dict['id']
                    if original_section_id:
                        tool_panel_section_key, tool_section = \
                            self.get_or_create_tool_section(toolbox,
                                                            tool_panel_section_id=original_section_id,
                                                            new_tool_panel_section_label=new_tool_panel_section_label)
            else:
                # The user elected to change the tool panel section to contain the tools.
                tool_panel_section_key, tool_section = \
                    self.handle_tool_panel_section(toolbox,
                                                   tool_panel_section_id=tool_panel_section_id,
                                                   new_tool_panel_section_label=new_tool_panel_section_label)
        return tool_section, tool_panel_section_key

    def remove_from_shed_tool_config(self, shed_tool_conf_dict, guids_to_remove):
        """
        A tool shed repository is being uninstalled so change the
        shed_tool_conf file. Parse the config file to generate the entire list
        of config_elems instead of using the in-memory list since it will be a
        subset of the entire list if one or more repositories have been
        deactivated.
        """
        shed_tool_conf = shed_tool_conf_dict['config_filename']
        tool_path = shed_tool_conf_dict['tool_path']
        config_elems = []
        tree, error_message = xml_util.parse_xml(shed_tool_conf)
        if tree:
            root = tree.getroot()
            for elem in root:
                config_elems.append(elem)
            config_elems_to_remove = []
            for config_elem in config_elems:
                if config_elem.tag == 'section':
                    tool_elems_to_remove = []
                    for tool_elem in config_elem:
                        if tool_elem.get('guid') in guids_to_remove:
                            tool_elems_to_remove.append(tool_elem)
                    for tool_elem in tool_elems_to_remove:
                        # Remove all of the appropriate tool sub-elements from the section element.
                        config_elem.remove(tool_elem)
                    if len(config_elem) < 1:
                        # Keep a list of all empty section elements so they can be removed.
                        config_elems_to_remove.append(config_elem)
                elif config_elem.tag == 'tool':
                    if config_elem.get('guid') in guids_to_remove:
                        config_elems_to_remove.append(config_elem)
            for config_elem in config_elems_to_remove:
                config_elems.remove(config_elem)
            # Persist the altered in-memory version of the tool config.
            self.config_elems_to_xml_file(config_elems, shed_tool_conf, tool_path)

    def remove_repository_contents(self, repository, shed_tool_conf, uninstall):
        """
        A tool shed repository is being deactivated or uninstalled, so handle
        tool panel alterations accordingly.
        """
        # Determine where the tools are currently defined in the tool panel and store this
        # information so the tools can be displayed in the same way when the repository is
        # activated or reinstalled.
        tool_panel_dict = self.generate_tool_panel_dict_from_shed_tool_conf_entries(repository)
        repository.metadata['tool_panel_section'] = tool_panel_dict
        self.app.install_model.context.add(repository)
        self.app.install_model.context.flush()
        # Create a list of guids for all tools that will be removed from the in-memory tool panel
        # and config file on disk.
        guids_to_remove = list(tool_panel_dict.keys())
        self.remove_guids(guids_to_remove, shed_tool_conf, uninstall)

    def remove_guids(self, guids_to_remove, shed_tool_conf, uninstall):
        toolbox = self.app.toolbox
        # Remove the tools from the toolbox's tools_by_id dictionary.
        for guid_to_remove in guids_to_remove:
            # remove_from_tool_panel to false, will handling that logic below.
            toolbox.remove_tool_by_id(guid_to_remove, remove_from_panel=False)
        shed_tool_conf_dict = self.get_shed_tool_conf_dict(shed_tool_conf)
        # Always remove from the shed_tool_conf file on disk. Used to test for uninstall, not sure there is a legitimate use for this?!
        if uninstall:
            self.remove_from_shed_tool_config(shed_tool_conf_dict, guids_to_remove)

    def update_tool_panel_dict(self, tool_panel_dict, tool_panel_section_mapping, repository_tools_tups):
        for tool_guid in tool_panel_dict:
            if tool_guid not in tool_panel_section_mapping:
                continue
            for idx, tool in enumerate(tool_panel_dict[tool_guid]):
                section_name = tool_panel_section_mapping[tool_guid]['tool_panel_section']
                section_id = str(tool_panel_section_mapping[tool_guid]['tool_panel_section'].lower().replace(' ', '_'))
                tool_panel_dict[tool_guid][idx]['name'] = section_name
                tool_panel_dict[tool_guid][idx]['id'] = section_id
        return tool_panel_dict<|MERGE_RESOLUTION|>--- conflicted
+++ resolved
@@ -32,19 +32,15 @@
         shed_tool_conf = shed_tool_conf_dict['config_filename']
         tool_path = shed_tool_conf_dict['tool_path']
         config_elems = []
-<<<<<<< HEAD
         try:
-            tree, error_message = xml_util.parse_xml( shed_tool_conf )
+            tree, error_message = xml_util.parse_xml(shed_tool_conf)
         except (OSError, IOError) as exc:
-            if (exc.errno == errno.ENOENT and shed_tool_conf_dict.get( 'create', None ) is not None ):
-                with open( shed_tool_conf, 'w' ) as fh:
-                    fh.write( shed_tool_conf_dict['create'] )
-                tree, error_message = xml_util.parse_xml( shed_tool_conf )
+            if (exc.errno == errno.ENOENT and shed_tool_conf_dict.get('create', None) is not None):
+                with open(shed_tool_conf, 'w') as fh:
+                    fh.write(shed_tool_conf_dict['create'])
+                tree, error_message = xml_util.parse_xml(shed_tool_conf)
             else:
                 raise
-=======
-        tree, error_message = xml_util.parse_xml(shed_tool_conf)
->>>>>>> 599f5d5a
         if tree:
             root = tree.getroot()
             for elem in root:
