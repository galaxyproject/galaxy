import logging
import os
import threading

from tool_shed.galaxy_install.tools import tool_panel_manager
<<<<<<< HEAD

from galaxy.util import xml_util
=======
from tool_shed.util import xml_util
>>>>>>> 51979dee

log = logging.getLogger( __name__ )


class DataManagerHandler( object ):

    def __init__( self, app ):
        self.app = app

    def data_manager_config_elems_to_xml_file( self, config_elems, config_filename ):
        """
        Persist the current in-memory list of config_elems to a file named by the value
        of config_filename.
        """
        lock = threading.Lock()
        lock.acquire( True )
        try:
            fh = open( config_filename, 'wb' )
            fh.write( '<?xml version="1.0"?>\n<data_managers>\n' )
            for elem in config_elems:
                fh.write( xml_util.xml_to_string( elem ) )
            fh.write( '</data_managers>\n' )
            fh.close()
        except Exception, e:
            log.exception( "Exception in DataManagerHandler.data_manager_config_elems_to_xml_file: %s" % str( e ) )
        finally:
            lock.release()

    def install_data_managers( self, shed_data_manager_conf_filename, metadata_dict, shed_config_dict,
                               relative_install_dir, repository, repository_tools_tups ):
        rval = []
        if 'data_manager' in metadata_dict:
            tpm = tool_panel_manager.ToolPanelManager( self.app )
            repository_tools_by_guid = {}
            for tool_tup in repository_tools_tups:
                repository_tools_by_guid[ tool_tup[ 1 ] ] = dict( tool_config_filename=tool_tup[ 0 ], tool=tool_tup[ 2 ] )
            # Load existing data managers.
            tree, parse_error = xml_util.parse_xml( shed_data_manager_conf_filename, preserve_comments=True )
            if tree is None:
                log.exception( str( parse_error ) )
                return rval
            config_elems = [ elem for elem in tree.getroot() ]
            repo_data_manager_conf_filename = metadata_dict['data_manager'].get( 'config_filename', None )
            if repo_data_manager_conf_filename is None:
                log.debug( "No data_manager_conf.xml file has been defined." )
                return rval
            data_manager_config_has_changes = False
            relative_repo_data_manager_dir = os.path.join( shed_config_dict.get( 'tool_path', '' ), relative_install_dir )
            repo_data_manager_conf_filename = os.path.join( relative_repo_data_manager_dir, repo_data_manager_conf_filename )
            tree, parse_error = xml_util.parse_xml( repo_data_manager_conf_filename, preserve_comments=True )
            if tree is None:
                log.exception( str( parse_error ) )
                return rval
            root = tree.getroot()
            for elem in root:
                if elem.tag == 'data_manager':
                    data_manager_id = elem.get( 'id', None )
                    if data_manager_id is None:
                        log.error( "A data manager was defined that does not have an id and will not be installed:\n%s" %
<<<<<<< HEAD
                                    xml_util.xml_to_string( elem ) )
=======
                                   xml_util.xml_to_string( elem ) )
>>>>>>> 51979dee
                        continue
                    data_manager_dict = metadata_dict['data_manager'].get( 'data_managers', {} ).get( data_manager_id, None )
                    if data_manager_dict is None:
                        log.error( "Data manager metadata is not defined properly for '%s'." % ( data_manager_id ) )
                        continue
                    guid = data_manager_dict.get( 'guid', None )
                    if guid is None:
                        log.error( "Data manager guid '%s' is not set in metadata for '%s'." % ( guid, data_manager_id ) )
                        continue
                    elem.set( 'guid', guid )
                    tool_guid = data_manager_dict.get( 'tool_guid', None )
                    if tool_guid is None:
                        log.error( "Data manager tool guid '%s' is not set in metadata for '%s'." % ( tool_guid, data_manager_id ) )
                        continue
                    tool_dict = repository_tools_by_guid.get( tool_guid, None )
                    if tool_dict is None:
                        log.error( "Data manager tool guid '%s' could not be found for '%s'. Perhaps the tool is invalid?" %
<<<<<<< HEAD
                                    ( tool_guid, data_manager_id ) )
=======
                                   ( tool_guid, data_manager_id ) )
>>>>>>> 51979dee
                        continue
                    tool = tool_dict.get( 'tool', None )
                    if tool is None:
                        log.error( "Data manager tool with guid '%s' could not be found for '%s'. Perhaps the tool is invalid?" %
                                   ( tool_guid, data_manager_id ) )
                        continue
                    tool_config_filename = tool_dict.get( 'tool_config_filename', None )
                    if tool_config_filename is None:
                        log.error( "Data manager metadata is missing 'tool_config_file' for '%s'." % ( data_manager_id ) )
                        continue
                    elem.set( 'shed_conf_file', shed_config_dict['config_filename'] )
                    if elem.get( 'tool_file', None ) is not None:
                        del elem.attrib[ 'tool_file' ]  # remove old tool_file info
                    tool_elem = tpm.generate_tool_elem( repository.tool_shed,
                                                        repository.name,
                                                        repository.installed_changeset_revision,
                                                        repository.owner,
                                                        tool_config_filename,
                                                        tool,
                                                        None )
                    elem.insert( 0, tool_elem )
                    data_manager = \
                        self.app.data_managers.load_manager_from_elem( elem,
                                                                       tool_path=shed_config_dict.get( 'tool_path', '' ),
                                                                       replace_existing=True )
                    if data_manager:
                        rval.append( data_manager )
                else:
                    log.warning( "Encountered unexpected element '%s':\n%s" % ( elem.tag, xml_util.xml_to_string( elem ) ) )
                config_elems.append( elem )
                data_manager_config_has_changes = True
            # Persist the altered shed_data_manager_config file.
            if data_manager_config_has_changes:
                self.data_manager_config_elems_to_xml_file( config_elems, shed_data_manager_conf_filename  )
        return rval

    def remove_from_data_manager( self, repository ):
        metadata_dict = repository.metadata
        if metadata_dict and 'data_manager' in metadata_dict:
            shed_data_manager_conf_filename = self.app.config.shed_data_manager_config_file
            tree, parse_error = xml_util.parse_xml( shed_data_manager_conf_filename, preserve_comments=True )
            if tree:
                root = tree.getroot()
                assert root.tag == 'data_managers', 'The file provided (%s) for removing data managers from is not a valid data manager xml file.' % ( shed_data_manager_conf_filename )
                guids = [ data_manager_dict.get( 'guid' ) for data_manager_dict in metadata_dict.get( 'data_manager', {} ).get( 'data_managers', {} ).itervalues() if 'guid' in data_manager_dict ]
                load_old_data_managers_by_guid = {}
                data_manager_config_has_changes = False
                config_elems = []
                for elem in root:
                    # Match Data Manager elements by guid and installed_changeset_revision
                    elem_matches_removed_data_manager = False
                    if elem.tag == 'data_manager':
                        guid = elem.get( 'guid', None )
                        if guid in guids:
                            tool_elem = elem.find( 'tool' )
                            if tool_elem is not None:
                                installed_changeset_revision_elem = tool_elem.find( 'installed_changeset_revision' )
                                if installed_changeset_revision_elem is not None:
                                    if installed_changeset_revision_elem.text == repository.installed_changeset_revision:
                                        elem_matches_removed_data_manager = True
                                    else:
                                        # This is a different version, which had been previously overridden
                                        load_old_data_managers_by_guid[ guid ] = elem
                    if elem_matches_removed_data_manager:
                        data_manager_config_has_changes = True
                    else:
                        config_elems.append( elem )
                # Remove data managers from in memory
                self.app.data_managers.remove_manager( guids )
                # Load other versions of any now uninstalled data managers, if any
                for elem in load_old_data_managers_by_guid.itervalues():
                    self.app.data_managers.load_manager_from_elem( elem )
                # Persist the altered shed_data_manager_config file.
                if data_manager_config_has_changes:
                    self.data_manager_config_elems_to_xml_file( config_elems, shed_data_manager_conf_filename  )<|MERGE_RESOLUTION|>--- conflicted
+++ resolved
@@ -3,12 +3,8 @@
 import threading
 
 from tool_shed.galaxy_install.tools import tool_panel_manager
-<<<<<<< HEAD
 
 from galaxy.util import xml_util
-=======
-from tool_shed.util import xml_util
->>>>>>> 51979dee
 
 log = logging.getLogger( __name__ )
 
@@ -68,11 +64,7 @@
                     data_manager_id = elem.get( 'id', None )
                     if data_manager_id is None:
                         log.error( "A data manager was defined that does not have an id and will not be installed:\n%s" %
-<<<<<<< HEAD
-                                    xml_util.xml_to_string( elem ) )
-=======
                                    xml_util.xml_to_string( elem ) )
->>>>>>> 51979dee
                         continue
                     data_manager_dict = metadata_dict['data_manager'].get( 'data_managers', {} ).get( data_manager_id, None )
                     if data_manager_dict is None:
@@ -90,11 +82,7 @@
                     tool_dict = repository_tools_by_guid.get( tool_guid, None )
                     if tool_dict is None:
                         log.error( "Data manager tool guid '%s' could not be found for '%s'. Perhaps the tool is invalid?" %
-<<<<<<< HEAD
                                     ( tool_guid, data_manager_id ) )
-=======
-                                   ( tool_guid, data_manager_id ) )
->>>>>>> 51979dee
                         continue
                     tool = tool_dict.get( 'tool', None )
                     if tool is None:
