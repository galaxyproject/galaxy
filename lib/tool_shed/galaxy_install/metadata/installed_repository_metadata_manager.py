import logging
import os

<<<<<<< HEAD
from galaxy import eggs
from galaxy import util
eggs.require('SQLAlchemy')
=======
>>>>>>> 6fda0e0a
from sqlalchemy import false

from galaxy.util import inflector
from galaxy.util import xml_util
from galaxy.web.form_builder import SelectField
from tool_shed.galaxy_install.tools import tool_panel_manager
from tool_shed.metadata import metadata_generator
from tool_shed.util import common_util
from tool_shed.util import repository_util
from tool_shed.util import shed_util_common as suc
from tool_shed.util import tool_util

log = logging.getLogger( __name__ )


class InstalledRepositoryMetadataManager( metadata_generator.MetadataGenerator ):

    def __init__( self, app, tpm=None, repository=None, changeset_revision=None, repository_clone_url=None,
                  shed_config_dict=None, relative_install_dir=None, repository_files_dir=None,
                  resetting_all_metadata_on_repository=False, updating_installed_repository=False,
                  persist=False, metadata_dict=None ):
        super( InstalledRepositoryMetadataManager, self ).__init__( app, repository, changeset_revision,
                                                                    repository_clone_url, shed_config_dict,
                                                                    relative_install_dir, repository_files_dir,
                                                                    resetting_all_metadata_on_repository,
                                                                    updating_installed_repository, persist,
                                                                    metadata_dict=metadata_dict, user=None )
        if tpm is None:
            self.tpm = tool_panel_manager.ToolPanelManager( self.app )
        else:
            self.tpm = tpm

    def build_repository_ids_select_field( self, name='repository_ids', multiple=True, display='checkboxes' ):
        """Generate the current list of repositories for resetting metadata."""
        repositories_select_field = SelectField( name=name, multiple=multiple, display=display )
        query = self.get_query_for_setting_metadata_on_repositories( order=True )
        for repository in query:
            owner = str( repository.owner )
            option_label = '%s (%s)' % ( str( repository.name ), owner )
            option_value = '%s' % self.app.security.encode_id( repository.id )
            repositories_select_field.add_option( option_label, option_value )
        return repositories_select_field

    def get_query_for_setting_metadata_on_repositories( self, order=True ):
        """
        Return a query containing repositories for resetting metadata.  The order parameter
        is used for displaying the list of repositories ordered alphabetically for display on
        a page.  When called from the Galaxy API, order is False.
        """
        if order:
            return self.app.install_model.context.query( self.app.install_model.ToolShedRepository ) \
                                                 .filter( self.app.install_model.ToolShedRepository.table.c.uninstalled == false() ) \
                                                 .order_by( self.app.install_model.ToolShedRepository.table.c.name,
                                                            self.app.install_model.ToolShedRepository.table.c.owner )
        else:
            return self.app.install_model.context.query( self.app.install_model.ToolShedRepository ) \
                                                 .filter( self.app.install_model.ToolShedRepository.table.c.uninstalled == false() )

    def get_repository_tools_tups( self ):
        """
        Return a list of tuples of the form (relative_path, guid, tool) for each tool defined
        in the received tool shed repository metadata.
        """
        repository_tools_tups = []
        shed_conf_dict = self.tpm.get_shed_tool_conf_dict( self.metadata_dict.get( 'shed_config_filename' ) )
        if 'tools' in self.metadata_dict:
            for tool_dict in self.metadata_dict[ 'tools' ]:
                load_relative_path = relative_path = tool_dict.get( 'tool_config', None )
                if shed_conf_dict.get( 'tool_path' ):
                    load_relative_path = os.path.join( shed_conf_dict.get( 'tool_path' ), relative_path )
                guid = tool_dict.get( 'guid', None )
                if relative_path and guid:
                    tool = self.app.toolbox.load_tool( os.path.abspath( load_relative_path ), guid=guid )
                else:
                    tool = None
                if tool:
                    repository_tools_tups.append( ( relative_path, guid, tool ) )
        return repository_tools_tups

    def reset_all_metadata_on_installed_repository( self ):
        """Reset all metadata on a single tool shed repository installed into a Galaxy instance."""
        if self.relative_install_dir:
            original_metadata_dict = self.repository.metadata
            self.generate_metadata_for_changeset_revision()
            if self.metadata_dict != original_metadata_dict:
                self.repository.metadata = self.metadata_dict
                self.update_in_shed_tool_config()
                self.app.install_model.context.add( self.repository )
                self.app.install_model.context.flush()
                log.debug( 'Metadata has been reset on repository %s.' % self.repository.name )
            else:
                log.debug( 'Metadata did not need to be reset on repository %s.' % self.repository.name )
        else:
            log.debug( 'Error locating installation directory for repository %s.' % self.repository.name )

    def reset_metadata_on_selected_repositories( self, user, **kwd ):
        """
        Inspect the repository changelog to reset metadata for all appropriate changeset revisions.
        This method is called from both Galaxy and the Tool Shed.
        """
        repository_ids = util.listify( kwd.get( 'repository_ids', None ) )
        message = ''
        status = 'done'
        if repository_ids:
            successful_count = 0
            unsuccessful_count = 0
            for repository_id in repository_ids:
                try:
                    repository = repository_util.get_installed_tool_shed_repository( self.app, repository_id )
                    self.set_repository( repository )
                    self.reset_all_metadata_on_installed_repository()
                    if self.invalid_file_tups:
                        message = tool_util.generate_message_for_invalid_tools( self.app,
                                                                                self.invalid_file_tups,
                                                                                repository,
                                                                                None,
                                                                                as_html=False )
                        log.debug( message )
                        unsuccessful_count += 1
                    else:
                        log.debug( "Successfully reset metadata on repository %s owned by %s" %
                            ( str( repository.name ), str( repository.owner ) ) )
                        successful_count += 1
                except:
                    log.exception( "Error attempting to reset metadata on repository %s", str( repository.name ) )
                    unsuccessful_count += 1
            message = "Successfully reset metadata on %d %s.  " % \
                ( successful_count, inflector.cond_plural( successful_count, "repository" ) )
            if unsuccessful_count:
                message += "Error setting metadata on %d %s - see the paster log for details.  " % \
                    ( unsuccessful_count, inflector.cond_plural( unsuccessful_count, "repository" ) )
        else:
            message = 'Select at least one repository to on which to reset all metadata.'
            status = 'error'
        return message, status

    def set_repository( self, repository ):
        super( InstalledRepositoryMetadataManager, self ).set_repository( repository )
        self.repository_clone_url = common_util.generate_clone_url_for_installed_repository( self.app, repository )

    def tool_shed_from_repository_clone_url( self ):
        """Given a repository clone URL, return the tool shed that contains the repository."""
        cleaned_repository_clone_url = common_util.remove_protocol_and_user_from_clone_url( self.repository_clone_url )
        return common_util.remove_protocol_and_user_from_clone_url( cleaned_repository_clone_url ).split( '/repos/' )[ 0 ].rstrip( '/' )

    def update_in_shed_tool_config( self ):
        """
        A tool shed repository is being updated so change the shed_tool_conf file.  Parse the config
        file to generate the entire list of config_elems instead of using the in-memory list.
        """
        shed_conf_dict = self.repository.get_shed_config_dict( self.app )
        shed_tool_conf = shed_conf_dict[ 'config_filename' ]
        tool_path = shed_conf_dict[ 'tool_path' ]
        self.tpm.generate_tool_panel_dict_from_shed_tool_conf_entries( self.repository )
        repository_tools_tups = self.get_repository_tools_tups()
        clone_url = common_util.generate_clone_url_for_installed_repository( self.app, self.repository )
        tool_shed = self.tool_shed_from_repository_clone_url()
        owner = self.repository.owner
        if not owner:
            cleaned_repository_clone_url = common_util.remove_protocol_and_user_from_clone_url( clone_url )
            owner = suc.get_repository_owner( cleaned_repository_clone_url )
        guid_to_tool_elem_dict = {}
        for tool_config_filename, guid, tool in repository_tools_tups:
            guid_to_tool_elem_dict[ guid ] = self.tpm.generate_tool_elem( tool_shed,
                                                                          self.repository.name,
                                                                          self.repository.changeset_revision,
                                                                          self.repository.owner or '',
                                                                          tool_config_filename,
                                                                          tool,
                                                                          None )
        config_elems = []
        tree, parse_error = xml_util.parse_xml( shed_tool_conf, preserve_comments=True )
        if tree:
            root = tree.getroot()
            for elem in root:
                if elem.tag == 'section':
                    for i, tool_elem in enumerate( elem ):
                        guid = tool_elem.attrib.get( 'guid' )
                        if guid in guid_to_tool_elem_dict:
                            elem[i] = guid_to_tool_elem_dict[ guid ]
                elif elem.tag == 'tool':
                    guid = elem.attrib.get( 'guid' )
                    if guid in guid_to_tool_elem_dict:
                        elem = guid_to_tool_elem_dict[ guid ]
                config_elems.append( elem )
            self.tpm.config_elems_to_xml_file( config_elems, shed_tool_conf, tool_path )<|MERGE_RESOLUTION|>--- conflicted
+++ resolved
@@ -1,12 +1,6 @@
 import logging
 import os
 
-<<<<<<< HEAD
-from galaxy import eggs
-from galaxy import util
-eggs.require('SQLAlchemy')
-=======
->>>>>>> 6fda0e0a
 from sqlalchemy import false
 
 from galaxy.util import inflector
