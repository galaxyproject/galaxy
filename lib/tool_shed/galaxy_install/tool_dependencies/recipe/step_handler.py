import logging
import os
import shutil
import stat
from string import Template
import tarfile
import time
import urllib2
import zipfile
import hashlib

from galaxy.util import asbool
from galaxy.util.template import fill_template

from tool_shed.util import basic_util
from tool_shed.util import tool_dependency_util
from tool_shed.galaxy_install.tool_dependencies.env_manager import EnvManager

# TODO: eliminate the use of fabric here.
from galaxy import eggs

eggs.require( 'paramiko' )
eggs.require( 'ssh' )
eggs.require( 'Fabric' )

from fabric.api import settings
from fabric.api import lcd

log = logging.getLogger( __name__ )

VIRTUALENV_URL = 'https://pypi.python.org/packages/source/v/virtualenv/virtualenv-1.9.1.tar.gz'


class CompressedFile( object ):

    def __init__( self, file_path, mode='r' ):
        if tarfile.is_tarfile( file_path ):
            self.file_type = 'tar'
        elif zipfile.is_zipfile( file_path ) and not file_path.endswith( '.jar' ):
            self.file_type = 'zip'
        self.file_name = os.path.splitext( os.path.basename( file_path ) )[ 0 ]
        if self.file_name.endswith( '.tar' ):
            self.file_name = os.path.splitext( self.file_name )[ 0 ]
        self.type = self.file_type
        method = 'open_%s' % self.file_type
        if hasattr( self, method ):
            self.archive = getattr( self, method )( file_path, mode )
        else:
            raise NameError( 'File type %s specified, no open method found.' % self.file_type )

    def extract( self, path ):
        '''Determine the path to which the archive should be extracted.'''
        contents = self.getmembers()
        extraction_path = path
        if len( contents ) == 1:
            # The archive contains a single file, return the extraction path.
            if self.isfile( contents[ 0 ] ):
                extraction_path = os.path.join( path, self.file_name )
                if not os.path.exists( extraction_path ):
                    os.makedirs( extraction_path )
                self.archive.extractall( extraction_path )
        else:
            # Get the common prefix for all the files in the archive. If the common prefix ends with a slash,
            # or self.isdir() returns True, the archive contains a single directory with the desired contents.
            # Otherwise, it contains multiple files and/or directories at the root of the archive.
            common_prefix = os.path.commonprefix( [ self.getname( item ) for item in contents ] )
            if len( common_prefix ) >= 1 and not common_prefix.endswith( os.sep ) and self.isdir( self.getmember( common_prefix ) ):
                common_prefix += os.sep
            if common_prefix.endswith( os.sep ):
                self.archive.extractall( os.path.join( path ) )
                extraction_path = os.path.join( path, common_prefix )
            else:
                extraction_path = os.path.join( path, self.file_name )
                if not os.path.exists( extraction_path ):
                    os.makedirs( extraction_path )
                self.archive.extractall( os.path.join( extraction_path ) )
        # Since .zip files store unix permissions separately, we need to iterate through the zip file
        # and set permissions on extracted members.
        if self.file_type == 'zip':
            for zipped_file in self.getmembers():
                filename = self.getname( zipped_file )
                absolute_filepath = os.path.join( extraction_path, filename )
                external_attributes = self.archive.getinfo( filename ).external_attr
                # The 2 least significant bytes are irrelevant, the next two contain unix permissions.
                unix_permissions = external_attributes >> 16
                if unix_permissions != 0:
                    os.chmod( absolute_filepath, unix_permissions )
        return os.path.abspath( extraction_path )

    def getmembers_tar( self ):
        return self.archive.getmembers()

    def getmembers_zip( self ):
        return self.archive.infolist()

    def getname_tar( self, item ):
        return item.name

    def getname_zip( self, item ):
        return item.filename

    def getmember( self, name ):
        for member in self.getmembers():
            if self.getname( member ) == name:
                return member

    def getmembers( self ):
        return getattr( self, 'getmembers_%s' % self.type )()

    def getname( self, member ):
        return getattr( self, 'getname_%s' % self.type )( member )

    def isdir( self, member ):
        return getattr( self, 'isdir_%s' % self.type )( member )

    def isdir_tar( self, member ):
        return member.isdir()

    def isdir_zip( self, member ):
        if member.filename.endswith( os.sep ):
            return True
        return False

    def isfile( self, member ):
        if not self.isdir( member ):
            return True
        return False

    def open_tar( self, filepath, mode ):
        return tarfile.open( filepath, mode, errorlevel=0 )

    def open_zip( self, filepath, mode ):
        return zipfile.ZipFile( filepath, mode )

    def zipfile_ok( self, path_to_archive ):
        """
        This function is a bit pedantic and not functionally necessary.  It checks whether there is
        no file pointing outside of the extraction, because ZipFile.extractall() has some potential
        security holes.  See python zipfile documentation for more details.
        """
        basename = os.path.realpath( os.path.dirname( path_to_archive ) )
        zip_archive = zipfile.ZipFile( path_to_archive )
        for member in zip_archive.namelist():
            member_path = os.path.realpath( os.path.join( basename, member ) )
            if not member_path.startswith( basename ):
                return False
        return True


class Download( object ):

    def url_download( self, install_dir, downloaded_file_name, download_url, extract=True ):
        """
            The given download_url can have an extension like #md5# or #sha256#.
<<<<<<< HEAD
            This indicates a checksum which will be checked after download. 
=======
            This indicates a checksum which will be chekced after download.
>>>>>>> 531fd6fb
            If the checksum does not match an exception is thrown.

            https://pypi.python.org/packages/source/k/khmer/khmer-1.0.tar.gz#md5#b60639a8b2939836f66495b9a88df757
        """

        file_path = os.path.join( install_dir, downloaded_file_name )
        src = None
        dst = None
        checksum = None
        sha256 = False
        md5 = False
        # Set a timer so we don't sit here forever.

        if '#md5#' in download_url:
            md5 = True
            download_url, checksum = download_url.split('#md5#')
        elif '#sha256#' in download_url:
            sha256 = True
            download_url, checksum = download_url.split('#sha256#')

        start_time = time.time()
        try:
            src = urllib2.urlopen( download_url )
            dst = open( file_path, 'wb' )
            while True:
                chunk = src.read( basic_util.CHUNK_SIZE )
                if chunk:
                    dst.write( chunk )
                else:
                    break
                time_taken = time.time() - start_time
                if time_taken > basic_util.NO_OUTPUT_TIMEOUT:
                    err_msg = 'Downloading from URL %s took longer than the defined timeout period of %.1f seconds.' % \
                        ( str( download_url ), basic_util.NO_OUTPUT_TIMEOUT )
                    raise Exception( err_msg )
        except Exception, e:
            err_msg = err_msg = 'Error downloading from URL\n%s:\n%s' % ( str( download_url ), str( e ) )
            raise Exception( err_msg )
        finally:
            if src:
                src.close()
            if dst:
                dst.close()

        try:
            if sha256:
                downloaded_checksum = hashlib.sha256(open(file_path, 'rb').read()).hexdigest()
            elif md5:
                downloaded_checksum = hashlib.md5(open(file_path, 'rb').read()).hexdigest()

            if checksum and downloaded_checksum != checksum:
                raise Exception( 'Given checksum does not match with the one from the downloaded file (%s).' % (downloaded_checksum) )
        except Exception, e:
            raise

        if extract:
            if tarfile.is_tarfile( file_path ) or ( zipfile.is_zipfile( file_path ) and not file_path.endswith( '.jar' ) ):
                archive = CompressedFile( file_path )
                extraction_path = archive.extract( install_dir )
            else:
                extraction_path = os.path.abspath( install_dir )
        else:
            extraction_path = os.path.abspath( install_dir )

        return extraction_path


class RecipeStep( object ):
    """Abstract class that defines a standard format for handling recipe steps when installing packages."""

    def execute_step( self, tool_dependency, package_name, actions, action_dict, filtered_actions, env_file_builder,
                      install_environment, work_dir, current_dir=None, initial_download=False ):
        raise "Unimplemented Method"

    def prepare_step( self, tool_dependency, action_elem, action_dict, install_environment, is_binary_download ):
        raise "Unimplemented Method"


class AssertDirectoryExecutable( RecipeStep ):

    def __init__( self, app ):
        self.app = app
        self.type = 'assert_directory_executable'

    def assert_directory_executable( self, full_path ):
        """
        Return True if a symbolic link or directory exists and is executable, but if
        full_path is a file, return False.
        """
        if full_path is None:
            return False
        if os.path.isfile( full_path ):
            return False
        if os.path.isdir( full_path ):
            # Make sure the owner has execute permission on the directory.
            # See https://docs.python.org/2/library/stat.html
            if stat.S_IXUSR & os.stat( full_path )[ stat.ST_MODE ] == 64:
                return True
        return False

    def execute_step( self, tool_dependency, package_name, actions, action_dict, filtered_actions, env_file_builder,
                      install_environment, work_dir, current_dir=None, initial_download=False ):
        """
        Make sure a symbolic link or directory on disk exists and is executable, but is not a file.
        Since this class is not used in the initial download stage, no recipe step filtering is
        performed here, and None values are always returned for filtered_actions and dir.
        """
        if os.path.isabs( action_dict[ 'full_path' ] ):
            full_path = action_dict[ 'full_path' ]
        else:
            full_path = os.path.join( current_dir, action_dict[ 'full_path' ] )
        if not self.assert_directory_executable( full_path=full_path ):
            status = self.app.install_model.ToolDependency.installation_status.ERROR
            error_message = 'The path %s is not a directory or is not executable by the owner.' % str( full_path )
            tool_dependency = tool_dependency_util.set_tool_dependency_attributes( self.app,
                                                                                   tool_dependency,
                                                                                   status=status,
                                                                                   error_message=error_message,
                                                                                   remove_from_disk=False )
        return tool_dependency, None, None

    def prepare_step( self, tool_dependency, action_elem, action_dict, install_environment, is_binary_download ):
        # <action type="assert_executable">$INSTALL_DIR/mira/my_file</action>
        if action_elem.text:
            action_dict[ 'full_path' ] = basic_util.evaluate_template( action_elem.text, install_environment )
        return action_dict


class AssertDirectoryExists( RecipeStep ):

    def __init__( self, app ):
        self.app = app
        self.type = 'assert_directory_exists'

    def assert_directory_exists( self, full_path ):
        """
        Return True if a symbolic link or directory exists, but if full_path is a file,
        return False.    """
        if full_path is None:
            return False
        if os.path.isfile( full_path ):
            return False
        if os.path.isdir( full_path ):
            return True
        return False

    def execute_step( self, tool_dependency, package_name, actions, action_dict, filtered_actions, env_file_builder,
                      install_environment, work_dir, current_dir=None, initial_download=False ):
        """
        Make sure a a symbolic link or directory on disk exists, but is not a file.  Since this
        class is not used in the initial download stage, no recipe step filtering is performed
        here, and None values are always returned for filtered_actions and dir.
        """
        if os.path.isabs( action_dict[ 'full_path' ] ):
            full_path = action_dict[ 'full_path' ]
        else:
            full_path = os.path.join( current_dir, action_dict[ 'full_path' ] )
        if not self.assert_directory_exists( full_path=full_path ):
            status = self.app.install_model.ToolDependency.installation_status.ERROR
            error_message = 'The path %s is not a directory or does not exist.' % str( full_path )
            tool_dependency = tool_dependency_util.set_tool_dependency_attributes( self.app,
                                                                                   tool_dependency,
                                                                                   status=status,
                                                                                   error_message=error_message,
                                                                                   remove_from_disk=False )
        return tool_dependency, None, None

    def prepare_step( self, tool_dependency, action_elem, action_dict, install_environment, is_binary_download ):
        # <action type="make_directory">$INSTALL_DIR/mira</action>
        if action_elem.text:
            action_dict[ 'full_path' ] = basic_util.evaluate_template( action_elem.text, install_environment )
        return action_dict


class AssertFileExecutable( RecipeStep ):

    def __init__( self, app ):
        self.app = app
        self.type = 'assert_file_executable'

    def assert_file_executable( self, full_path ):
        """
        Return True if a symbolic link or file exists and is executable, but if full_path
        is a directory, return False.
        """
        if full_path is None:
            return False
        if os.path.isdir( full_path ):
            return False
        if os.path.exists( full_path ):
            # Make sure the owner has execute permission on the file.
            # See https://docs.python.org/2/library/stat.html
            if stat.S_IXUSR & os.stat( full_path )[ stat.ST_MODE ] == 64:
                return True
        return False

    def execute_step( self, tool_dependency, package_name, actions, action_dict, filtered_actions, env_file_builder,
                      install_environment, work_dir, current_dir=None, initial_download=False ):
        """
        Make sure a symbolic link or file on disk exists and is executable, but is not a directory.
        Since this class is not used in the initial download stage, no recipe step filtering is
        performed here, and None values are always returned for filtered_actions and dir.
        """
        if os.path.isabs( action_dict[ 'full_path' ] ):
            full_path = action_dict[ 'full_path' ]
        else:
            full_path = os.path.join( current_dir, action_dict[ 'full_path' ] )
        if not self.assert_file_executable( full_path=full_path ):
            status = self.app.install_model.ToolDependency.installation_status.ERROR
            error_message = 'The path %s is not a file or is not executable by the owner.' % str( full_path )
            tool_dependency = tool_dependency_util.set_tool_dependency_attributes( self.app,
                                                                                   tool_dependency,
                                                                                   status=status,
                                                                                   error_message=error_message,
                                                                                   remove_from_disk=False )
        return tool_dependency, None, None

    def prepare_step( self, tool_dependency, action_elem, action_dict, install_environment, is_binary_download ):
        # <action type="assert_executable">$INSTALL_DIR/mira/my_file</action>
        if action_elem.text:
            action_dict[ 'full_path' ] = basic_util.evaluate_template( action_elem.text, install_environment )
        return action_dict


class AssertFileExists( RecipeStep ):

    def __init__( self, app ):
        self.app = app
        self.type = 'assert_file_exists'

    def assert_file_exists( self, full_path ):
        """
        Return True if a symbolic link or file exists, but if full_path is a directory,
        return False.
        """
        if full_path is None:
            return False
        if os.path.isdir( full_path ):
            return False
        if os.path.exists( full_path ):
            return True
        return False

    def execute_step( self, tool_dependency, package_name, actions, action_dict, filtered_actions, env_file_builder,
                      install_environment, work_dir, current_dir=None, initial_download=False ):
        """
        Make sure a symbolic link or file on disk exists, but is not a directory.  Since this
        class is not used in the initial download stage, no recipe step filtering is performed
        here, and None values are always returned for filtered_actions and dir.
        """
        if os.path.isabs( action_dict[ 'full_path' ] ):
            full_path = action_dict[ 'full_path' ]
        else:
            full_path = os.path.join( current_dir, action_dict[ 'full_path' ] )
        if not self.assert_file_exists( full_path=full_path ):
            status = self.app.install_model.ToolDependency.installation_status.ERROR
            error_message = 'The path %s is not a file or does not exist.' % str( full_path )
            tool_dependency = tool_dependency_util.set_tool_dependency_attributes( self.app,
                                                                                   tool_dependency,
                                                                                   status=status,
                                                                                   error_message=error_message,
                                                                                   remove_from_disk=False )
        return tool_dependency, None, None

    def prepare_step( self, tool_dependency, action_elem, action_dict, install_environment, is_binary_download ):
        # <action type="assert_on_path">$INSTALL_DIR/mira/my_file</action>
        if action_elem.text:
            action_dict[ 'full_path' ] = basic_util.evaluate_template( action_elem.text, install_environment )
        return action_dict


class Autoconf( RecipeStep ):

    def __init__( self, app ):
        self.app = app
        self.type = 'autoconf'

    def execute_step( self, tool_dependency, package_name, actions, action_dict, filtered_actions, env_file_builder,
                      install_environment, work_dir, current_dir=None, initial_download=False ):
        """
        Handle configure, make and make install in a shell, allowing for configuration options.  Since this
        class is not used in the initial download stage, no recipe step filtering is performed here, and None
        values are always returned for filtered_actions and dir.
        """
        with settings( warn_only=True ):
            configure_opts = action_dict.get( 'configure_opts', '' )
            if 'prefix=' in configure_opts:
                pre_cmd = './configure %s && make && make install' % configure_opts
            else:
                pre_cmd = './configure --prefix=$INSTALL_DIR %s && make && make install' % configure_opts
            cmd = install_environment.build_command( basic_util.evaluate_template( pre_cmd, install_environment ) )
            return_code = install_environment.handle_command( tool_dependency=tool_dependency,
                                                              cmd=cmd,
                                                              return_output=False )
            # The caller should check the status of the returned tool_dependency since this function
            # does nothing with the return_code.
            return tool_dependency, None, None

    def prepare_step( self, tool_dependency, action_elem, action_dict, install_environment, is_binary_download ):
        # Handle configure, make and make install allow providing configuration options
        if action_elem.text:
            configure_opts = basic_util.evaluate_template( action_elem.text, install_environment )
            action_dict[ 'configure_opts' ] = configure_opts
        return action_dict


class ChangeDirectory( RecipeStep ):

    def __init__( self, app ):
        self.app = app
        self.type = 'change_directory'

    def execute_step( self, tool_dependency, package_name, actions, action_dict, filtered_actions, env_file_builder,
                      install_environment, work_dir, current_dir=None, initial_download=False ):
        """
        Change the working directory in a shell.  Since this class is not used in the initial download stage,
        no recipe step filtering is performed here and a None value is return for filtered_actions.  However,
        the new dir value is returned since it is needed for later steps.
        """
        target_directory = os.path.realpath( os.path.normpath( os.path.join( current_dir, action_dict[ 'directory' ] ) ) )
        if target_directory.startswith( os.path.realpath( current_dir ) ) and os.path.exists( target_directory ):
            # Change directory to a directory within the current working directory.
            dir = target_directory
        elif target_directory.startswith( os.path.realpath( work_dir ) ) and os.path.exists( target_directory ):
            # Change directory to a directory above the current working directory, but within the defined work_dir.
            dir = target_directory.replace( os.path.realpath( work_dir ), '' ).lstrip( '/' )
        else:
            log.debug( 'Invalid or nonexistent directory %s specified, ignoring change_directory action.', target_directory )
            dir = current_dir
        return tool_dependency, None, dir

    def prepare_step( self, tool_dependency, action_elem, action_dict, install_environment, is_binary_download ):
        # <action type="change_directory">PHYLIP-3.6b</action>
        if action_elem.text:
            action_dict[ 'directory' ] = action_elem.text
        return action_dict


class Chmod( RecipeStep ):

    def __init__( self, app ):
        self.app = app
        self.type = 'chmod'

    def execute_step( self, tool_dependency, package_name, actions, action_dict, filtered_actions, env_file_builder,
                      install_environment, work_dir, current_dir=None, initial_download=False ):
        """
        Change the mode setting for certain files in the installation environment.  Since this class is not
        used in the initial download stage, no recipe step filtering is performed here, and None values are
        always returned for filtered_actions and dir.
        """
        for target_file, mode in action_dict[ 'change_modes' ]:
            if os.path.exists( target_file ):
                os.chmod( target_file, mode )
            else:
                log.debug( 'Invalid file %s specified, ignoring %s action.', target_file, self.type )
        return tool_dependency, None, None

    def prepare_step( self, tool_dependency, action_elem, action_dict, install_environment, is_binary_download ):
        # Change the read, write, and execute bits on a file.
        # <action type="chmod">
        #   <file mode="750">$INSTALL_DIR/bin/faToTwoBit</file>
        # </action>
        file_elems = action_elem.findall( 'file' )
        chmod_actions = []
        # A unix octal mode is the sum of the following values:
        # Owner:
        # 400 Read    200 Write    100 Execute
        # Group:
        # 040 Read    020 Write    010 Execute
        # World:
        # 004 Read    002 Write    001 Execute
        for file_elem in file_elems:
            # So by the above table, owner read/write/execute and group read permission would be 740.
            # Python's os.chmod uses base 10 modes, convert received unix-style octal modes to base 10.
            received_mode = int( file_elem.get( 'mode', 600 ), base=8 )
            # For added security, ensure that the setuid and setgid bits are not set.
            mode = received_mode & ~( stat.S_ISUID | stat.S_ISGID )
            file = basic_util.evaluate_template( file_elem.text, install_environment )
            chmod_tuple = ( file, mode )
            chmod_actions.append( chmod_tuple )
        if chmod_actions:
            action_dict[ 'change_modes' ] = chmod_actions
        return action_dict


class DownloadBinary( Download, RecipeStep ):

    def __init__( self, app ):
        self.app = app
        self.type = 'download_binary'

    def download_binary( self, url, work_dir ):
        """Download a pre-compiled binary from the specified URL."""
        downloaded_filename = os.path.split( url )[ -1 ]
        dir = self.url_download( work_dir, downloaded_filename, url, extract=False )
        return downloaded_filename

    def filter_actions_after_binary_installation( self, actions ):
        '''Filter out actions that should not be processed if a binary download succeeded.'''
        filtered_actions = []
        for action in actions:
            action_type, action_dict = action
            if action_type in [ 'set_environment', 'chmod', 'download_binary' ]:
                filtered_actions.append( action )
        return filtered_actions

    def execute_step( self, tool_dependency, package_name, actions, action_dict, filtered_actions, env_file_builder,
                      install_environment, work_dir, current_dir=None, initial_download=False ):
        """
        Download a binary file.  If the value of initial_download is True, the recipe steps will be
        filtered and returned and the installation directory (i.e., dir) will be defined and returned.
        If we're not in the initial download stage, these actions will not occur, and None values will
        be returned for them.
        """
        url = action_dict[ 'url' ]
        # Get the target directory for this download if the user has specified one. Default to the root of $INSTALL_DIR.
        target_directory = action_dict.get( 'target_directory', None )
        # Attempt to download a binary from the specified URL.
        log.debug( 'Attempting to download from %s to %s', url, str( target_directory ) )
        downloaded_filename = None
        try:
            downloaded_filename = self.download_binary( url, work_dir )
            if initial_download:
                # Filter out any actions that are not download_binary, chmod, or set_environment.
                filtered_actions = self.filter_actions_after_binary_installation( actions[ 1: ] )
                # Set actions to the same, so that the current download_binary doesn't get re-run in the
                # next stage.  TODO: this may no longer be necessary...
                actions = [ item for item in filtered_actions ]
        except Exception, e:
            log.exception( str( e ) )
            if initial_download:
                # No binary exists, or there was an error downloading the binary from the generated URL.
                # Filter the actions so that stage 2 can proceed with the remaining actions.
                filtered_actions = actions[ 1: ]
                action_type, action_dict = filtered_actions[ 0 ]
        # If the downloaded file exists, move it to $INSTALL_DIR. Put this outside the try/catch above so that
        # any errors in the move step are correctly sent to the tool dependency error handler.
        if downloaded_filename and os.path.exists( os.path.join( work_dir, downloaded_filename ) ):
            if target_directory:
                target_directory = os.path.realpath( os.path.normpath( os.path.join( install_environment.install_dir,
                                                                                     target_directory ) ) )
                # Make sure the target directory is not outside of $INSTALL_DIR.
                if target_directory.startswith( os.path.realpath( install_environment.install_dir ) ):
                    full_path_to_dir = os.path.abspath( os.path.join( install_environment.install_dir, target_directory ) )
                else:
                    full_path_to_dir = os.path.abspath( install_environment.install_dir )
            else:
                full_path_to_dir = os.path.abspath( install_environment.install_dir )
            basic_util.move_file( current_dir=work_dir,
                                  source=downloaded_filename,
                                  destination=full_path_to_dir )
        # Not sure why dir is ignored in this method, need to investigate...
        dir = None
        if initial_download:
            return tool_dependency, filtered_actions, dir
        return tool_dependency, None, None

    def prepare_step( self, tool_dependency, action_elem, action_dict, install_environment, is_binary_download ):
        platform_info_dict = tool_dependency_util.get_platform_info_dict()
        platform_info_dict[ 'name' ] = str( tool_dependency.name )
        platform_info_dict[ 'version' ] = str( tool_dependency.version )
        url_template_elems = action_elem.findall( 'url_template' )
        # Check if there are multiple url_template elements, each with attrib entries for a specific platform.
        if len( url_template_elems ) > 1:
            # <base_url os="darwin" extract="false">
            #     http://hgdownload.cse.ucsc.edu/admin/exe/macOSX.${architecture}/faToTwoBit
            # </base_url>
            # This method returns the url_elem that best matches the current platform as received from os.uname().
            # Currently checked attributes are os and architecture.  These correspond to the values sysname and
            # processor from the Python documentation for os.uname().
            url_template_elem = tool_dependency_util.get_download_url_for_platform( url_template_elems, platform_info_dict )
        else:
            url_template_elem = url_template_elems[ 0 ]
        action_dict[ 'url' ] = Template( url_template_elem.text ).safe_substitute( platform_info_dict )
        action_dict[ 'target_directory' ] = action_elem.get( 'target_directory', None )
        return action_dict


class DownloadByUrl( Download, RecipeStep ):

    def __init__( self, app ):
        self.app = app
        self.type = 'download_by_url'

    def execute_step( self, tool_dependency, package_name, actions, action_dict, filtered_actions, env_file_builder,
                      install_environment, work_dir, current_dir=None, initial_download=False ):
        """
        Download a file via HTTP.  If the value of initial_download is True, the recipe steps will be
        filtered and returned and the installation directory (i.e., dir) will be defined and returned.
        If we're not in the initial download stage, these actions will not occur, and None values will
        be returned for them.
        """
        if initial_download:
            # Eliminate the download_by_url action so remaining actions can be processed correctly.
            filtered_actions = actions[ 1: ]
        url = action_dict[ 'url' ]
        is_binary = action_dict.get( 'is_binary', False )
        log.debug( 'Attempting to download via url: %s', url )
        if 'target_filename' in action_dict:
            # Sometimes compressed archives extract their content to a folder other than the default
            # defined file name.  Using this attribute will ensure that the file name is set appropriately
            # and can be located after download, decompression and extraction.
            downloaded_filename = action_dict[ 'target_filename' ]
        else:
            downloaded_filename = os.path.split( url )[ -1 ]
        dir = self.url_download( work_dir, downloaded_filename, url, extract=True )
        if is_binary:
            log_file = os.path.join( install_environment.install_dir, basic_util.INSTALLATION_LOG )
            if os.path.exists( log_file ):
                logfile = open( log_file, 'ab' )
            else:
                logfile = open( log_file, 'wb' )
            logfile.write( 'Successfully downloaded from url: %s\n' % action_dict[ 'url' ] )
            logfile.close()
        log.debug( 'Successfully downloaded from url: %s' % action_dict[ 'url' ] )
        if initial_download:
            return tool_dependency, filtered_actions, dir
        return tool_dependency, None, None

    def prepare_step( self, tool_dependency, action_elem, action_dict, install_environment, is_binary_download ):
        # <action type="download_by_url">
        #     http://sourceforge.net/projects/samtools/files/samtools/0.1.18/samtools-0.1.18.tar.bz2
        # </action>
        if is_binary_download:
            action_dict[ 'is_binary' ] = True
        if action_elem.text:
            action_dict[ 'url' ] = action_elem.text
            target_filename = action_elem.get( 'target_filename', None )
            if target_filename:
                action_dict[ 'target_filename' ] = target_filename
        return action_dict


class DownloadFile( Download, RecipeStep ):

    def __init__( self, app ):
        self.app = app
        self.type = 'download_file'

    def execute_step( self, tool_dependency, package_name, actions, action_dict, filtered_actions, env_file_builder,
                      install_environment, work_dir, current_dir=None, initial_download=False ):
        """
        Download a file.  If the value of initial_download is True, the recipe steps will be
        filtered and returned and the installation directory (i.e., dir) will be defined and returned.
        If we're not in the initial download stage, these actions will not occur, and None values will
        be returned for them.
        """
        # <action type="download_file">http://effectors.org/download/version/TTSS_GUI-1.0.1.jar</action>
        # Download a single file to the working directory.
        if initial_download:
            filtered_actions = actions[ 1: ]
        url = action_dict[ 'url' ]
        if 'target_filename' in action_dict:
            # Sometimes compressed archives extracts their content to a folder other than the default
            # defined file name.  Using this attribute will ensure that the file name is set appropriately
            # and can be located after download, decompression and extraction.
            filename = action_dict[ 'target_filename' ]
        else:
            filename = url.split( '/' )[ -1 ]
        if current_dir is not None:
            work_dir = current_dir
        self.url_download( work_dir, filename, url, extract=action_dict[ 'extract' ] )
        if initial_download:
            dir = os.path.curdir
            return tool_dependency, filtered_actions, dir
        return tool_dependency, None, None

    def prepare_step( self, tool_dependency, action_elem, action_dict, install_environment, is_binary_download ):
        # <action type="download_file">http://effectors.org/download/version/TTSS_GUI-1.0.1.jar</action>
        if action_elem.text:
            action_dict[ 'url' ] = action_elem.text
            target_filename = action_elem.get( 'target_filename', None )
            if target_filename:
                action_dict[ 'target_filename' ] = target_filename
            action_dict[ 'extract' ] = asbool( action_elem.get( 'extract', False ) )
        return action_dict


class MakeDirectory( RecipeStep ):

    def __init__( self, app ):
        self.app = app
        self.type = 'make_directory'

    def execute_step( self, tool_dependency, package_name, actions, action_dict, filtered_actions, env_file_builder,
                      install_environment, work_dir, current_dir=None, initial_download=False ):
        """
        Make a directory on disk.  Since this class is not used in the initial download stage, no recipe step
        filtering is performed here, and None values are always returned for filtered_actions and dir.
        """
        if os.path.isabs( action_dict[ 'full_path' ] ):
            full_path = action_dict[ 'full_path' ]
        else:
            full_path = os.path.join( current_dir, action_dict[ 'full_path' ] )
        self.make_directory( full_path=full_path )
        return tool_dependency, None, None

    def make_directory( self, full_path ):
        if not os.path.exists( full_path ):
            os.makedirs( full_path )

    def prepare_step( self, tool_dependency, action_elem, action_dict, install_environment, is_binary_download ):
        # <action type="make_directory">$INSTALL_DIR/lib/python</action>
        if action_elem.text:
            action_dict[ 'full_path' ] = basic_util.evaluate_template( action_elem.text, install_environment )
        return action_dict


class MakeInstall( RecipeStep ):

    def __init__( self, app ):
        self.app = app
        self.type = 'make_install'

    def execute_step( self, tool_dependency, package_name, actions, action_dict, filtered_actions, env_file_builder,
                      install_environment, work_dir, current_dir=None, initial_download=False ):
        """
        Execute a make_install command in a shell.  Since this class is not used in the initial download stage,
        no recipe step filtering is performed here, and None values are always returned for filtered_actions and dir.
        """
        # make; make install; allow providing make options
        with settings( warn_only=True ):
            make_opts = action_dict.get( 'make_opts', '' )
            cmd = install_environment.build_command( 'make %s && make install' % make_opts )
            return_code = install_environment.handle_command( tool_dependency=tool_dependency,
                                                              cmd=cmd,
                                                              return_output=False )
            # The caller should check the status of the returned tool_dependency since this function
            # does nothing with the return_code.
            return tool_dependency, None, None

    def prepare_step( self, tool_dependency, action_elem, action_dict, install_environment, is_binary_download ):
        # make; make install; allow providing make options
        if action_elem.text:
            make_opts = basic_util.evaluate_template( action_elem.text, install_environment )
            action_dict[ 'make_opts' ] = make_opts
        return action_dict


class MoveDirectoryFiles( RecipeStep ):

    def __init__( self, app ):
        self.app = app
        self.type = 'move_directory_files'

    def execute_step( self, tool_dependency, package_name, actions, action_dict, filtered_actions, env_file_builder,
                      install_environment, work_dir, current_dir=None, initial_download=False ):
        """
        Move a directory of files.  Since this class is not used in the initial download stage, no recipe step
        filtering is performed here, and None values are always returned for filtered_actions and dir.
        """
        self.move_directory_files( current_dir=current_dir,
                                   source_dir=os.path.join( action_dict[ 'source_directory' ] ),
                                   destination_dir=os.path.join( action_dict[ 'destination_directory' ] ) )
        return tool_dependency, None, None

    def move_directory_files( self, current_dir, source_dir, destination_dir ):
        source_directory = os.path.abspath( os.path.join( current_dir, source_dir ) )
        destination_directory = os.path.join( destination_dir )
        if not os.path.isdir( destination_directory ):
            os.makedirs( destination_directory )
        symlinks = []
        regular_files = []
        for file_name in os.listdir( source_directory ):
            source_file = os.path.join( source_directory, file_name )
            destination_file = os.path.join( destination_directory, file_name )
            files_tuple = ( source_file, destination_file )
            if os.path.islink( source_file ):
                symlinks.append( files_tuple )
            else:
                regular_files.append( files_tuple )
        for source_file, destination_file in symlinks:
            shutil.move( source_file, destination_file )
        for source_file, destination_file in regular_files:
            shutil.move( source_file, destination_file )

    def prepare_step( self, tool_dependency, action_elem, action_dict, install_environment, is_binary_download ):
        # <action type="move_directory_files">
        #     <source_directory>bin</source_directory>
        #     <destination_directory>$INSTALL_DIR/bin</destination_directory>
        # </action>
        for move_elem in action_elem:
            move_elem_text = basic_util.evaluate_template( move_elem.text, install_environment )
            if move_elem_text:
                action_dict[ move_elem.tag ] = move_elem_text
        return action_dict


class MoveFile( RecipeStep ):

    def __init__( self, app ):
        self.app = app
        self.type = 'move_file'

    def execute_step( self, tool_dependency, package_name, actions, action_dict, filtered_actions, env_file_builder,
                      install_environment, work_dir, current_dir=None, initial_download=False ):
        """
        Move a file on disk.  Since this class is not used in the initial download stage, no recipe step
        filtering is performed here, and None values are always returned for filtered_actions and dir.
        """
        basic_util.move_file( current_dir=current_dir,
                              source=os.path.join( action_dict[ 'source' ] ),
                              destination=os.path.join( action_dict[ 'destination' ] ),
                              rename_to=action_dict[ 'rename_to' ] )
        return tool_dependency, None, None

    def prepare_step( self, tool_dependency, action_elem, action_dict, install_environment, is_binary_download ):
        # <action type="move_file" rename_to="new_file_name">
        #     <source>misc/some_file</source>
        #     <destination>$INSTALL_DIR/bin</destination>
        # </action>
        action_dict[ 'source' ] = basic_util.evaluate_template( action_elem.find( 'source' ).text, install_environment )
        action_dict[ 'destination' ] = basic_util.evaluate_template( action_elem.find( 'destination' ).text, install_environment )
        action_dict[ 'rename_to' ] = action_elem.get( 'rename_to' )
        return action_dict


class SetEnvironment( RecipeStep ):

    def __init__( self, app ):
        self.app = app
        self.type = 'set_environment'

    def execute_step( self, tool_dependency, package_name, actions, action_dict, filtered_actions, env_file_builder,
                      install_environment, work_dir, current_dir=None, initial_download=False ):
        """
        Configure an install environment.  Since this class is not used in the initial download stage,
        no recipe step filtering is performed here, and None values are always returned for filtered_actions
        and dir.
        """
        # Currently the only action supported in this category is "environment_variable".
        cmds = install_environment.environment_commands( 'set_environment' )
        env_var_dicts = action_dict.get( 'environment_variable', [] )
        for env_var_dict in env_var_dicts:
            # Check for the presence of the $ENV[] key string and populate it if possible.
            env_var_dict = self.handle_environment_variables( install_environment=install_environment,
                                                              tool_dependency=tool_dependency,
                                                              env_var_dict=env_var_dict,
                                                              set_prior_environment_commands=cmds )
            env_file_builder.append_line( **env_var_dict )
        # The caller should check the status of the returned tool_dependency since return_code is not
        # returned by this function.
        return_code = env_file_builder.return_code
        return tool_dependency, None, None

    def handle_environment_variables( self, install_environment, tool_dependency, env_var_dict,
                                      set_prior_environment_commands ):
        """
        This method works with with a combination of three tool dependency definition tag sets, which are defined
        in the tool_dependencies.xml file in the order discussed here.  The example for this discussion is the
        tool_dependencies.xml file contained in the osra repository, which is available at:

        https://testtoolshed.g2.bx.psu.edu/view/bgruening/osra

        The first tag set defines a complex repository dependency like this.  This tag set ensures that changeset
        revision XXX of the repository named package_graphicsmagick_1_3 owned by YYY in the tool shed ZZZ has been
        previously installed.

        <tool_dependency>
            <package name="graphicsmagick" version="1.3.18">
                <repository changeset_revision="XXX" name="package_graphicsmagick_1_3" owner="YYY" prior_installation_required="True" toolshed="ZZZ" />
            </package>
            ...

        * By the way, there is an env.sh file associated with version 1.3.18 of the graphicsmagick package which looks
        something like this (we'll reference this file later in this discussion.
        ----
        GRAPHICSMAGICK_ROOT_DIR=/<my configured tool dependency path>/graphicsmagick/1.3.18/YYY/package_graphicsmagick_1_3/XXX/gmagick;
        export GRAPHICSMAGICK_ROOT_DIR
        ----

        The second tag set defines a specific package dependency that has been previously installed (guaranteed by the
        tag set discussed above) and compiled, where the compiled dependency is needed by the tool dependency currently
        being installed (osra version 2.0.0 in this case) and complied in order for its installation and compilation to
        succeed.  This tag set is contained within the <package name="osra" version="2.0.0"> tag set, which implies that
        version 2.0.0 of the osra package requires version 1.3.18 of the graphicsmagick package in order to successfully
        compile.  When this tag set is handled, one of the effects is that the env.sh file associated with graphicsmagick
        version 1.3.18 is "sourced", which undoubtedly sets or alters certain environment variables (e.g. PATH, PYTHONPATH,
        etc).

        <!-- populate the environment variables from the dependent repositories -->
        <action type="set_environment_for_install">
            <repository changeset_revision="XXX" name="package_graphicsmagick_1_3" owner="YYY" toolshed="ZZZ">
                <package name="graphicsmagick" version="1.3.18" />
            </repository>
        </action>

        The third tag set enables discovery of the same required package dependency discussed above for correctly compiling
        the osra version 2.0.0 package, but in this case the package can be discovered at tool execution time.  Using the
        $ENV[] option as shown in this example, the value of the environment variable named GRAPHICSMAGICK_ROOT_DIR (which
        was set in the environment using the second tag set described above) will be used to automatically alter the env.sh
        file associated with the osra version 2.0.0 tool dependency when it is installed into Galaxy.  * Refer to where we
        discussed the env.sh file for version 1.3.18 of the graphicsmagick package above.

        <action type="set_environment">
            <environment_variable action="prepend_to" name="LD_LIBRARY_PATH">$ENV[GRAPHICSMAGICK_ROOT_DIR]/lib/</environment_variable>
            <environment_variable action="prepend_to" name="LD_LIBRARY_PATH">$INSTALL_DIR/potrace/build/lib/</environment_variable>
            <environment_variable action="prepend_to" name="PATH">$INSTALL_DIR/bin</environment_variable>
            <!-- OSRA_DATA_FILES is only used by the galaxy wrapper and is not part of OSRA -->
            <environment_variable action="set_to" name="OSRA_DATA_FILES">$INSTALL_DIR/share</environment_variable>
        </action>

        The above tag will produce an env.sh file for version 2.0.0 of the osra package when it it installed into Galaxy
        that looks something like this.  Notice that the path to the gmagick binary is included here since it expands the
        defined $ENV[GRAPHICSMAGICK_ROOT_DIR] value in the above tag set.

        ----
        LD_LIBRARY_PATH=/<my configured tool dependency path>/graphicsmagick/1.3.18/YYY/package_graphicsmagick_1_3/XXX/gmagick/lib/:$LD_LIBRARY_PATH;
        export LD_LIBRARY_PATH
        LD_LIBRARY_PATH=/<my configured tool dependency path>/osra/1.4.0/YYY/depends_on/XXX/potrace/build/lib/:$LD_LIBRARY_PATH;
        export LD_LIBRARY_PATH
        PATH=/<my configured tool dependency path>/osra/1.4.0/YYY/depends_on/XXX/bin:$PATH;
        export PATH
        OSRA_DATA_FILES=/<my configured tool dependency path>/osra/1.4.0/YYY/depends_on/XXX/share;
        export OSRA_DATA_FILES
        ----
        """
        env_var_value = env_var_dict[ 'value' ]
        # env_var_value is the text of an environment variable tag like this:
        # <environment_variable action="prepend_to" name="LD_LIBRARY_PATH">
        # Here is an example of what env_var_value could look like: $ENV[GRAPHICSMAGICK_ROOT_DIR]/lib/
        if '$ENV[' in env_var_value and ']' in env_var_value:
            # Pull out the name of the environment variable to populate.
            inherited_env_var_name = env_var_value.split( '[' )[1].split( ']' )[0]
            to_replace = '$ENV[%s]' % inherited_env_var_name
            found = False
            for env_cmd in set_prior_environment_commands:
                # LD_LIBRARY_PATH=/<my configured tool dependency path>/<some path>; export LD_LIBRARY_PATH
                if env_cmd.startswith( inherited_env_var_name ):
                    env_val = env_cmd.split( '=' )[1]
                    # /<my configured tool dependency path>/<some path>; export LD_LIBRARY_PATH
                    env_val = env_val.split( ';' )[0]
                    # /<my configured tool dependency path>/<some path>
                    log.info( 'Replacing %s with %s in env.sh for this repository.', to_replace, env_val )
                    env_var_value = env_var_value.replace( to_replace, env_val )
                    found = True
                    break
            if not found:
                # Replace the original $ENV[] with nothing, to avoid any shell misparsings later on.
                log.debug( 'Environment variable %s not found, removing from set_environment.', inherited_env_var_name )
                env_var_value = env_var_value.replace( to_replace, '$%s' % inherited_env_var_name )
            env_var_dict[ 'value' ] = env_var_value
        return env_var_dict

    def prepare_step( self, tool_dependency, action_elem, action_dict, install_environment, is_binary_download ):
        # This function is only called for set environment actions as defined above, not within a <set_environment> tool
        # dependency type. Here is an example of the tag set this function does handle:
        # <action type="set_environment">
        #     <environment_variable name="PYTHONPATH" action="append_to">$INSTALL_DIR/lib/python</environment_variable>
        #     <environment_variable name="PATH" action="prepend_to">$INSTALL_DIR/bin</environment_variable>
        # </action>
        # Here is an example of the tag set this function does not handle:
        # <action type="set_environment">
        #     <environment_variable name="PATH" action="prepend_to">$INSTALL_DIR</environment_variable>
        # </action>
        env_manager = EnvManager( self.app )
        env_var_dicts = []
        for env_elem in action_elem:
            if env_elem.tag == 'environment_variable':
                env_var_dict = env_manager.create_env_var_dict( elem=env_elem,
                                                                install_environment=install_environment )
                if env_var_dict:
                    env_var_dicts.append( env_var_dict )
        if env_var_dicts:
            # The last child of an <action type="set_environment"> might be a comment, so manually set it to be 'environment_variable'.
            action_dict[ 'environment_variable' ] = env_var_dicts
        return action_dict


class SetEnvironmentForInstall( RecipeStep ):

    def __init__( self, app ):
        self.app = app
        self.type = 'set_environment_for_install'

    def execute_step( self, tool_dependency, package_name, actions, action_dict, filtered_actions, env_file_builder,
                      install_environment, work_dir, current_dir=None, initial_download=False ):
        """
        Configure an environment for compiling a package.  Since this class is not used in the initial
        download stage, no recipe step filtering is performed here, and None values are always returned
        for filtered_actions and dir.
        """
        # Currently the only action supported in this category is a list of paths to one or more tool
        # dependency env.sh files, the environment setting in each of which will be injected into the
        # environment for all <action type="shell_command"> tags that follow this
        # <action type="set_environment_for_install"> tag set in the tool_dependencies.xml file.
        env_shell_file_paths = action_dict.get( 'env_shell_file_paths', [] )
        install_environment.add_env_shell_file_paths( env_shell_file_paths )
        return tool_dependency, None, None

    def prepare_step( self, tool_dependency, action_elem, action_dict, install_environment, is_binary_download ):
        # <action type="set_environment_for_install">
        #    <repository toolshed="http://localhost:9009/" name="package_numpy_1_7" owner="test" changeset_revision="c84c6a8be056">
        #        <package name="numpy" version="1.7.1" />
        #    </repository>
        # </action>
        # This action type allows for defining an environment that will properly compile a tool dependency.
        # Currently, tag set definitions like that above are supported, but in the future other approaches
        # to setting environment variables or other environment attributes can be supported.  The above tag
        # set will result in the installed and compiled numpy version 1.7.1 binary to be used when compiling
        # the current tool dependency package.  See the package_matplotlib_1_2 repository in the test tool
        # shed for a real-world example.
        all_env_shell_file_paths = []
        env_manager = EnvManager( self.app )
        for env_elem in action_elem:
            if env_elem.tag == 'repository':
                env_shell_file_paths = env_manager.get_env_shell_file_paths( env_elem )
                if env_shell_file_paths:
                    all_env_shell_file_paths.extend( env_shell_file_paths )
        action_dict[ 'env_shell_file_paths' ] = all_env_shell_file_paths
        return action_dict


class SetupPerlEnvironment( Download, RecipeStep ):

    def __init__( self, app ):
        self.app = app
        self.type = 'setup_purl_environment'

    def execute_step( self, tool_dependency, package_name, actions, action_dict, filtered_actions, env_file_builder,
                      install_environment, work_dir, current_dir=None, initial_download=False ):
        """
        Initialize the environment for installing Perl packages.  The class is called during the initial
        download stage when installing packages, so the value of initial_download will generally be True.
        However, the parameter value allows this class to also be used in the second stage of the installation,
        although it may never be necessary.  If initial_download is True, the recipe steps will be filtered
        and returned and the installation directory (i.e., dir) will be defined and returned.  If we're not
        in the initial download stage, these actions will not occur, and None values will be returned for them.
        """
        # <action type="setup_perl_environment">
        #       <repository name="package_perl_5_18" owner="bgruening">
        #           <package name="perl" version="5.18.1" />
        #       </repository>
        #       <!-- allow downloading and installing an Perl package from cpan.org-->
        #       <package>XML::Parser</package>
        #       <package>http://search.cpan.org/CPAN/authors/id/C/CJ/CJFIELDS/BioPerl-1.6.922.tar.gz</package>
        # </action>
        dir = None
        if initial_download:
            filtered_actions = actions[ 1: ]
        env_shell_file_paths = action_dict.get( 'env_shell_file_paths', None )
        if env_shell_file_paths is None:
            log.debug( 'Missing Perl environment, make sure your specified Rerl installation exists.' )
            if initial_download:
                return tool_dependency, filtered_actions, dir
            return tool_dependency, None, None
        else:
            install_environment.add_env_shell_file_paths( env_shell_file_paths )
        log.debug( 'Handling setup_perl_environment for tool dependency %s with install_environment.env_shell_file_paths:\n%s' %
                   ( str( tool_dependency.name ), str( install_environment.env_shell_file_paths ) ) )
        dir = os.path.curdir
        current_dir = os.path.abspath( os.path.join( work_dir, dir ) )
        with lcd( current_dir ):
            with settings( warn_only=True ):
                perl_packages = action_dict.get( 'perl_packages', [] )
                for perl_package in perl_packages:
                    # If set to a true value then MakeMaker's prompt function will always
                    # return the default without waiting for user input.
                    cmd = '''PERL_MM_USE_DEFAULT=1; export PERL_MM_USE_DEFAULT; '''
                    cmd += 'export PERL5LIB=$INSTALL_DIR/lib/perl5:$PERL5LIB;'
                    cmd += 'export PATH=$INSTALL_DIR/bin:$PATH;'
                    if perl_package.find( '://' ) != -1:
                        # We assume a URL to a gem file.
                        url = perl_package
                        perl_package_name = url.split( '/' )[ -1 ]
                        dir = self.url_download( work_dir, perl_package_name, url, extract=True )
                        # Search for Build.PL or Makefile.PL (ExtUtils::MakeMaker vs. Module::Build).
                        tmp_work_dir = os.path.join( work_dir, dir )
                        if os.path.exists( os.path.join( tmp_work_dir, 'Makefile.PL' ) ):
                            cmd += '''perl Makefile.PL INSTALL_BASE=$INSTALL_DIR && make && make install'''
                        elif os.path.exists( os.path.join( tmp_work_dir, 'Build.PL' ) ):
                            cmd += '''perl Build.PL --install_base $INSTALL_DIR && perl Build && perl Build install'''
                        else:
                            log.debug( 'No Makefile.PL or Build.PL file found in %s. Skipping installation of %s.' %
                                ( url, perl_package_name ) )
                            if initial_download:
                                return tool_dependency, filtered_actions, dir
                            return tool_dependency, None, None
                        with lcd( tmp_work_dir ):
                            cmd = install_environment.build_command( basic_util.evaluate_template( cmd, install_environment ) )
                            return_code = install_environment.handle_command( tool_dependency=tool_dependency,
                                                                              cmd=cmd,
                                                                              return_output=False )
                            if return_code:
                                if initial_download:
                                    return tool_dependency, filtered_actions, dir
                                return tool_dependency, None, None
                    else:
                        # perl package from CPAN without version number.
                        # cpanm should be installed with the parent perl distribution, otherwise this will not work.
                        cmd += '''cpanm --local-lib=$INSTALL_DIR %s''' % ( perl_package )
                        cmd = install_environment.build_command( basic_util.evaluate_template( cmd, install_environment ) )
                        return_code = install_environment.handle_command( tool_dependency=tool_dependency,
                                                                          cmd=cmd,
                                                                          return_output=False )
                        if return_code:
                            if initial_download:
                                return tool_dependency, filtered_actions, dir
                            return tool_dependency, None, None
                # Pull in perl dependencies (runtime).
                env_file_builder.handle_action_shell_file_paths( action_dict )
                # Recursively add dependent PERL5LIB and PATH to env.sh & anything else needed.
                env_file_builder.append_line( name="PERL5LIB",
                                              action="prepend_to",
                                              value=os.path.join( install_environment.install_dir, 'lib', 'perl5' ) )
                env_file_builder.append_line( name="PATH",
                                              action="prepend_to",
                                              value=os.path.join( install_environment.install_dir, 'bin' ) )
                return_code = env_file_builder.return_code
                if return_code:
                    if initial_download:
                        return tool_dependency, filtered_actions, dir
                    return tool_dependency, None, None
        if initial_download:
            return tool_dependency, filtered_actions, dir
        return tool_dependency, None, None

    def prepare_step( self, tool_dependency, action_elem, action_dict, install_environment, is_binary_download ):
        # setup a Perl environment.
        # <action type="setup_perl_environment">
        #       <repository name="package_perl_5_18" owner="bgruening">
        #           <package name="perl" version="5.18.1" />
        #       </repository>
        #       <!-- allow downloading and installing an Perl package from cpan.org-->
        #       <package>XML::Parser</package>
        #       <package>http://search.cpan.org/CPAN/authors/id/C/CJ/CJFIELDS/BioPerl-1.6.922.tar.gz</package>
        # </action>
        # Discover all child repository dependency tags and define the path to an env.sh file associated
        # with each repository.  This will potentially update the value of the 'env_shell_file_paths' entry
        # in action_dict.
        all_env_shell_file_paths = []
        env_manager = EnvManager( self.app )
        action_dict = env_manager.get_env_shell_file_paths_from_setup_environment_elem( all_env_shell_file_paths,
                                                                                        action_elem,
                                                                                        action_dict )
        perl_packages = []
        for env_elem in action_elem:
            if env_elem.tag == 'package':
                # A valid package definition can be:
                #    XML::Parser
                #     http://search.cpan.org/CPAN/authors/id/C/CJ/CJFIELDS/BioPerl-1.6.922.tar.gz
                # Unfortunately CPAN does not support versioning, so if you want real reproducibility you need to specify
                # the tarball path and the right order of different tarballs manually.
                perl_packages.append( env_elem.text.strip() )
        if perl_packages:
            action_dict[ 'perl_packages' ] = perl_packages
        return action_dict


class SetupREnvironment( Download, RecipeStep ):

    def __init__( self, app ):
        self.app = app
        self.type = 'setup_r_environment'

    def execute_step( self, tool_dependency, package_name, actions, action_dict, filtered_actions, env_file_builder,
                      install_environment, work_dir, current_dir=None, initial_download=False ):
        """
        Initialize the environment for installing R packages.  The class is called during the initial
        download stage when installing packages, so the value of initial_download will generally be True.
        However, the parameter value allows this class to also be used in the second stage of the installation,
        although it may never be necessary.  If initial_download is True, the recipe steps will be filtered
        and returned and the installation directory (i.e., dir) will be defined and returned.  If we're not
        in the initial download stage, these actions will not occur, and None values will be returned for them.
        """
        # <action type="setup_r_environment">
        #       <repository name="package_r_3_0_1" owner="bgruening">
        #           <package name="R" version="3.0.1" />
        #       </repository>
        #       <!-- allow installing an R packages -->
        #       <package>https://github.com/bgruening/download_store/raw/master/DESeq2-1_0_18/BiocGenerics_0.6.0.tar.gz</package>
        # </action>
        dir = None
        if initial_download:
            filtered_actions = actions[ 1: ]
        env_shell_file_paths = action_dict.get( 'env_shell_file_paths', None )
        if env_shell_file_paths is None:
            log.debug( 'Missing R environment. Please check your specified R installation exists.' )
            if initial_download:
                return tool_dependency, filtered_actions, dir
            return tool_dependency, None, None
        else:
            install_environment.add_env_shell_file_paths( env_shell_file_paths )
        log.debug( 'Handling setup_r_environment for tool dependency %s with install_environment.env_shell_file_paths:\n%s' %
                   ( str( tool_dependency.name ), str( install_environment.env_shell_file_paths ) ) )
        tarball_names = []
        for url in action_dict[ 'r_packages' ]:
            filename = url.split( '/' )[ -1 ]
            tarball_names.append( filename )
            self.url_download( work_dir, filename, url, extract=False )
        dir = os.path.curdir
        current_dir = os.path.abspath( os.path.join( work_dir, dir ) )
        with lcd( current_dir ):
            with settings( warn_only=True ):
                for tarball_name in tarball_names:
                    # Use raw strings so that python won't automatically unescape the quotes before passing the command
                    # to subprocess.Popen.
                    cmd = r'''PATH=$PATH:$R_HOME/bin; export PATH; R_LIBS=$INSTALL_DIR; export R_LIBS;
                        Rscript -e "install.packages(c('%s'),lib='$INSTALL_DIR', repos=NULL, dependencies=FALSE)"''' % \
                        ( str( tarball_name ) )
                    cmd = install_environment.build_command( basic_util.evaluate_template( cmd, install_environment ) )
                    return_code = install_environment.handle_command( tool_dependency=tool_dependency,
                                                                      cmd=cmd,
                                                                      return_output=False )
                    if return_code:
                        if initial_download:
                            return tool_dependency, filtered_actions, dir
                        return tool_dependency, None, None
                # R libraries are installed to $INSTALL_DIR (install_dir), we now set the R_LIBS path to that directory
                # Pull in R environment (runtime).
                env_file_builder.handle_action_shell_file_paths( action_dict )
                env_file_builder.append_line( name="R_LIBS", action="prepend_to", value=install_environment.install_dir )
                return_code = env_file_builder.return_code
                if return_code:
                    if initial_download:
                        return tool_dependency, filtered_actions, dir
                    return tool_dependency, None, None
        if initial_download:
            return tool_dependency, filtered_actions, dir
        return tool_dependency, None, None

    def prepare_step( self, tool_dependency, action_elem, action_dict, install_environment, is_binary_download ):
        # setup an R environment.
        # <action type="setup_r_environment">
        #       <repository name="package_r_3_0_1" owner="bgruening">
        #           <package name="R" version="3.0.1" />
        #       </repository>
        #       <!-- allow installing an R packages -->
        #       <package>https://github.com/bgruening/download_store/raw/master/DESeq2-1_0_18/BiocGenerics_0.6.0.tar.gz</package>
        # </action>
        # Discover all child repository dependency tags and define the path to an env.sh file
        # associated with each repository.  This will potentially update the value of the
        # 'env_shell_file_paths' entry in action_dict.
        all_env_shell_file_paths = []
        env_manager = EnvManager( self.app )
        action_dict = env_manager.get_env_shell_file_paths_from_setup_environment_elem( all_env_shell_file_paths,
                                                                                        action_elem,
                                                                                        action_dict )
        r_packages = list()
        for env_elem in action_elem:
            if env_elem.tag == 'package':
                r_packages.append( env_elem.text.strip() )
        if r_packages:
            action_dict[ 'r_packages' ] = r_packages
        return action_dict


class SetupRubyEnvironment( Download, RecipeStep ):

    def __init__( self, app ):
        self.app = app
        self.type = 'setup_ruby_environment'

    def execute_step( self, tool_dependency, package_name, actions, action_dict, filtered_actions, env_file_builder,
                      install_environment, work_dir, current_dir=None, initial_download=False ):
        """
        Initialize the environment for installing Ruby packages.  The class is called during the initial
        download stage when installing packages, so the value of initial_download will generally be True.
        However, the parameter value allows this class to also be used in the second stage of the installation,
        although it may never be necessary.  If initial_download is True, the recipe steps will be filtered
        and returned and the installation directory (i.e., dir) will be defined and returned.  If we're not
        in the initial download stage, these actions will not occur, and None values will be returned for them.
        """
        # <action type="setup_ruby_environment">
        #       <repository name="package_ruby_2_0" owner="bgruening">
        #           <package name="ruby" version="2.0" />
        #       </repository>
        #       <!-- allow downloading and installing an Ruby package from http://rubygems.org/ -->
        #       <package>protk</package>
        #       <package>protk=1.2.4</package>
        #       <package>http://url-to-some-gem-file.de/protk.gem</package>
        # </action>
        dir = None
        if initial_download:
            filtered_actions = actions[ 1: ]
        env_shell_file_paths = action_dict.get( 'env_shell_file_paths', None )
        if env_shell_file_paths is None:
            log.debug( 'Missing Ruby environment, make sure your specified Ruby installation exists.' )
            if initial_download:
                return tool_dependency, filtered_actions, dir
            return tool_dependency, None, None
        else:
            install_environment.add_env_shell_file_paths( env_shell_file_paths )
        log.debug( 'Handling setup_ruby_environment for tool dependency %s with install_environment.env_shell_file_paths:\n%s' %
                   ( str( tool_dependency.name ), str( install_environment.env_shell_file_paths ) ) )
        dir = os.path.curdir
        current_dir = os.path.abspath( os.path.join( work_dir, dir ) )
        with lcd( current_dir ):
            with settings( warn_only=True ):
                ruby_package_tups = action_dict.get( 'ruby_package_tups', [] )
                for ruby_package_tup in ruby_package_tups:
                    gem, gem_version, gem_parameters = ruby_package_tup
                    if gem_parameters:
                        gem_parameters = '-- %s' % gem_parameters
                    else:
                        gem_parameters = ''
                    if os.path.isfile( gem ):
                        # we assume a local shipped gem file
                        cmd = '''PATH=$PATH:$RUBY_HOME/bin; export PATH; GEM_HOME=$INSTALL_DIR; export GEM_HOME;
                                gem install --local %s %s''' % ( gem, gem_parameters )
                    elif gem.find( '://' ) != -1:
                        # We assume a URL to a gem file.
                        url = gem
                        gem_name = url.split( '/' )[ -1 ]
                        self.url_download( work_dir, gem_name, url, extract=False )
                        cmd = '''PATH=$PATH:$RUBY_HOME/bin; export PATH; GEM_HOME=$INSTALL_DIR; export GEM_HOME;
                                gem install --local %s %s''' % ( gem_name, gem_parameters )
                    else:
                        # gem file from rubygems.org with or without version number
                        if gem_version:
                            # Specific ruby gem version was requested.
                            # Use raw strings so that python won't automatically unescape the quotes before passing the command
                            # to subprocess.Popen.
                            cmd = r'''PATH=$PATH:$RUBY_HOME/bin; export PATH; GEM_HOME=$INSTALL_DIR; export GEM_HOME;
                                gem install %s --version "=%s" %s''' % ( gem, gem_version, gem_parameters)
                        else:
                            # no version number given
                            cmd = '''PATH=$PATH:$RUBY_HOME/bin; export PATH; GEM_HOME=$INSTALL_DIR; export GEM_HOME;
                                gem install %s %s''' % ( gem, gem_parameters )
                    cmd = install_environment.build_command( basic_util.evaluate_template( cmd, install_environment ) )
                    return_code = install_environment.handle_command( tool_dependency=tool_dependency,
                                                                      cmd=cmd,
                                                                      return_output=False )
                    if return_code:
                        if initial_download:
                            return tool_dependency, filtered_actions, dir
                        return tool_dependency, None, None
                # Pull in ruby dependencies (runtime).
                env_file_builder.handle_action_shell_file_paths( action_dict )
                env_file_builder.append_line( name="GEM_PATH",
                                              action="prepend_to",
                                              value=install_environment.install_dir )
                env_file_builder.append_line( name="PATH",
                                              action="prepend_to",
                                              value=os.path.join( install_environment.install_dir, 'bin' ) )
                return_code = env_file_builder.return_code
                if return_code:
                    if initial_download:
                        return tool_dependency, filtered_actions, dir
                    return tool_dependency, None, None
        if initial_download:
            return tool_dependency, filtered_actions, dir
        return tool_dependency, None, None

    def prepare_step( self, tool_dependency, action_elem, action_dict, install_environment, is_binary_download ):
        # setup a Ruby environment.
        # <action type="setup_ruby_environment">
        #       <repository name="package_ruby_2_0" owner="bgruening">
        #           <package name="ruby" version="2.0" />
        #       </repository>
        #       <!-- allow downloading and installing an Ruby package from http://rubygems.org/ -->
        #       <package>protk</package>
        #       <package>protk=1.2.4</package>
        #       <package>http://url-to-some-gem-file.de/protk.gem</package>
        # </action>
        # Discover all child repository dependency tags and define the path to an env.sh file
        # associated with each repository.  This will potentially update the value of the
        # 'env_shell_file_paths' entry in action_dict.
        all_env_shell_file_paths = []
        env_manager = EnvManager( self.app )
        action_dict = env_manager.get_env_shell_file_paths_from_setup_environment_elem( all_env_shell_file_paths,
                                                                                        action_elem,
                                                                                        action_dict )
        ruby_package_tups = []
        for env_elem in action_elem:
            if env_elem.tag == 'package':
                # A valid gem definition can be:
                #    protk=1.2.4
                #    protk
                #    ftp://ftp.gruening.de/protk.gem
                gem_token = env_elem.text.strip().split( '=' )
                gem_parameters = env_elem.get( 'parameters', None)
                if len( gem_token ) == 2:
                    # version string
                    gem_name = gem_token[ 0 ]
                    gem_version = gem_token[ 1 ]
                    ruby_package_tups.append( ( gem_name, gem_version, gem_parameters ) )
                else:
                    # gem name for rubygems.org without version number
                    gem = env_elem.text.strip()
                    ruby_package_tups.append( ( gem, None, gem_parameters ) )
        if ruby_package_tups:
            action_dict[ 'ruby_package_tups' ] = ruby_package_tups
        return action_dict


class SetupPythonEnvironment( Download, RecipeStep ):

    def __init__( self, app ):
        self.app = app
        self.type = 'setup_python_environment'

    def execute_step( self, tool_dependency, package_name, actions, action_dict, filtered_actions, env_file_builder,
                      install_environment, work_dir, current_dir=None, initial_download=False ):
        """
        Initialize the environment for installing Python packages.  The class is called during the initial
        download stage when installing packages, so the value of initial_download will generally be True.
        However, the parameter value allows this class to also be used in the second stage of the installation,
        although it may never be necessary.  If initial_download is True, the recipe steps will be filtered
        and returned and the installation directory (i.e., dir) will be defined and returned.  If we're not
        in the initial download stage, these actions will not occur, and None values will be returned for them.

        Warning: easy_install is configured that it will not be install any dependency, the tool developer needs
        to specify every dependency explicitly
        """
        # <action type="setup_python_environment">
        #       <repository name="package_python_2_7" owner="bgruening">
        #           <package name="python" version="2.7" />
        #       </repository>
        #       <!-- allow downloading and installing a Python package from https://pypi.python.org/ -->
        #       <package>pysam.tar.gz</package>
        #       <package>http://url-to-some-python-package.de/pysam.tar.gz</package>
        # </action>
        dir = None
        if initial_download:
            filtered_actions = actions[ 1: ]
        env_shell_file_paths = action_dict.get( 'env_shell_file_paths', None )
        if env_shell_file_paths is None:
            log.debug( 'Missing Python environment, make sure your specified Python installation exists.' )
            if initial_download:
                return tool_dependency, filtered_actions, dir
            return tool_dependency, None, None
        else:
            install_environment.add_env_shell_file_paths( env_shell_file_paths )
        log.debug( 'Handling setup_python_environment for tool dependency %s with install_environment.env_shell_file_paths:\n%s' %
                   ( str( tool_dependency.name ), str( install_environment.env_shell_file_paths ) ) )
        dir = os.path.curdir
        current_dir = os.path.abspath( os.path.join( work_dir, dir ) )
        with lcd( current_dir ):
            with settings( warn_only=True ):
                python_package_tups = action_dict.get( 'python_package_tups', [] )
                for python_package_tup in python_package_tups:
                    package, package_version = python_package_tup
                    package_path = os.path.join( install_environment.tool_shed_repository_install_dir, package )
                    if os.path.isfile( package_path ):
                        # we assume a local shipped python package

                        cmd = r'''PATH=$PATH:$PYTHONHOME/bin; export PATH;
                                export PYTHONPATH=$PYTHONPATH:$INSTALL_DIR;
                                easy_install --no-deps --install-dir $INSTALL_DIR --script-dir $INSTALL_DIR/bin %s
                        ''' % ( package_path )
                    elif package.find( '://' ) != -1:
                        # We assume a URL to a python package.
                        url = package
                        package_name = url.split( '/' )[ -1 ]
                        self.url_download( work_dir, package_name, url, extract=False )

                        cmd = r'''PATH=$PATH:$PYTHONHOME/bin; export PATH;
                                export PYTHONPATH=$PYTHONPATH:$INSTALL_DIR;
                                easy_install --no-deps --install-dir $INSTALL_DIR --script-dir $INSTALL_DIR/bin %s
                            ''' % ( package_name )
                    else:
                        pass
                        # pypi can be implemented or for > python3.4 we can use the build-in system
                    cmd = install_environment.build_command( basic_util.evaluate_template( cmd, install_environment ) )
                    return_code = install_environment.handle_command( tool_dependency=tool_dependency,
                                                                      cmd=cmd,
                                                                      return_output=False )
                    if return_code:
                        if initial_download:
                            return tool_dependency, filtered_actions, dir
                        return tool_dependency, None, None
                # Pull in python dependencies (runtime).
                env_file_builder.handle_action_shell_file_paths( action_dict )
                env_file_builder.append_line( name="PYTHONPATH",
                                              action="prepend_to",
                                              value=os.path.join( install_environment.install_dir, 'lib', 'python') )
                env_file_builder.append_line( name="PATH",
                                              action="prepend_to",
                                              value=os.path.join( install_environment.install_dir, 'bin' ) )
                return_code = env_file_builder.return_code
                if return_code:
                    if initial_download:
                        return tool_dependency, filtered_actions, dir
                    return tool_dependency, None, None
        if initial_download:
            return tool_dependency, filtered_actions, dir
        return tool_dependency, None, None

    def prepare_step( self, tool_dependency, action_elem, action_dict, install_environment, is_binary_download ):
        # setup a Python environment.
        # <action type="setup_python_environment">
        #       <repository name="package_python_2_7" owner="bgruening">
        #           <package name="python" version="2.7" />
        #       </repository>
        #       <!-- allow downloading and installing an Python package from https://pypi.org/ -->
        #       <package>pysam.tar.gz</package>
        #       <package>http://url-to-some-python-package.de/pysam.tar.gz</package>
        # </action>
        # Discover all child repository dependency tags and define the path to an env.sh file
        # associated with each repository.  This will potentially update the value of the
        # 'env_shell_file_paths' entry in action_dict.
        all_env_shell_file_paths = []
        env_manager = EnvManager( self.app )
        action_dict = env_manager.get_env_shell_file_paths_from_setup_environment_elem( all_env_shell_file_paths,
                                                                                        action_elem,
                                                                                        action_dict )
        python_package_tups = []
        for env_elem in action_elem:
            if env_elem.tag == 'package':
                # A valid package definitions can be:
                #    pysam.tar.gz -> locally shipped tarball
                #    ftp://ftp.gruening.de/pysam.tar.gz -> online tarball
                python_token = env_elem.text.strip().split( '=' )
                if len( python_token ) == 2:
                    # version string
                    package_name = python_token[ 0 ]
                    package_version = python_token[ 1 ]
                    python_package_tups.append( ( package_name, package_version ) )
                else:
                    # package name for pypi.org without version number
                    package = env_elem.text.strip()
                    python_package_tups.append( ( package, None ) )
        if python_package_tups:
            action_dict[ 'python_package_tups' ] = python_package_tups
        return action_dict


class SetupVirtualEnv( Download, RecipeStep ):

    def __init__( self, app ):
        self.app = app
        self.type = 'setup_virtualenv'

    def execute_step( self, tool_dependency, package_name, actions, action_dict, filtered_actions, env_file_builder,
                      install_environment, work_dir, current_dir=None, initial_download=False ):
        """
        Initialize a virtual environment for installing packages.  If initial_download is True, the recipe
        steps will be filtered and returned and the installation directory (i.e., dir) will be defined and
        returned.  If we're not in the initial download stage, these actions will not occur, and None values
        will be returned for them.
        """
        # This class is not currently used during stage 1 of the installation process, so filter_actions
        # are not affected, and dir is not set.  Enhancements can easily be made to this function if this
        # class is needed in stage 1.
        venv_src_directory = os.path.abspath( os.path.join( self.app.config.tool_dependency_dir, '__virtualenv_src' ) )
        if not self.install_virtualenv( install_environment, venv_src_directory ):
            log.debug( 'Unable to install virtualenv' )
            return tool_dependency, None, None
        requirements = action_dict[ 'requirements' ]
        if os.path.exists( os.path.join( install_environment.install_dir, requirements ) ):
            # requirements specified as path to a file
            requirements_path = requirements
        else:
            # requirements specified directly in XML, create a file with these for pip.
            requirements_path = os.path.join( install_environment.install_dir, "requirements.txt" )
            with open( requirements_path, "w" ) as f:
                f.write( requirements )
        venv_directory = os.path.join( install_environment.install_dir, "venv" )
        python_cmd = action_dict[ 'python' ]
        # TODO: Consider making --no-site-packages optional.
        setup_command = "%s %s/virtualenv.py --no-site-packages '%s'" % ( python_cmd, venv_src_directory, venv_directory )
        # POSIXLY_CORRECT forces shell commands . and source to have the same
        # and well defined behavior in bash/zsh.
        activate_command = "POSIXLY_CORRECT=1; . %s" % os.path.join( venv_directory, "bin", "activate" )
        if action_dict[ 'use_requirements_file' ]:
            install_command = "python '%s' install -r '%s' --log '%s'" % \
                ( os.path.join( venv_directory, "bin", "pip" ),
                  requirements_path,
                  os.path.join( install_environment.install_dir, 'pip_install.log' ) )
        else:
            install_command = ''
            with open( requirements_path, "rb" ) as f:
                while True:
                    line = f.readline()
                    if not line:
                        break
                    line = line.strip()
                    if line:
                        line_install_command = "python '%s' install %s --log '%s'" % \
                            ( os.path.join( venv_directory, "bin", "pip" ),
                              line,
                              os.path.join( install_environment.install_dir, 'pip_install_%s.log' % ( line ) ) )
                        if not install_command:
                            install_command = line_install_command
                        else:
                            install_command = "%s && %s" % ( install_command, line_install_command )
        full_setup_command = "%s; %s; %s" % ( setup_command, activate_command, install_command )
        return_code = install_environment.handle_command( tool_dependency=tool_dependency,
                                                          cmd=full_setup_command,
                                                          return_output=False )
        if return_code:
            log.error( "Failed to do setup_virtualenv install, exit code='%s'", return_code )
            # would it be better to try to set env variables anway, instead of returning here?
            return tool_dependency, None, None
        site_packages_directory, site_packages_directory_list = \
            self.__get_site_packages_directory( install_environment,
                                                self.app,
                                                tool_dependency,
                                                python_cmd,
                                                venv_directory )
        env_file_builder.append_line( name="PATH", action="prepend_to", value=os.path.join( venv_directory, "bin" ) )
        if site_packages_directory is None:
            log.error( "virtualenv's site-packages directory '%s' does not exist", site_packages_directory_list )
        else:
            env_file_builder.append_line( name="PYTHONPATH", action="prepend_to", value=site_packages_directory )
        # The caller should check the status of the returned tool_dependency since this function does nothing
        # with the return_code.
        return_code = env_file_builder.return_code
        return tool_dependency, None, None

    def install_virtualenv( self, install_environment, venv_dir ):
        if not os.path.exists( venv_dir ):
            with install_environment.make_tmp_dir() as work_dir:
                downloaded_filename = VIRTUALENV_URL.rsplit('/', 1)[-1]
                try:
                    dir = self.url_download( work_dir, downloaded_filename, VIRTUALENV_URL )
                except:
                    log.error( "Failed to download virtualenv: url_download( '%s', '%s', '%s' ) threw an exception",
                               work_dir, downloaded_filename, VIRTUALENV_URL )
                    return False
                full_path_to_dir = os.path.abspath( os.path.join( work_dir, dir ) )
                shutil.move( full_path_to_dir, venv_dir )
        return True

    def prepare_step( self, tool_dependency, action_elem, action_dict, install_environment, is_binary_download ):
        # <action type="setup_virtualenv" />
        # Install requirements from file requirements.txt of downloaded bundle - or -
        # <action type="setup_virtualenv">tools/requirements.txt</action>
        # Install requirements from specified file from downloaded bundle -or -
        # <action type="setup_virtualenv">pyyaml==3.2.0
        # lxml==2.3.0</action>
        # Manually specify contents of requirements.txt file to create dynamically.
        action_dict[ 'use_requirements_file' ] = asbool( action_elem.get( 'use_requirements_file', True ) )
        action_dict[ 'requirements' ] = basic_util.evaluate_template( action_elem.text or 'requirements.txt', install_environment )
        action_dict[ 'python' ] = action_elem.get( 'python', 'python' )
        return action_dict

    def __get_site_packages_directory( self, install_environment, app, tool_dependency, python_cmd, venv_directory ):
        lib_dir = os.path.join( venv_directory, "lib" )
        rval = os.path.join( lib_dir, python_cmd, 'site-packages' )
        site_packages_directory_list = [ rval ]
        if os.path.exists( rval ):
            return ( rval, site_packages_directory_list )
        for ( dirpath, dirnames, filenames ) in os.walk( lib_dir ):
            for dirname in dirnames:
                rval = os.path.join( lib_dir, dirname, 'site-packages' )
                site_packages_directory_list.append( rval )
                if os.path.exists( rval ):
                    return ( rval, site_packages_directory_list )
            break
        # fall back to python call to get site packages
        # FIXME: This is probably more robust?, but there is currently an issue with handling the output.stdout
        # preventing the entire path from being included (it gets truncated)
        # Use raw strings so that python won't automatically unescape the quotes before passing the command
        # to subprocess.Popen.
        for site_packages_command in [ r"""%s -c 'import site; site.getsitepackages()[0]'""" %
                                    os.path.join( venv_directory, "bin", "python" ),
                                    r"""%s -c 'import os, sys; print os.path.join( sys.prefix, "lib", "python" + sys.version[:3], "site-packages" )'""" %
                                    os.path.join( venv_directory, "bin", "python" ) ]:
            output = install_environment.handle_command( tool_dependency=tool_dependency,
                                                         cmd=site_packages_command,
                                                         return_output=True )
            site_packages_directory_list.append( output.stdout )
            if not output.return_code and os.path.exists( output.stdout ):
                return ( output.stdout, site_packages_directory_list )
        return ( None, site_packages_directory_list )


class ShellCommand( RecipeStep ):

    def __init__( self, app ):
        self.app = app
        self.type = 'shell_command'

    def execute_step( self, tool_dependency, package_name, actions, action_dict, filtered_actions, env_file_builder,
                      install_environment, work_dir, current_dir=None, initial_download=False ):
        """
        Execute a command in a shell.  If the value of initial_download is True, the recipe steps will
        be filtered and returned and the installation directory (i.e., dir) will be defined and returned.
        If we're not in the initial download stage, these actions will not occur, and None values will
        be returned for them.
        """
        # <action type="shell_command">git clone --recursive git://github.com/ekg/freebayes.git</action>
        # Eliminate the shell_command clone action so remaining actions can be processed correctly.
        if initial_download:
            # I'm not sure why we build the cmd differently in stage 1 vs stage 2.  Should this process
            # be the same no matter the stage?
            dir = package_name
            filtered_actions = actions[ 1: ]
            cmd = action_dict[ 'command' ]
        else:
            cmd = install_environment.build_command( action_dict[ 'command' ] )
        with settings( warn_only=True ):
            # The caller should check the status of the returned tool_dependency since this function
            # does nothing with return_code.
            return_code = install_environment.handle_command( tool_dependency=tool_dependency,
                                                              cmd=cmd,
                                                              return_output=False )
            if initial_download:
                return tool_dependency, filtered_actions, dir
            return tool_dependency, None, None

    def prepare_step( self, tool_dependency, action_elem, action_dict, install_environment, is_binary_download ):
        # <action type="shell_command">make</action>
        action_elem_text = basic_util.evaluate_template( action_elem.text, install_environment )
        if action_elem_text:
            action_dict[ 'command' ] = action_elem_text
        return action_dict


class TemplateCommand( RecipeStep ):

    def __init__( self, app ):
        self.app = app
        self.type = 'template_command'

    def execute_step( self, tool_dependency, package_name, actions, action_dict, filtered_actions, env_file_builder,
                      install_environment, work_dir, current_dir=None, initial_download=False ):
        """
        Execute a template command in a shell.  If the value of initial_download is True, the recipe steps
        will be filtered and returned and the installation directory (i.e., dir) will be defined and returned.
        If we're not in the initial download stage, these actions will not occur, and None values will be
        returned for them.
        """
        env_vars = dict()
        env_vars = install_environment.environment_dict()
        env_vars.update( basic_util.get_env_var_values( install_environment ) )
        language = action_dict[ 'language' ]
        with settings( warn_only=True, **env_vars ):
            if language == 'cheetah':
                # We need to import fabric.api.env so that we can access all collected environment variables.
                cmd = fill_template( '#from fabric.api import env\n%s' % action_dict[ 'command' ], context=env_vars )
                # The caller should check the status of the returned tool_dependency since this function
                # does nothing with return_code.
                return_code = install_environment.handle_command( tool_dependency=tool_dependency,
                                                                  cmd=cmd,
                                                                  return_output=False )
            return tool_dependency, None, None

    def prepare_step( self, tool_dependency, action_elem, action_dict, install_environment, is_binary_download ):
        # Default to Cheetah as it's the first template language supported.
        language = action_elem.get( 'language', 'cheetah' ).lower()
        if language == 'cheetah':
            # Cheetah template syntax.
            # <action type="template_command" language="cheetah">
            #     #if env.PATH:
            #         make
            #     #end if
            # </action>
            action_elem_text = action_elem.text.strip()
            if action_elem_text:
                action_dict[ 'language' ] = language
                action_dict[ 'command' ] = action_elem_text
        else:
            log.debug( "Unsupported template language '%s'. Not proceeding." % str( language ) )
            raise Exception( "Unsupported template language '%s' in tool dependency definition." % str( language ) )
        return action_dict<|MERGE_RESOLUTION|>--- conflicted
+++ resolved
@@ -152,11 +152,7 @@
     def url_download( self, install_dir, downloaded_file_name, download_url, extract=True ):
         """
             The given download_url can have an extension like #md5# or #sha256#.
-<<<<<<< HEAD
             This indicates a checksum which will be checked after download. 
-=======
-            This indicates a checksum which will be chekced after download.
->>>>>>> 531fd6fb
             If the checksum does not match an exception is thrown.
 
             https://pypi.python.org/packages/source/k/khmer/khmer-1.0.tar.gz#md5#b60639a8b2939836f66495b9a88df757
