import logging
import os
import shutil
import stat
from string import Template
import sys
import tarfile
import time
import urllib2
import zipfile
import hashlib

from galaxy.util import asbool
from galaxy.util.template import fill_template

from tool_shed.util import basic_util
from tool_shed.util import tool_dependency_util
from tool_shed.galaxy_install.tool_dependencies.env_manager import EnvManager

# TODO: eliminate the use of fabric here.
from galaxy import eggs

eggs.require( 'paramiko' )
eggs.require( 'ssh' )
eggs.require( 'Fabric' )

from fabric.api import settings
from fabric.api import lcd

log = logging.getLogger( __name__ )

VIRTUALENV_URL = 'https://pypi.python.org/packages/source/v/virtualenv/virtualenv-1.9.1.tar.gz'


class CompressedFile( object ):

    def __init__( self, file_path, mode='r' ):
        if tarfile.is_tarfile( file_path ):
            self.file_type = 'tar'
        elif zipfile.is_zipfile( file_path ) and not file_path.endswith( '.jar' ):
            self.file_type = 'zip'
        self.file_name = os.path.splitext( os.path.basename( file_path ) )[ 0 ]
        if self.file_name.endswith( '.tar' ):
            self.file_name = os.path.splitext( self.file_name )[ 0 ]
        self.type = self.file_type
        method = 'open_%s' % self.file_type
        if hasattr( self, method ):
            self.archive = getattr( self, method )( file_path, mode )
        else:
            raise NameError( 'File type %s specified, no open method found.' % self.file_type )

    def extract( self, path ):
        '''Determine the path to which the archive should be extracted.'''
        contents = self.getmembers()
        extraction_path = path
        if len( contents ) == 1:
            # The archive contains a single file, return the extraction path.
            if self.isfile( contents[ 0 ] ):
                extraction_path = os.path.join( path, self.file_name )
                if not os.path.exists( extraction_path ):
                    os.makedirs( extraction_path )
                self.archive.extractall( extraction_path )
        else:
            # Get the common prefix for all the files in the archive. If the common prefix ends with a slash,
            # or self.isdir() returns True, the archive contains a single directory with the desired contents.
            # Otherwise, it contains multiple files and/or directories at the root of the archive.
            common_prefix = os.path.commonprefix( [ self.getname( item ) for item in contents ] )
            if len( common_prefix ) >= 1 and not common_prefix.endswith( os.sep ) and self.isdir( self.getmember( common_prefix ) ):
                common_prefix += os.sep
            if common_prefix.endswith( os.sep ):
                self.archive.extractall( os.path.join( path ) )
                extraction_path = os.path.join( path, common_prefix )
            else:
                extraction_path = os.path.join( path, self.file_name )
                if not os.path.exists( extraction_path ):
                    os.makedirs( extraction_path )
                self.archive.extractall( os.path.join( extraction_path ) )
        # Since .zip files store unix permissions separately, we need to iterate through the zip file
        # and set permissions on extracted members.
        if self.file_type == 'zip':
            for zipped_file in self.getmembers():
                filename = self.getname( zipped_file )
                absolute_filepath = os.path.join( extraction_path, filename )
                external_attributes = self.archive.getinfo( filename ).external_attr
                # The 2 least significant bytes are irrelevant, the next two contain unix permissions.
                unix_permissions = external_attributes >> 16
                if unix_permissions != 0:
                    os.chmod( absolute_filepath, unix_permissions )
        return os.path.abspath( extraction_path )

    def getmembers_tar( self ):
        return self.archive.getmembers()

    def getmembers_zip( self ):
        return self.archive.infolist()

    def getname_tar( self, item ):
        return item.name

    def getname_zip( self, item ):
        return item.filename

    def getmember( self, name ):
        for member in self.getmembers():
            if self.getname( member ) == name:
                return member

    def getmembers( self ):
        return getattr( self, 'getmembers_%s' % self.type )()

    def getname( self, member ):
        return getattr( self, 'getname_%s' % self.type )( member )

    def isdir( self, member ):
        return getattr( self, 'isdir_%s' % self.type )( member )

    def isdir_tar( self, member ):
        return member.isdir()

    def isdir_zip( self, member ):
        if member.filename.endswith( os.sep ):
            return True
        return False

    def isfile( self, member ):
        if not self.isdir( member ):
            return True
        return False

    def open_tar( self, filepath, mode ):
        return tarfile.open( filepath, mode, errorlevel=0 )

    def open_zip( self, filepath, mode ):
        return zipfile.ZipFile( filepath, mode )

    def zipfile_ok( self, path_to_archive ):
        """
        This function is a bit pedantic and not functionally necessary.  It checks whether there is
        no file pointing outside of the extraction, because ZipFile.extractall() has some potential
        security holes.  See python zipfile documentation for more details.
        """
        basename = os.path.realpath( os.path.dirname( path_to_archive ) )
        zip_archive = zipfile.ZipFile( path_to_archive )
        for member in zip_archive.namelist():
            member_path = os.path.realpath( os.path.join( basename, member ) )
            if not member_path.startswith( basename ):
                return False
        return True


class Download( object ):
    
<<<<<<< HEAD
    def url_download( self, install_dir, downloaded_file_name, download_url, extract=True, checksums={} ):
=======
    def url_download( self, install_dir, downloaded_file_name, download_url, extract=True ):
        """
            The given download_url can have an extension like #md5# or #sha256#.
            This indicates a checksum which will be checked after download. 
            If the checksum does not match an exception is thrown.
            
            https://pypi.python.org/packages/source/k/khmer/khmer-1.0.tar.gz#md5#b60639a8b2939836f66495b9a88df757
        """

>>>>>>> 6f475e9a
        file_path = os.path.join( install_dir, downloaded_file_name )
        src = None
        dst = None
        # Set a timer so we don't sit here forever.
        
        start_time = time.time()
        try:
            src = urllib2.urlopen( download_url )
            dst = open( file_path, 'wb' )
            while True:
                chunk = src.read( basic_util.CHUNK_SIZE )
                if chunk:
                    dst.write( chunk )
                else:
                    break
                time_taken = time.time() - start_time
                if time_taken > basic_util.NO_OUTPUT_TIMEOUT:
                    err_msg = 'Downloading from URL %s took longer than the defined timeout period of %.1f seconds.' % \
                        ( str( download_url ), basic_util.NO_OUTPUT_TIMEOUT )
                    raise Exception( err_msg )
        except Exception, e:
            err_msg = err_msg = 'Error downloading from URL\n%s:\n%s' % ( str( download_url ), str( e ) )
            raise Exception( err_msg )
        finally:
            if src:
                src.close()
            if dst:
                dst.close()
        
        #try:
        if checksums.has_key('sha256sum'):
            downloaded_checksum = hashlib.sha256(open(file_path, 'rb').read()).hexdigest()
            if downloaded_checksum != checksums['sha256sum']:
                raise Exception( 'Given sha256 checksum does not match with the one from the downloaded file (%s).' % (downloaded_checksum) )
        
        if checksums.has_key('md5sum'):
            downloaded_checksum = hashlib.md5(open(file_path, 'rb').read()).hexdigest()
            if downloaded_checksum != checksums['md5sum']:
                raise Exception( 'Given md5 checksum does not match with the one from the downloaded file (%s).' % (downloaded_checksum) )
        
        if extract:
            if tarfile.is_tarfile( file_path ) or ( zipfile.is_zipfile( file_path ) and not file_path.endswith( '.jar' ) ):
                archive = CompressedFile( file_path )
                extraction_path = archive.extract( install_dir )
            else:
                extraction_path = os.path.abspath( install_dir )
        else:
            extraction_path = os.path.abspath( install_dir )

        return extraction_path


class RecipeStep( object ):
    """Abstract class that defines a standard format for handling recipe steps when installing packages."""

    def execute_step( self, tool_dependency, package_name, actions, action_dict, filtered_actions, env_file_builder,
                      install_environment, work_dir, current_dir=None, initial_download=False ):
        raise "Unimplemented Method"

    def prepare_step( self, tool_dependency, action_elem, action_dict, install_environment, is_binary_download ):
        raise "Unimplemented Method"


class AssertDirectoryExecutable( RecipeStep ):

    def __init__( self, app ):
        self.app = app
        self.type = 'assert_directory_executable'

    def assert_directory_executable( self, full_path ):
        """
        Return True if a symbolic link or directory exists and is executable, but if
        full_path is a file, return False.
        """
        if full_path is None:
            return False
        if os.path.isfile( full_path ):
            return False
        if os.path.isdir( full_path ):
            # Make sure the owner has execute permission on the directory.
            # See https://docs.python.org/2/library/stat.html
            if stat.S_IXUSR & os.stat( full_path )[ stat.ST_MODE ] == 64:
                return True
        return False

    def execute_step( self, tool_dependency, package_name, actions, action_dict, filtered_actions, env_file_builder,
                      install_environment, work_dir, current_dir=None, initial_download=False ):
        """
        Make sure a symbolic link or directory on disk exists and is executable, but is not a file.
        Since this class is not used in the initial download stage, no recipe step filtering is
        performed here, and None values are always returned for filtered_actions and dir.
        """
        if os.path.isabs( action_dict[ 'full_path' ] ):
            full_path = action_dict[ 'full_path' ]
        else:
            full_path = os.path.join( current_dir, action_dict[ 'full_path' ] )
        if not self.assert_directory_executable( full_path=full_path ):
            status = self.app.install_model.ToolDependency.installation_status.ERROR
            error_message = 'The path %s is not a directory or is not executable by the owner.' % str( full_path )
            tool_dependency = tool_dependency_util.set_tool_dependency_attributes( self.app,
                                                                                   tool_dependency,
                                                                                   status=status,
                                                                                   error_message=error_message,
                                                                                   remove_from_disk=False )
        return tool_dependency, None, None

    def prepare_step( self, tool_dependency, action_elem, action_dict, install_environment, is_binary_download ):
        # <action type="assert_executable">$INSTALL_DIR/mira/my_file</action>
        if action_elem.text:
            action_dict[ 'full_path' ] = basic_util.evaluate_template( action_elem.text, install_environment )
        return action_dict


class AssertDirectoryExists( RecipeStep ):

    def __init__( self, app ):
        self.app = app
        self.type = 'assert_directory_exists'

    def assert_directory_exists( self, full_path ):
        """
        Return True if a symbolic link or directory exists, but if full_path is a file,
        return False.    """
        if full_path is None:
            return False
        if os.path.isfile( full_path ):
            return False
        if os.path.isdir( full_path ):
            return True
        return False

    def execute_step( self, tool_dependency, package_name, actions, action_dict, filtered_actions, env_file_builder,
                      install_environment, work_dir, current_dir=None, initial_download=False ):
        """
        Make sure a a symbolic link or directory on disk exists, but is not a file.  Since this
        class is not used in the initial download stage, no recipe step filtering is performed
        here, and None values are always returned for filtered_actions and dir.
        """
        if os.path.isabs( action_dict[ 'full_path' ] ):
            full_path = action_dict[ 'full_path' ]
        else:
            full_path = os.path.join( current_dir, action_dict[ 'full_path' ] )
        if not self.assert_directory_exists( full_path=full_path ):
            status = self.app.install_model.ToolDependency.installation_status.ERROR
            error_message = 'The path %s is not a directory or does not exist.' % str( full_path )
            tool_dependency = tool_dependency_util.set_tool_dependency_attributes( self.app,
                                                                                   tool_dependency,
                                                                                   status=status,
                                                                                   error_message=error_message,
                                                                                   remove_from_disk=False )
        return tool_dependency, None, None

    def prepare_step( self, tool_dependency, action_elem, action_dict, install_environment, is_binary_download ):
        # <action type="make_directory">$INSTALL_DIR/mira</action>
        if action_elem.text:
            action_dict[ 'full_path' ] = basic_util.evaluate_template( action_elem.text, install_environment )
        return action_dict


class AssertFileExecutable( RecipeStep ):

    def __init__( self, app ):
        self.app = app
        self.type = 'assert_file_executable'

    def assert_file_executable( self, full_path ):
        """
        Return True if a symbolic link or file exists and is executable, but if full_path
        is a directory, return False.
        """
        if full_path is None:
            return False
        if os.path.isdir( full_path ):
            return False
        if os.path.exists( full_path ):
            # Make sure the owner has execute permission on the file.
            # See https://docs.python.org/2/library/stat.html
            if stat.S_IXUSR & os.stat( full_path )[ stat.ST_MODE ] == 64:
                return True
        return False

    def execute_step( self, tool_dependency, package_name, actions, action_dict, filtered_actions, env_file_builder,
                      install_environment, work_dir, current_dir=None, initial_download=False ):
        """
        Make sure a symbolic link or file on disk exists and is executable, but is not a directory.
        Since this class is not used in the initial download stage, no recipe step filtering is
        performed here, and None values are always returned for filtered_actions and dir.
        """
        if os.path.isabs( action_dict[ 'full_path' ] ):
            full_path = action_dict[ 'full_path' ]
        else:
            full_path = os.path.join( current_dir, action_dict[ 'full_path' ] )
        if not self.assert_file_executable( full_path=full_path ):
            status = self.app.install_model.ToolDependency.installation_status.ERROR
            error_message = 'The path %s is not a file or is not executable by the owner.' % str( full_path )
            tool_dependency = tool_dependency_util.set_tool_dependency_attributes( self.app,
                                                                                   tool_dependency,
                                                                                   status=status,
                                                                                   error_message=error_message,
                                                                                   remove_from_disk=False )
        return tool_dependency, None, None

    def prepare_step( self, tool_dependency, action_elem, action_dict, install_environment, is_binary_download ):
        # <action type="assert_executable">$INSTALL_DIR/mira/my_file</action>
        if action_elem.text:
            action_dict[ 'full_path' ] = basic_util.evaluate_template( action_elem.text, install_environment )
        return action_dict


class AssertFileExists( RecipeStep ):

    def __init__( self, app ):
        self.app = app
        self.type = 'assert_file_exists'

    def assert_file_exists( self, full_path ):
        """
        Return True if a symbolic link or file exists, but if full_path is a directory,
        return False.
        """
        if full_path is None:
            return False
        if os.path.isdir( full_path ):
            return False
        if os.path.exists( full_path ):
            return True
        return False

    def execute_step( self, tool_dependency, package_name, actions, action_dict, filtered_actions, env_file_builder,
                      install_environment, work_dir, current_dir=None, initial_download=False ):
        """
        Make sure a symbolic link or file on disk exists, but is not a directory.  Since this
        class is not used in the initial download stage, no recipe step filtering is performed
        here, and None values are always returned for filtered_actions and dir.
        """
        if os.path.isabs( action_dict[ 'full_path' ] ):
            full_path = action_dict[ 'full_path' ]
        else:
            full_path = os.path.join( current_dir, action_dict[ 'full_path' ] )
        if not self.assert_file_exists( full_path=full_path ):
            status = self.app.install_model.ToolDependency.installation_status.ERROR
            error_message = 'The path %s is not a file or does not exist.' % str( full_path )
            tool_dependency = tool_dependency_util.set_tool_dependency_attributes( self.app,
                                                                                   tool_dependency,
                                                                                   status=status,
                                                                                   error_message=error_message,
                                                                                   remove_from_disk=False )
        return tool_dependency, None, None

    def prepare_step( self, tool_dependency, action_elem, action_dict, install_environment, is_binary_download ):
        # <action type="assert_on_path">$INSTALL_DIR/mira/my_file</action>
        if action_elem.text:
            action_dict[ 'full_path' ] = basic_util.evaluate_template( action_elem.text, install_environment )
        return action_dict


class Autoconf( RecipeStep ):

    def __init__( self, app ):
        self.app = app
        self.type = 'autoconf'

    def execute_step( self, tool_dependency, package_name, actions, action_dict, filtered_actions, env_file_builder,
                      install_environment, work_dir, current_dir=None, initial_download=False ):
        """
        Handle configure, make and make install in a shell, allowing for configuration options.  Since this
        class is not used in the initial download stage, no recipe step filtering is performed here, and None
        values are always returned for filtered_actions and dir.
        """
        with settings( warn_only=True ):
            configure_opts = action_dict.get( 'configure_opts', '' )
            if 'prefix=' in configure_opts:
                pre_cmd = './configure %s && make && make install' % configure_opts
            else:
                pre_cmd = './configure --prefix=$INSTALL_DIR %s && make && make install' % configure_opts
            cmd = install_environment.build_command( basic_util.evaluate_template( pre_cmd, install_environment ) )
            return_code = install_environment.handle_command( tool_dependency=tool_dependency,
                                                              cmd=cmd,
                                                              return_output=False )
            # The caller should check the status of the returned tool_dependency since this function
            # does nothing with the return_code.
            return tool_dependency, None, None

    def prepare_step( self, tool_dependency, action_elem, action_dict, install_environment, is_binary_download ):
        # Handle configure, make and make install allow providing configuration options
        if action_elem.text:
            configure_opts = basic_util.evaluate_template( action_elem.text, install_environment )
            action_dict[ 'configure_opts' ] = configure_opts
        return action_dict


class ChangeDirectory( RecipeStep ):

    def __init__( self, app ):
        self.app = app
        self.type = 'change_directory'

    def execute_step( self, tool_dependency, package_name, actions, action_dict, filtered_actions, env_file_builder,
                      install_environment, work_dir, current_dir=None, initial_download=False ):
        """
        Change the working directory in a shell.  Since this class is not used in the initial download stage,
        no recipe step filtering is performed here and a None value is return for filtered_actions.  However,
        the new dir value is returned since it is needed for later steps.
        """
        target_directory = os.path.realpath( os.path.normpath( os.path.join( current_dir, action_dict[ 'directory' ] ) ) )
        if target_directory.startswith( os.path.realpath( current_dir ) ) and os.path.exists( target_directory ):
            # Change directory to a directory within the current working directory.
            dir = target_directory
        elif target_directory.startswith( os.path.realpath( work_dir ) ) and os.path.exists( target_directory ):
            # Change directory to a directory above the current working directory, but within the defined work_dir.
            dir = target_directory.replace( os.path.realpath( work_dir ), '' ).lstrip( '/' )
        else:
            log.debug( 'Invalid or nonexistent directory %s specified, ignoring change_directory action.', target_directory )
            dir = current_dir
        return tool_dependency, None, dir

    def prepare_step( self, tool_dependency, action_elem, action_dict, install_environment, is_binary_download ):
        # <action type="change_directory">PHYLIP-3.6b</action>
        if action_elem.text:
            action_dict[ 'directory' ] = action_elem.text
        return action_dict


class Chmod( RecipeStep ):

    def __init__( self, app ):
        self.app = app
        self.type = 'chmod'

    def execute_step( self, tool_dependency, package_name, actions, action_dict, filtered_actions, env_file_builder,
                      install_environment, work_dir, current_dir=None, initial_download=False ):
        """
        Change the mode setting for certain files in the installation environment.  Since this class is not
        used in the initial download stage, no recipe step filtering is performed here, and None values are
        always returned for filtered_actions and dir.
        """
        for target_file, mode in action_dict[ 'change_modes' ]:
            if os.path.exists( target_file ):
                os.chmod( target_file, mode )
            else:
                log.debug( 'Invalid file %s specified, ignoring %s action.', target_file, self.type )
        return tool_dependency, None, None

    def prepare_step( self, tool_dependency, action_elem, action_dict, install_environment, is_binary_download ):
        # Change the read, write, and execute bits on a file.
        # <action type="chmod">
        #   <file mode="750">$INSTALL_DIR/bin/faToTwoBit</file>
        # </action>
        file_elems = action_elem.findall( 'file' )
        chmod_actions = []
        # A unix octal mode is the sum of the following values:
        # Owner:
        # 400 Read    200 Write    100 Execute
        # Group:
        # 040 Read    020 Write    010 Execute
        # World:
        # 004 Read    002 Write    001 Execute
        for file_elem in file_elems:
            # So by the above table, owner read/write/execute and group read permission would be 740.
            # Python's os.chmod uses base 10 modes, convert received unix-style octal modes to base 10.
            received_mode = int( file_elem.get( 'mode', 600 ), base=8 )
            # For added security, ensure that the setuid and setgid bits are not set.
            mode = received_mode & ~( stat.S_ISUID | stat.S_ISGID )
            file = basic_util.evaluate_template( file_elem.text, install_environment )
            chmod_tuple = ( file, mode )
            chmod_actions.append( chmod_tuple )
        if chmod_actions:
            action_dict[ 'change_modes' ] = chmod_actions
        return action_dict


class DownloadBinary( Download, RecipeStep ):

    def __init__( self, app ):
        self.app = app
        self.type = 'download_binary'

    def download_binary( self, url, work_dir ):
        """Download a pre-compiled binary from the specified URL."""
        downloaded_filename = os.path.split( url )[ -1 ]
        dir = self.url_download( work_dir, downloaded_filename, url, extract=False )
        return downloaded_filename

    def filter_actions_after_binary_installation( self, actions ):
        '''Filter out actions that should not be processed if a binary download succeeded.'''
        filtered_actions = []
        for action in actions:
            action_type, action_dict = action
            if action_type in [ 'set_environment', 'chmod', 'download_binary' ]:
                filtered_actions.append( action )
        return filtered_actions

    def execute_step( self, tool_dependency, package_name, actions, action_dict, filtered_actions, env_file_builder,
                      install_environment, work_dir, current_dir=None, initial_download=False ):
        """
        Download a binary file.  If the value of initial_download is True, the recipe steps will be
        filtered and returned and the installation directory (i.e., dir) will be defined and returned.
        If we're not in the initial download stage, these actions will not occur, and None values will
        be returned for them.
        """
        url = action_dict[ 'url' ]
        # Get the target directory for this download if the user has specified one. Default to the root of $INSTALL_DIR.
        target_directory = action_dict.get( 'target_directory', None )
        # Attempt to download a binary from the specified URL.
        log.debug( 'Attempting to download from %s to %s', url, str( target_directory ) )
        downloaded_filename = None
        try:
            downloaded_filename = self.download_binary( url, work_dir )
            if initial_download:
                # Filter out any actions that are not download_binary, chmod, or set_environment.
                filtered_actions = self.filter_actions_after_binary_installation( actions[ 1: ] )
                # Set actions to the same, so that the current download_binary doesn't get re-run in the
                # next stage.  TODO: this may no longer be necessary...
                actions = [ item for item in filtered_actions ]
        except Exception, e:
            log.exception( str( e ) )
            if initial_download:
                # No binary exists, or there was an error downloading the binary from the generated URL.
                # Filter the actions so that stage 2 can proceed with the remaining actions.
                filtered_actions = actions[ 1: ]
                action_type, action_dict = filtered_actions[ 0 ]
        # If the downloaded file exists, move it to $INSTALL_DIR. Put this outside the try/catch above so that
        # any errors in the move step are correctly sent to the tool dependency error handler.
        if downloaded_filename and os.path.exists( os.path.join( work_dir, downloaded_filename ) ):
            if target_directory:
                target_directory = os.path.realpath( os.path.normpath( os.path.join( install_environment.install_dir,
                                                                                     target_directory ) ) )
                # Make sure the target directory is not outside of $INSTALL_DIR.
                if target_directory.startswith( os.path.realpath( install_environment.install_dir ) ):
                    full_path_to_dir = os.path.abspath( os.path.join( install_environment.install_dir, target_directory ) )
                else:
                    full_path_to_dir = os.path.abspath( install_environment.install_dir )
            else:
                full_path_to_dir = os.path.abspath( install_environment.install_dir )
            basic_util.move_file( current_dir=work_dir,
                                  source=downloaded_filename,
                                  destination=full_path_to_dir )
        # Not sure why dir is ignored in this method, need to investigate...
        dir = None
        if initial_download:
            return tool_dependency, filtered_actions, dir
        return tool_dependency, None, None

    def prepare_step( self, tool_dependency, action_elem, action_dict, install_environment, is_binary_download ):
        platform_info_dict = tool_dependency_util.get_platform_info_dict()
        platform_info_dict[ 'name' ] = str( tool_dependency.name )
        platform_info_dict[ 'version' ] = str( tool_dependency.version )
        url_template_elems = action_elem.findall( 'url_template' )
        # Check if there are multiple url_template elements, each with attrib entries for a specific platform.
        if len( url_template_elems ) > 1:
            # <base_url os="darwin" extract="false">
            #     http://hgdownload.cse.ucsc.edu/admin/exe/macOSX.${architecture}/faToTwoBit
            # </base_url>
            # This method returns the url_elem that best matches the current platform as received from os.uname().
            # Currently checked attributes are os and architecture.  These correspond to the values sysname and
            # processor from the Python documentation for os.uname().
            url_template_elem = tool_dependency_util.get_download_url_for_platform( url_template_elems, platform_info_dict )
        else:
            url_template_elem = url_template_elems[ 0 ]
        action_dict[ 'url' ] = Template( url_template_elem.text ).safe_substitute( platform_info_dict )
        action_dict[ 'target_directory' ] = action_elem.get( 'target_directory', None )
        return action_dict


class DownloadByUrl( Download, RecipeStep ):

    def __init__( self, app ):
        self.app = app
        self.type = 'download_by_url'
    
    def execute_step( self, tool_dependency, package_name, actions, action_dict, filtered_actions, env_file_builder,
                      install_environment, work_dir, current_dir=None, initial_download=False ):
        """
        Download a file via HTTP.  If the value of initial_download is True, the recipe steps will be
        filtered and returned and the installation directory (i.e., dir) will be defined and returned.
        If we're not in the initial download stage, these actions will not occur, and None values will
        be returned for them.
        """
        if initial_download:
            # Eliminate the download_by_url action so remaining actions can be processed correctly.
            filtered_actions = actions[ 1: ]
        url = action_dict[ 'url' ]
        is_binary = action_dict.get( 'is_binary', False )
        log.debug( 'Attempting to download via url: %s', url )
        if 'target_filename' in action_dict:
            # Sometimes compressed archives extract their content to a folder other than the default
            # defined file name.  Using this attribute will ensure that the file name is set appropriately
            # and can be located after download, decompression and extraction.
            downloaded_filename = action_dict[ 'target_filename' ]
        else:
            downloaded_filename = os.path.split( url )[ -1 ]
        
        checksums = dict(filter(lambda i:i[0] in ['md5sum','sha256sum'], action_dict.iteritems()))
        dir = self.url_download( work_dir, downloaded_filename, url, extract=True, checksums=checksums )
        if is_binary:
            log_file = os.path.join( install_environment.install_dir, basic_util.INSTALLATION_LOG )
            if os.path.exists( log_file ):
                logfile = open( log_file, 'ab' )
            else:
                logfile = open( log_file, 'wb' )
            logfile.write( 'Successfully downloaded from url: %s\n' % action_dict[ 'url' ] )
            logfile.close()
        log.debug( 'Successfully downloaded from url: %s' % action_dict[ 'url' ] )
        if initial_download:
            return tool_dependency, filtered_actions, dir
        return tool_dependency, None, None

    def prepare_step( self, tool_dependency, action_elem, action_dict, install_environment, is_binary_download ):
        # <action type="download_by_url">
        #     http://sourceforge.net/projects/samtools/files/samtools/0.1.18/samtools-0.1.18.tar.bz2
        # </action>
        #
        # <action type="download_by_url" md5sum="71dab132e21c0766f0de84c2371a9157" sha256sum="f3faaf34430d4782956562eb72906289e8e34d44d0c4d73837bdbeead7746b16">
        #     http://sourceforge.net/projects/samtools/files/samtools/0.1.18/samtools-0.1.18.tar.bz2
        # </action>
        
        md5sum = action_elem.get( 'md5sum', None )
        sha256sum = action_elem.get( 'sha256sum', None )
        
        if(md5sum):
            action_dict['md5sum'] = md5sum
        if(sha256sum):
            action_dict['sha256sum'] = sha256sum
        
        if is_binary_download:
            action_dict[ 'is_binary' ] = True
        if action_elem.text:
            action_dict[ 'url' ] = action_elem.text
            target_filename = action_elem.get( 'target_filename', None )
            if target_filename:
                action_dict[ 'target_filename' ] = target_filename
        return action_dict


class DownloadFile( Download, RecipeStep ):

    def __init__( self, app ):
        self.app = app
        self.type = 'download_file'

    def execute_step( self, tool_dependency, package_name, actions, action_dict, filtered_actions, env_file_builder,
                      install_environment, work_dir, current_dir=None, initial_download=False ):
        """
        Download a file.  If the value of initial_download is True, the recipe steps will be
        filtered and returned and the installation directory (i.e., dir) will be defined and returned.
        If we're not in the initial download stage, these actions will not occur, and None values will
        be returned for them.
        """
        # <action type="download_file">http://effectors.org/download/version/TTSS_GUI-1.0.1.jar</action>
        # Download a single file to the working directory.
        if initial_download:
            filtered_actions = actions[ 1: ]
        url = action_dict[ 'url' ]
        if 'target_filename' in action_dict:
            # Sometimes compressed archives extracts their content to a folder other than the default
            # defined file name.  Using this attribute will ensure that the file name is set appropriately
            # and can be located after download, decompression and extraction.
            filename = action_dict[ 'target_filename' ]
        else:
            filename = url.split( '/' )[ -1 ]
        if current_dir is not None:
            work_dir = current_dir
        self.url_download( work_dir, filename, url, extract=action_dict[ 'extract' ] )
        if initial_download:
            dir = os.path.curdir
            return tool_dependency, filtered_actions, dir
        return tool_dependency, None, None

    def prepare_step( self, tool_dependency, action_elem, action_dict, install_environment, is_binary_download ):
        # <action type="download_file">http://effectors.org/download/version/TTSS_GUI-1.0.1.jar</action>
        if action_elem.text:
            action_dict[ 'url' ] = action_elem.text
            target_filename = action_elem.get( 'target_filename', None )
            if target_filename:
                action_dict[ 'target_filename' ] = target_filename
            action_dict[ 'extract' ] = asbool( action_elem.get( 'extract', False ) )
        return action_dict


class MakeDirectory( RecipeStep ):

    def __init__( self, app ):
        self.app = app
        self.type = 'make_directory'

    def execute_step( self, tool_dependency, package_name, actions, action_dict, filtered_actions, env_file_builder,
                      install_environment, work_dir, current_dir=None, initial_download=False ):
        """
        Make a directory on disk.  Since this class is not used in the initial download stage, no recipe step
        filtering is performed here, and None values are always returned for filtered_actions and dir.
        """
        if os.path.isabs( action_dict[ 'full_path' ] ):
            full_path = action_dict[ 'full_path' ]
        else:
            full_path = os.path.join( current_dir, action_dict[ 'full_path' ] )
        self.make_directory( full_path=full_path )
        return tool_dependency, None, None

    def make_directory( self, full_path ):
        if not os.path.exists( full_path ):
            os.makedirs( full_path )

    def prepare_step( self, tool_dependency, action_elem, action_dict, install_environment, is_binary_download ):
        # <action type="make_directory">$INSTALL_DIR/lib/python</action>
        if action_elem.text:
            action_dict[ 'full_path' ] = basic_util.evaluate_template( action_elem.text, install_environment )
        return action_dict


class MakeInstall( RecipeStep ):

    def __init__( self, app ):
        self.app = app
        self.type = 'make_install'

    def execute_step( self, tool_dependency, package_name, actions, action_dict, filtered_actions, env_file_builder,
                      install_environment, work_dir, current_dir=None, initial_download=False ):
        """
        Execute a make_install command in a shell.  Since this class is not used in the initial download stage,
        no recipe step filtering is performed here, and None values are always returned for filtered_actions and dir.
        """
        # make; make install; allow providing make options
        with settings( warn_only=True ):
            make_opts = action_dict.get( 'make_opts', '' )
            cmd = install_environment.build_command( 'make %s && make install' % make_opts )
            return_code = install_environment.handle_command( tool_dependency=tool_dependency,
                                                              cmd=cmd,
                                                              return_output=False )
            # The caller should check the status of the returned tool_dependency since this function
            # does nothing with the return_code.
            return tool_dependency, None, None

    def prepare_step( self, tool_dependency, action_elem, action_dict, install_environment, is_binary_download ):
        # make; make install; allow providing make options
        if action_elem.text:
            make_opts = basic_util.evaluate_template( action_elem.text, install_environment )
            action_dict[ 'make_opts' ] = make_opts
        return action_dict


class MoveDirectoryFiles( RecipeStep ):

    def __init__( self, app ):
        self.app = app
        self.type = 'move_directory_files'

    def execute_step( self, tool_dependency, package_name, actions, action_dict, filtered_actions, env_file_builder,
                      install_environment, work_dir, current_dir=None, initial_download=False ):
        """
        Move a directory of files.  Since this class is not used in the initial download stage, no recipe step
        filtering is performed here, and None values are always returned for filtered_actions and dir.
        """
        self.move_directory_files( current_dir=current_dir,
                                   source_dir=os.path.join( action_dict[ 'source_directory' ] ),
                                   destination_dir=os.path.join( action_dict[ 'destination_directory' ] ) )
        return tool_dependency, None, None

    def move_directory_files( self, current_dir, source_dir, destination_dir ):
        source_directory = os.path.abspath( os.path.join( current_dir, source_dir ) )
        destination_directory = os.path.join( destination_dir )
        if not os.path.isdir( destination_directory ):
            os.makedirs( destination_directory )
        symlinks = []
        regular_files = []
        for file_name in os.listdir( source_directory ):
            source_file = os.path.join( source_directory, file_name )
            destination_file = os.path.join( destination_directory, file_name )
            files_tuple = ( source_file, destination_file )
            if os.path.islink( source_file ):
                symlinks.append( files_tuple )
            else:
                regular_files.append( files_tuple )
        for source_file, destination_file in symlinks:
            shutil.move( source_file, destination_file )
        for source_file, destination_file in regular_files:
            shutil.move( source_file, destination_file )

    def prepare_step( self, tool_dependency, action_elem, action_dict, install_environment, is_binary_download ):
        # <action type="move_directory_files">
        #     <source_directory>bin</source_directory>
        #     <destination_directory>$INSTALL_DIR/bin</destination_directory>
        # </action>
        for move_elem in action_elem:
            move_elem_text = basic_util.evaluate_template( move_elem.text, install_environment )
            if move_elem_text:
                action_dict[ move_elem.tag ] = move_elem_text
        return action_dict


class MoveFile( RecipeStep ):

    def __init__( self, app ):
        self.app = app
        self.type = 'move_file'

    def execute_step( self, tool_dependency, package_name, actions, action_dict, filtered_actions, env_file_builder,
                      install_environment, work_dir, current_dir=None, initial_download=False ):
        """
        Move a file on disk.  Since this class is not used in the initial download stage, no recipe step
        filtering is performed here, and None values are always returned for filtered_actions and dir.
        """
        basic_util.move_file( current_dir=current_dir,
                              source=os.path.join( action_dict[ 'source' ] ),
                              destination=os.path.join( action_dict[ 'destination' ] ),
                              rename_to=action_dict[ 'rename_to' ] )
        return tool_dependency, None, None

    def prepare_step( self, tool_dependency, action_elem, action_dict, install_environment, is_binary_download ):
        # <action type="move_file" rename_to="new_file_name">
        #     <source>misc/some_file</source>
        #     <destination>$INSTALL_DIR/bin</destination>
        # </action>
        action_dict[ 'source' ] = basic_util.evaluate_template( action_elem.find( 'source' ).text, install_environment )
        action_dict[ 'destination' ] = basic_util.evaluate_template( action_elem.find( 'destination' ).text, install_environment )
        action_dict[ 'rename_to' ] = action_elem.get( 'rename_to' )
        return action_dict


class SetEnvironment( RecipeStep ):

    def __init__( self, app ):
        self.app = app
        self.type = 'set_environment'

    def execute_step( self, tool_dependency, package_name, actions, action_dict, filtered_actions, env_file_builder,
                      install_environment, work_dir, current_dir=None, initial_download=False ):
        """
        Configure an install environment.  Since this class is not used in the initial download stage,
        no recipe step filtering is performed here, and None values are always returned for filtered_actions
        and dir.
        """
        # Currently the only action supported in this category is "environment_variable".
        cmds = install_environment.environment_commands( 'set_environment' )
        env_var_dicts = action_dict.get( 'environment_variable', [] )
        for env_var_dict in env_var_dicts:
            # Check for the presence of the $ENV[] key string and populate it if possible.
            env_var_dict = self.handle_environment_variables( install_environment=install_environment,
                                                              tool_dependency=tool_dependency,
                                                              env_var_dict=env_var_dict,
                                                              set_prior_environment_commands=cmds )
            env_file_builder.append_line( **env_var_dict )
        # The caller should check the status of the returned tool_dependency since return_code is not
        # returned by this function.
        return_code = env_file_builder.return_code
        return tool_dependency, None, None

    def handle_environment_variables( self, install_environment, tool_dependency, env_var_dict,
                                      set_prior_environment_commands ):
        """
        This method works with with a combination of three tool dependency definition tag sets, which are defined
        in the tool_dependencies.xml file in the order discussed here.  The example for this discussion is the
        tool_dependencies.xml file contained in the osra repository, which is available at:
    
        https://testtoolshed.g2.bx.psu.edu/view/bgruening/osra
    
        The first tag set defines a complex repository dependency like this.  This tag set ensures that changeset
        revision XXX of the repository named package_graphicsmagick_1_3 owned by YYY in the tool shed ZZZ has been
        previously installed.
    
        <tool_dependency>
            <package name="graphicsmagick" version="1.3.18">
                <repository changeset_revision="XXX" name="package_graphicsmagick_1_3" owner="YYY" prior_installation_required="True" toolshed="ZZZ" />
            </package>
            ...
    
        * By the way, there is an env.sh file associated with version 1.3.18 of the graphicsmagick package which looks
        something like this (we'll reference this file later in this discussion.
        ----
        GRAPHICSMAGICK_ROOT_DIR=/<my configured tool dependency path>/graphicsmagick/1.3.18/YYY/package_graphicsmagick_1_3/XXX/gmagick;
        export GRAPHICSMAGICK_ROOT_DIR
        ----
    
        The second tag set defines a specific package dependency that has been previously installed (guaranteed by the
        tag set discussed above) and compiled, where the compiled dependency is needed by the tool dependency currently
        being installed (osra version 2.0.0 in this case) and complied in order for its installation and compilation to
        succeed.  This tag set is contained within the <package name="osra" version="2.0.0"> tag set, which implies that
        version 2.0.0 of the osra package requires version 1.3.18 of the graphicsmagick package in order to successfully
        compile.  When this tag set is handled, one of the effects is that the env.sh file associated with graphicsmagick
        version 1.3.18 is "sourced", which undoubtedly sets or alters certain environment variables (e.g. PATH, PYTHONPATH,
        etc).
    
        <!-- populate the environment variables from the dependent repositories -->
        <action type="set_environment_for_install">
            <repository changeset_revision="XXX" name="package_graphicsmagick_1_3" owner="YYY" toolshed="ZZZ">
                <package name="graphicsmagick" version="1.3.18" />
            </repository>
        </action>
    
        The third tag set enables discovery of the same required package dependency discussed above for correctly compiling
        the osra version 2.0.0 package, but in this case the package can be discovered at tool execution time.  Using the
        $ENV[] option as shown in this example, the value of the environment variable named GRAPHICSMAGICK_ROOT_DIR (which
        was set in the environment using the second tag set described above) will be used to automatically alter the env.sh
        file associated with the osra version 2.0.0 tool dependency when it is installed into Galaxy.  * Refer to where we
        discussed the env.sh file for version 1.3.18 of the graphicsmagick package above.
    
        <action type="set_environment">
            <environment_variable action="prepend_to" name="LD_LIBRARY_PATH">$ENV[GRAPHICSMAGICK_ROOT_DIR]/lib/</environment_variable>
            <environment_variable action="prepend_to" name="LD_LIBRARY_PATH">$INSTALL_DIR/potrace/build/lib/</environment_variable>
            <environment_variable action="prepend_to" name="PATH">$INSTALL_DIR/bin</environment_variable>
            <!-- OSRA_DATA_FILES is only used by the galaxy wrapper and is not part of OSRA -->
            <environment_variable action="set_to" name="OSRA_DATA_FILES">$INSTALL_DIR/share</environment_variable>
        </action>
    
        The above tag will produce an env.sh file for version 2.0.0 of the osra package when it it installed into Galaxy
        that looks something like this.  Notice that the path to the gmagick binary is included here since it expands the
        defined $ENV[GRAPHICSMAGICK_ROOT_DIR] value in the above tag set.
    
        ----
        LD_LIBRARY_PATH=/<my configured tool dependency path>/graphicsmagick/1.3.18/YYY/package_graphicsmagick_1_3/XXX/gmagick/lib/:$LD_LIBRARY_PATH;
        export LD_LIBRARY_PATH
        LD_LIBRARY_PATH=/<my configured tool dependency path>/osra/1.4.0/YYY/depends_on/XXX/potrace/build/lib/:$LD_LIBRARY_PATH;
        export LD_LIBRARY_PATH
        PATH=/<my configured tool dependency path>/osra/1.4.0/YYY/depends_on/XXX/bin:$PATH;
        export PATH
        OSRA_DATA_FILES=/<my configured tool dependency path>/osra/1.4.0/YYY/depends_on/XXX/share;
        export OSRA_DATA_FILES
        ----
        """
        env_var_value = env_var_dict[ 'value' ]
        # env_var_value is the text of an environment variable tag like this:
        # <environment_variable action="prepend_to" name="LD_LIBRARY_PATH">
        # Here is an example of what env_var_value could look like: $ENV[GRAPHICSMAGICK_ROOT_DIR]/lib/
        if '$ENV[' in env_var_value and ']' in env_var_value:
            # Pull out the name of the environment variable to populate.
            inherited_env_var_name = env_var_value.split( '[' )[1].split( ']' )[0]
            to_replace = '$ENV[%s]' % inherited_env_var_name
            found = False
            for env_cmd in set_prior_environment_commands:
                # LD_LIBRARY_PATH=/<my configured tool dependency path>/<some path>; export LD_LIBRARY_PATH
                if env_cmd.startswith( inherited_env_var_name ):
                    env_val = env_cmd.split( '=' )[1]
                    # /<my configured tool dependency path>/<some path>; export LD_LIBRARY_PATH
                    env_val = env_val.split( ';' )[0]
                    # /<my configured tool dependency path>/<some path>
                    log.info( 'Replacing %s with %s in env.sh for this repository.', to_replace, env_val )
                    env_var_value = env_var_value.replace( to_replace, env_val )
                    found = True
                    break
            if not found:
                # Replace the original $ENV[] with nothing, to avoid any shell misparsings later on.
                log.debug( 'Environment variable %s not found, removing from set_environment.', inherited_env_var_name )
                env_var_value = env_var_value.replace( to_replace, '$%s' % inherited_env_var_name )
            env_var_dict[ 'value' ] = env_var_value
        return env_var_dict

    def prepare_step( self, tool_dependency, action_elem, action_dict, install_environment, is_binary_download ):
        # This function is only called for set environment actions as defined above, not within a <set_environment> tool
        # dependency type. Here is an example of the tag set this function does handle:
        # <action type="set_environment">
        #     <environment_variable name="PYTHONPATH" action="append_to">$INSTALL_DIR/lib/python</environment_variable>
        #     <environment_variable name="PATH" action="prepend_to">$INSTALL_DIR/bin</environment_variable>
        # </action>
        # Here is an example of the tag set this function does not handle:
        # <action type="set_environment">
        #     <environment_variable name="PATH" action="prepend_to">$INSTALL_DIR</environment_variable>
        # </action>
        env_manager = EnvManager( self.app )
        env_var_dicts = []
        for env_elem in action_elem:
            if env_elem.tag == 'environment_variable':
                env_var_dict = env_manager.create_env_var_dict( elem=env_elem,
                                                                install_environment=install_environment )
                if env_var_dict:
                    env_var_dicts.append( env_var_dict )
        if env_var_dicts:
            # The last child of an <action type="set_environment"> might be a comment, so manually set it to be 'environment_variable'.
            action_dict[ 'environment_variable' ] = env_var_dicts
        return action_dict


class SetEnvironmentForInstall( RecipeStep ):

    def __init__( self, app ):
        self.app = app
        self.type = 'set_environment_for_install'

    def execute_step( self, tool_dependency, package_name, actions, action_dict, filtered_actions, env_file_builder,
                      install_environment, work_dir, current_dir=None, initial_download=False ):
        """
        Configure an environment for compiling a package.  Since this class is not used in the initial
        download stage, no recipe step filtering is performed here, and None values are always returned
        for filtered_actions and dir.
        """
        # Currently the only action supported in this category is a list of paths to one or more tool
        # dependency env.sh files, the environment setting in each of which will be injected into the
        # environment for all <action type="shell_command"> tags that follow this
        # <action type="set_environment_for_install"> tag set in the tool_dependencies.xml file.
        env_shell_file_paths = action_dict.get( 'env_shell_file_paths', [] )
        install_environment.add_env_shell_file_paths( env_shell_file_paths )
        return tool_dependency, None, None

    def prepare_step( self, tool_dependency, action_elem, action_dict, install_environment, is_binary_download ):
        # <action type="set_environment_for_install">
        #    <repository toolshed="http://localhost:9009/" name="package_numpy_1_7" owner="test" changeset_revision="c84c6a8be056">
        #        <package name="numpy" version="1.7.1" />
        #    </repository>
        # </action>
        # This action type allows for defining an environment that will properly compile a tool dependency.
        # Currently, tag set definitions like that above are supported, but in the future other approaches
        # to setting environment variables or other environment attributes can be supported.  The above tag
        # set will result in the installed and compiled numpy version 1.7.1 binary to be used when compiling
        # the current tool dependency package.  See the package_matplotlib_1_2 repository in the test tool
        # shed for a real-world example.
        all_env_shell_file_paths = []
        env_manager = EnvManager( self.app )
        for env_elem in action_elem:
            if env_elem.tag == 'repository':
                env_shell_file_paths = env_manager.get_env_shell_file_paths( env_elem )
                if env_shell_file_paths:
                    all_env_shell_file_paths.extend( env_shell_file_paths )
        action_dict[ 'env_shell_file_paths' ] = all_env_shell_file_paths
        return action_dict


class SetupPerlEnvironment( Download, RecipeStep ):

    def __init__( self, app ):
        self.app = app
        self.type = 'setup_purl_environment'

    def execute_step( self, tool_dependency, package_name, actions, action_dict, filtered_actions, env_file_builder,
                      install_environment, work_dir, current_dir=None, initial_download=False ):
        """
        Initialize the environment for installing Perl packages.  The class is called during the initial
        download stage when installing packages, so the value of initial_download will generally be True.
        However, the parameter value allows this class to also be used in the second stage of the installation,
        although it may never be necessary.  If initial_download is True, the recipe steps will be filtered
        and returned and the installation directory (i.e., dir) will be defined and returned.  If we're not
        in the initial download stage, these actions will not occur, and None values will be returned for them.
        """
        # <action type="setup_perl_environment">
        #       <repository name="package_perl_5_18" owner="bgruening">
        #           <package name="perl" version="5.18.1" />
        #       </repository>
        #       <!-- allow downloading and installing an Perl package from cpan.org-->
        #       <package>XML::Parser</package>
        #       <package>http://search.cpan.org/CPAN/authors/id/C/CJ/CJFIELDS/BioPerl-1.6.922.tar.gz</package>
        # </action>
        dir = None
        if initial_download:
            filtered_actions = actions[ 1: ]
        env_shell_file_paths = action_dict.get( 'env_shell_file_paths', None )
        if env_shell_file_paths is None:
            log.debug( 'Missing Perl environment, make sure your specified Rerl installation exists.' )
            if initial_download:
                return tool_dependency, filtered_actions, dir
            return tool_dependency, None, None
        else:
            install_environment.add_env_shell_file_paths( env_shell_file_paths )
        log.debug( 'Handling setup_perl_environment for tool dependency %s with install_environment.env_shell_file_paths:\n%s' % \
                   ( str( tool_dependency.name ), str( install_environment.env_shell_file_paths ) ) )
        dir = os.path.curdir
        current_dir = os.path.abspath( os.path.join( work_dir, dir ) )
        with lcd( current_dir ):
            with settings( warn_only=True ):
                perl_packages = action_dict.get( 'perl_packages', [] )
                for perl_package in perl_packages:
                    # If set to a true value then MakeMaker's prompt function will always
                    # return the default without waiting for user input.
                    cmd = '''PERL_MM_USE_DEFAULT=1; export PERL_MM_USE_DEFAULT; '''
                    cmd += 'export PERL5LIB=$INSTALL_DIR/lib/perl5:$PERL5LIB;'
                    cmd += 'export PATH=$INSTALL_DIR/bin:$PATH;'
                    if perl_package.find( '://' ) != -1:
                        # We assume a URL to a gem file.
                        url = perl_package
                        perl_package_name = url.split( '/' )[ -1 ]
                        dir = self.url_download( work_dir, perl_package_name, url, extract=True )
                        # Search for Build.PL or Makefile.PL (ExtUtils::MakeMaker vs. Module::Build).
                        tmp_work_dir = os.path.join( work_dir, dir )
                        if os.path.exists( os.path.join( tmp_work_dir, 'Makefile.PL' ) ):
                            cmd += '''perl Makefile.PL INSTALL_BASE=$INSTALL_DIR && make && make install'''
                        elif os.path.exists( os.path.join( tmp_work_dir, 'Build.PL' ) ):
                            cmd += '''perl Build.PL --install_base $INSTALL_DIR && perl Build && perl Build install'''
                        else:
                            log.debug( 'No Makefile.PL or Build.PL file found in %s. Skipping installation of %s.' % \
                                ( url, perl_package_name ) )
                            if initial_download:
                                return tool_dependency, filtered_actions, dir
                            return tool_dependency, None, None
                        with lcd( tmp_work_dir ):
                            cmd = install_environment.build_command( basic_util.evaluate_template( cmd, install_environment ) )
                            return_code = install_environment.handle_command( tool_dependency=tool_dependency,
                                                                              cmd=cmd,
                                                                              return_output=False )
                            if return_code:
                                if initial_download:
                                    return tool_dependency, filtered_actions, dir
                                return tool_dependency, None, None
                    else:
                        # perl package from CPAN without version number.
                        # cpanm should be installed with the parent perl distribution, otherwise this will not work.
                        cmd += '''cpanm --local-lib=$INSTALL_DIR %s''' % ( perl_package )
                        cmd = install_environment.build_command( basic_util.evaluate_template( cmd, install_environment ) )
                        return_code = install_environment.handle_command( tool_dependency=tool_dependency,
                                                                          cmd=cmd,
                                                                          return_output=False )
                        if return_code:
                            if initial_download:
                                return tool_dependency, filtered_actions, dir
                            return tool_dependency, None, None
                # Pull in perl dependencies (runtime).
                env_file_builder.handle_action_shell_file_paths( action_dict )
                # Recursively add dependent PERL5LIB and PATH to env.sh & anything else needed.
                env_file_builder.append_line( name="PERL5LIB",
                                              action="prepend_to",
                                              value=os.path.join( install_environment.install_dir, 'lib', 'perl5' ) )
                env_file_builder.append_line( name="PATH",
                                              action="prepend_to",
                                              value=os.path.join( install_environment.install_dir, 'bin' ) )
                return_code = env_file_builder.return_code
                if return_code:
                    if initial_download:
                        return tool_dependency, filtered_actions, dir
                    return tool_dependency, None, None
        if initial_download:
            return tool_dependency, filtered_actions, dir
        return tool_dependency, None, None

    def prepare_step( self, tool_dependency, action_elem, action_dict, install_environment, is_binary_download ):
        # setup a Perl environment.
        # <action type="setup_perl_environment">
        #       <repository name="package_perl_5_18" owner="bgruening">
        #           <package name="perl" version="5.18.1" />
        #       </repository>
        #       <!-- allow downloading and installing an Perl package from cpan.org-->
        #       <package>XML::Parser</package>
        #       <package>http://search.cpan.org/CPAN/authors/id/C/CJ/CJFIELDS/BioPerl-1.6.922.tar.gz</package>
        # </action>
        # Discover all child repository dependency tags and define the path to an env.sh file associated
        # with each repository.  This will potentially update the value of the 'env_shell_file_paths' entry
        # in action_dict.
        all_env_shell_file_paths = []
        env_manager = EnvManager( self.app )
        action_dict = env_manager.get_env_shell_file_paths_from_setup_environment_elem( all_env_shell_file_paths,
                                                                                        action_elem,
                                                                                        action_dict )
        perl_packages = []
        for env_elem in action_elem:
            if env_elem.tag == 'package':
                # A valid package definition can be:
                #    XML::Parser
                #     http://search.cpan.org/CPAN/authors/id/C/CJ/CJFIELDS/BioPerl-1.6.922.tar.gz
                # Unfortunately CPAN does not support versioning, so if you want real reproducibility you need to specify
                # the tarball path and the right order of different tarballs manually.
                perl_packages.append( env_elem.text.strip() )
        if perl_packages:
            action_dict[ 'perl_packages' ] = perl_packages
        return action_dict


class SetupREnvironment( Download, RecipeStep ):

    def __init__( self, app ):
        self.app = app
        self.type = 'setup_r_environment'

    def execute_step( self, tool_dependency, package_name, actions, action_dict, filtered_actions, env_file_builder,
                      install_environment, work_dir, current_dir=None, initial_download=False ):
        """
        Initialize the environment for installing R packages.  The class is called during the initial
        download stage when installing packages, so the value of initial_download will generally be True.
        However, the parameter value allows this class to also be used in the second stage of the installation,
        although it may never be necessary.  If initial_download is True, the recipe steps will be filtered
        and returned and the installation directory (i.e., dir) will be defined and returned.  If we're not
        in the initial download stage, these actions will not occur, and None values will be returned for them.
        """
        # <action type="setup_r_environment">
        #       <repository name="package_r_3_0_1" owner="bgruening">
        #           <package name="R" version="3.0.1" />
        #       </repository>
        #       <!-- allow installing an R packages -->
        #       <package>https://github.com/bgruening/download_store/raw/master/DESeq2-1_0_18/BiocGenerics_0.6.0.tar.gz</package>
        # </action>
        dir = None
        if initial_download:
            filtered_actions = actions[ 1: ]
        env_shell_file_paths = action_dict.get( 'env_shell_file_paths', None )
        if env_shell_file_paths is None:
            log.debug( 'Missing R environment. Please check your specified R installation exists.' )
            if initial_download:
                return tool_dependency, filtered_actions, dir
            return tool_dependency, None, None
        else:
            install_environment.add_env_shell_file_paths( env_shell_file_paths )
        log.debug( 'Handling setup_r_environment for tool dependency %s with install_environment.env_shell_file_paths:\n%s' % \
                   ( str( tool_dependency.name ), str( install_environment.env_shell_file_paths ) ) )
        tarball_names = []
        for url in action_dict[ 'r_packages' ]:
            filename = url.split( '/' )[ -1 ]
            tarball_names.append( filename )
            self.url_download( work_dir, filename, url, extract=False )
        dir = os.path.curdir
        current_dir = os.path.abspath( os.path.join( work_dir, dir ) )
        with lcd( current_dir ):
            with settings( warn_only=True ):
                for tarball_name in tarball_names:
                    # Use raw strings so that python won't automatically unescape the quotes before passing the command
                    # to subprocess.Popen.
                    cmd = r'''PATH=$PATH:$R_HOME/bin; export PATH; R_LIBS=$INSTALL_DIR; export R_LIBS;
                        Rscript -e "install.packages(c('%s'),lib='$INSTALL_DIR', repos=NULL, dependencies=FALSE)"''' % \
                        ( str( tarball_name ) )
                    cmd = install_environment.build_command( basic_util.evaluate_template( cmd, install_environment ) )
                    return_code = install_environment.handle_command( tool_dependency=tool_dependency,
                                                                      cmd=cmd,
                                                                      return_output=False )
                    if return_code:
                        if initial_download:
                            return tool_dependency, filtered_actions, dir
                        return tool_dependency, None, None
                # R libraries are installed to $INSTALL_DIR (install_dir), we now set the R_LIBS path to that directory
                # Pull in R environment (runtime).
                env_file_builder.handle_action_shell_file_paths( action_dict )
                env_file_builder.append_line( name="R_LIBS", action="prepend_to", value=install_environment.install_dir )
                return_code = env_file_builder.return_code
                if return_code:
                    if initial_download:
                        return tool_dependency, filtered_actions, dir
                    return tool_dependency, None, None
        if initial_download:
            return tool_dependency, filtered_actions, dir
        return tool_dependency, None, None

    def prepare_step( self, tool_dependency, action_elem, action_dict, install_environment, is_binary_download ):
        # setup an R environment.
        # <action type="setup_r_environment">
        #       <repository name="package_r_3_0_1" owner="bgruening">
        #           <package name="R" version="3.0.1" />
        #       </repository>
        #       <!-- allow installing an R packages -->
        #       <package>https://github.com/bgruening/download_store/raw/master/DESeq2-1_0_18/BiocGenerics_0.6.0.tar.gz</package>
        # </action>
        # Discover all child repository dependency tags and define the path to an env.sh file
        # associated with each repository.  This will potentially update the value of the
        # 'env_shell_file_paths' entry in action_dict.
        all_env_shell_file_paths = []
        env_manager = EnvManager( self.app )
        action_dict = env_manager.get_env_shell_file_paths_from_setup_environment_elem( all_env_shell_file_paths,
                                                                                        action_elem,
                                                                                        action_dict )
        r_packages = list()
        for env_elem in action_elem:
            if env_elem.tag == 'package':
                r_packages.append( env_elem.text.strip() )
        if r_packages:
            action_dict[ 'r_packages' ] = r_packages
        return action_dict


class SetupRubyEnvironment( Download, RecipeStep ):

    def __init__( self, app ):
        self.app = app
        self.type = 'setup_ruby_environment'

    def execute_step( self, tool_dependency, package_name, actions, action_dict, filtered_actions, env_file_builder,
                      install_environment, work_dir, current_dir=None, initial_download=False ):
        """
        Initialize the environment for installing Ruby packages.  The class is called during the initial
        download stage when installing packages, so the value of initial_download will generally be True.
        However, the parameter value allows this class to also be used in the second stage of the installation,
        although it may never be necessary.  If initial_download is True, the recipe steps will be filtered
        and returned and the installation directory (i.e., dir) will be defined and returned.  If we're not
        in the initial download stage, these actions will not occur, and None values will be returned for them.
        """
        # <action type="setup_ruby_environment">
        #       <repository name="package_ruby_2_0" owner="bgruening">
        #           <package name="ruby" version="2.0" />
        #       </repository>
        #       <!-- allow downloading and installing an Ruby package from http://rubygems.org/ -->
        #       <package>protk</package>
        #       <package>protk=1.2.4</package>
        #       <package>http://url-to-some-gem-file.de/protk.gem</package>
        # </action>
        dir = None
        if initial_download:
            filtered_actions = actions[ 1: ]
        env_shell_file_paths = action_dict.get( 'env_shell_file_paths', None )
        if env_shell_file_paths is None:
            log.debug( 'Missing Ruby environment, make sure your specified Ruby installation exists.' )
            if initial_download:
                return tool_dependency, filtered_actions, dir
            return tool_dependency, None, None
        else:
            install_environment.add_env_shell_file_paths( env_shell_file_paths )
        log.debug( 'Handling setup_ruby_environment for tool dependency %s with install_environment.env_shell_file_paths:\n%s' % \
                   ( str( tool_dependency.name ), str( install_environment.env_shell_file_paths ) ) )
        dir = os.path.curdir
        current_dir = os.path.abspath( os.path.join( work_dir, dir ) )
        with lcd( current_dir ):
            with settings( warn_only=True ):
                ruby_package_tups = action_dict.get( 'ruby_package_tups', [] )
                for ruby_package_tup in ruby_package_tups:
                    gem, gem_version, gem_parameters = ruby_package_tup
                    if gem_parameters:
                        gem_parameters = '-- %s' % gem_parameters
                    else:
                        gem_parameters = ''
                    if os.path.isfile( gem ):
                        # we assume a local shipped gem file
                        cmd = '''PATH=$PATH:$RUBY_HOME/bin; export PATH; GEM_HOME=$INSTALL_DIR; export GEM_HOME;
                                gem install --local %s %s''' % ( gem, gem_parameters )
                    elif gem.find( '://' ) != -1:
                        # We assume a URL to a gem file.
                        url = gem
                        gem_name = url.split( '/' )[ -1 ]
                        self.url_download( work_dir, gem_name, url, extract=False )
                        cmd = '''PATH=$PATH:$RUBY_HOME/bin; export PATH; GEM_HOME=$INSTALL_DIR; export GEM_HOME;
                                gem install --local %s %s''' % ( gem_name, gem_parameters )
                    else:
                        # gem file from rubygems.org with or without version number
                        if gem_version:
                            # Specific ruby gem version was requested.
                            # Use raw strings so that python won't automatically unescape the quotes before passing the command
                            # to subprocess.Popen.
                            cmd = r'''PATH=$PATH:$RUBY_HOME/bin; export PATH; GEM_HOME=$INSTALL_DIR; export GEM_HOME;
                                gem install %s --version "=%s" %s''' % ( gem, gem_version, gem_parameters)
                        else:
                            # no version number given
                            cmd = '''PATH=$PATH:$RUBY_HOME/bin; export PATH; GEM_HOME=$INSTALL_DIR; export GEM_HOME;
                                gem install %s %s''' % ( gem, gem_parameters )
                    cmd = install_environment.build_command( basic_util.evaluate_template( cmd, install_environment ) )
                    return_code = install_environment.handle_command( tool_dependency=tool_dependency,
                                                                      cmd=cmd,
                                                                      return_output=False )
                    if return_code:
                        if initial_download:
                            return tool_dependency, filtered_actions, dir
                        return tool_dependency, None, None
                # Pull in ruby dependencies (runtime).
                env_file_builder.handle_action_shell_file_paths( action_dict )
                env_file_builder.append_line( name="GEM_PATH",
                                              action="prepend_to",
                                              value=install_environment.install_dir )
                env_file_builder.append_line( name="PATH",
                                              action="prepend_to",
                                              value=os.path.join( install_environment.install_dir, 'bin' ) )
                return_code = env_file_builder.return_code
                if return_code:
                    if initial_download:
                        return tool_dependency, filtered_actions, dir
                    return tool_dependency, None, None
        if initial_download:
            return tool_dependency, filtered_actions, dir
        return tool_dependency, None, None

    def prepare_step( self, tool_dependency, action_elem, action_dict, install_environment, is_binary_download ):
        # setup a Ruby environment.
        # <action type="setup_ruby_environment">
        #       <repository name="package_ruby_2_0" owner="bgruening">
        #           <package name="ruby" version="2.0" />
        #       </repository>
        #       <!-- allow downloading and installing an Ruby package from http://rubygems.org/ -->
        #       <package>protk</package>
        #       <package>protk=1.2.4</package>
        #       <package>http://url-to-some-gem-file.de/protk.gem</package>
        # </action>
        # Discover all child repository dependency tags and define the path to an env.sh file
        # associated with each repository.  This will potentially update the value of the
        # 'env_shell_file_paths' entry in action_dict.
        all_env_shell_file_paths = []
        env_manager = EnvManager( self.app )
        action_dict = env_manager.get_env_shell_file_paths_from_setup_environment_elem( all_env_shell_file_paths,
                                                                                        action_elem,
                                                                                        action_dict )
        ruby_package_tups = []
        for env_elem in action_elem:
            if env_elem.tag == 'package':
                #A valid gem definition can be:
                #    protk=1.2.4
                #    protk
                #    ftp://ftp.gruening.de/protk.gem
                gem_token = env_elem.text.strip().split( '=' )
                gem_parameters = env_elem.get( 'parameters', None)
                if len( gem_token ) == 2:
                    # version string
                    gem_name = gem_token[ 0 ]
                    gem_version = gem_token[ 1 ]
                    ruby_package_tups.append( ( gem_name, gem_version, gem_parameters ) )
                else:
                    # gem name for rubygems.org without version number
                    gem = env_elem.text.strip()
                    ruby_package_tups.append( ( gem, None, gem_parameters ) )
        if ruby_package_tups:
            action_dict[ 'ruby_package_tups' ] = ruby_package_tups
        return action_dict


class SetupPythonEnvironment( Download, RecipeStep ):

    def __init__( self, app ):
        self.app = app
        self.type = 'setup_python_environment'

    def execute_step( self, tool_dependency, package_name, actions, action_dict, filtered_actions, env_file_builder,
                      install_environment, work_dir, current_dir=None, initial_download=False ):
        """
        Initialize the environment for installing Python packages.  The class is called during the initial
        download stage when installing packages, so the value of initial_download will generally be True.
        However, the parameter value allows this class to also be used in the second stage of the installation,
        although it may never be necessary.  If initial_download is True, the recipe steps will be filtered
        and returned and the installation directory (i.e., dir) will be defined and returned.  If we're not
        in the initial download stage, these actions will not occur, and None values will be returned for them.

        Warning: easy_install is configured that it will not be install any dependency, the tool developer needs
        to specify every dependency explicitly
        """
        # <action type="setup_python_environment">
        #       <repository name="package_python_2_7" owner="bgruening">
        #           <package name="python" version="2.7" />
        #       </repository>
        #       <!-- allow downloading and installing a Python package from https://pypi.python.org/ -->
        #       <package>pysam.tar.gz</package>
        #       <package>http://url-to-some-python-package.de/pysam.tar.gz</package>
        # </action>
        dir = None
        if initial_download:
            filtered_actions = actions[ 1: ]
        env_shell_file_paths = action_dict.get( 'env_shell_file_paths', None )
        if env_shell_file_paths is None:
            log.debug( 'Missing Python environment, make sure your specified Python installation exists.' )
            if initial_download:
                return tool_dependency, filtered_actions, dir
            return tool_dependency, None, None
        else:
            install_environment.add_env_shell_file_paths( env_shell_file_paths )
        log.debug( 'Handling setup_python_environment for tool dependency %s with install_environment.env_shell_file_paths:\n%s' % \
                   ( str( tool_dependency.name ), str( install_environment.env_shell_file_paths ) ) )
        dir = os.path.curdir
        current_dir = os.path.abspath( os.path.join( work_dir, dir ) )
        with lcd( current_dir ):
            with settings( warn_only=True ):
                python_package_tups = action_dict.get( 'python_package_tups', [] )
                for python_package_tup in python_package_tups:
                    package, package_version = python_package_tup
                    package_path = os.path.join( install_environment.tool_shed_repository_install_dir, package )
                    if os.path.isfile( package_path ):
                        # we assume a local shipped python package

                        cmd = r'''PATH=$PATH:$PYTHONHOME/bin; export PATH;
                                export PYTHONPATH=$PYTHONPATH:$INSTALL_DIR;
                                easy_install --no-deps --install-dir $INSTALL_DIR --script-dir $INSTALL_DIR/bin %s
                        ''' % ( package_path )
                    elif package.find( '://' ) != -1:
                        # We assume a URL to a python package.
                        url = package
                        package_name = url.split( '/' )[ -1 ]
                        self.url_download( work_dir, package_name, url, extract=False )

                        cmd = r'''PATH=$PATH:$PYTHONHOME/bin; export PATH;
                                export PYTHONPATH=$PYTHONPATH:$INSTALL_DIR;
                                easy_install --no-deps --install-dir $INSTALL_DIR --script-dir $INSTALL_DIR/bin %s
                            ''' % ( package_name )
                    else:
                        pass
                        # pypi can be implemented or for > python3.4 we can use the build-in system
                    cmd = install_environment.build_command( basic_util.evaluate_template( cmd, install_environment ) )
                    return_code = install_environment.handle_command( tool_dependency=tool_dependency,
                                                                      cmd=cmd,
                                                                      return_output=False )
                    if return_code:
                        if initial_download:
                            return tool_dependency, filtered_actions, dir
                        return tool_dependency, None, None
                # Pull in python dependencies (runtime).
                env_file_builder.handle_action_shell_file_paths( action_dict )
                env_file_builder.append_line( name="PYTHONPATH",
                                              action="prepend_to",
                                              value= os.path.join( install_environment.install_dir, 'lib', 'python') )
                env_file_builder.append_line( name="PATH",
                                              action="prepend_to",
                                              value=os.path.join( install_environment.install_dir, 'bin' ) )
                return_code = env_file_builder.return_code
                if return_code:
                    if initial_download:
                        return tool_dependency, filtered_actions, dir
                    return tool_dependency, None, None
        if initial_download:
            return tool_dependency, filtered_actions, dir
        return tool_dependency, None, None

    def prepare_step( self, tool_dependency, action_elem, action_dict, install_environment, is_binary_download ):
        # setup a Python environment.
        # <action type="setup_python_environment">
        #       <repository name="package_python_2_7" owner="bgruening">
        #           <package name="python" version="2.7" />
        #       </repository>
        #       <!-- allow downloading and installing an Python package from https://pypi.org/ -->
        #       <package>pysam.tar.gz</package>
        #       <package>http://url-to-some-python-package.de/pysam.tar.gz</package>
        # </action>
        # Discover all child repository dependency tags and define the path to an env.sh file
        # associated with each repository.  This will potentially update the value of the
        # 'env_shell_file_paths' entry in action_dict.
        all_env_shell_file_paths = []
        env_manager = EnvManager( self.app )
        action_dict = env_manager.get_env_shell_file_paths_from_setup_environment_elem( all_env_shell_file_paths,
                                                                                        action_elem,
                                                                                        action_dict )
        python_package_tups = []
        for env_elem in action_elem:
            if env_elem.tag == 'package':
                #A valid package definitions can be:
                #    pysam.tar.gz -> locally shipped tarball
                #    ftp://ftp.gruening.de/pysam.tar.gz -> online tarball
                python_token = env_elem.text.strip().split( '=' )
                if len( python_token ) == 2:
                    # version string
                    package_name = python_token[ 0 ]
                    package_version = python_token[ 1 ]
                    python_package_tups.append( ( package_name, package_version ) )
                else:
                    # package name for pypi.org without version number
                    package = env_elem.text.strip()
                    python_package_tups.append( ( package, None ) )
        if python_package_tups:
            action_dict[ 'python_package_tups' ] = python_package_tups
        return action_dict



class SetupVirtualEnv( Download, RecipeStep ):

    def __init__( self, app ):
        self.app = app
        self.type = 'setup_virtualenv'

    def execute_step( self, tool_dependency, package_name, actions, action_dict, filtered_actions, env_file_builder,
                      install_environment, work_dir, current_dir=None, initial_download=False ):
        """
        Initialize a virtual environment for installing packages.  If initial_download is True, the recipe
        steps will be filtered and returned and the installation directory (i.e., dir) will be defined and
        returned.  If we're not in the initial download stage, these actions will not occur, and None values
        will be returned for them.
        """
        # This class is not currently used during stage 1 of the installation process, so filter_actions
        # are not affected, and dir is not set.  Enhancements can easily be made to this function if this
        # class is needed in stage 1.
        venv_src_directory = os.path.abspath( os.path.join( self.app.config.tool_dependency_dir, '__virtualenv_src' ) )
        if not self.install_virtualenv( install_environment, venv_src_directory ):
            log.debug( 'Unable to install virtualenv' )
            return tool_dependency, None, None
        requirements = action_dict[ 'requirements' ]
        if os.path.exists( os.path.join( install_environment.install_dir, requirements ) ):
            # requirements specified as path to a file
            requirements_path = requirements
        else:
            # requirements specified directly in XML, create a file with these for pip.
            requirements_path = os.path.join( install_environment.install_dir, "requirements.txt" )
            with open( requirements_path, "w" ) as f:
                f.write( requirements )
        venv_directory = os.path.join( install_environment.install_dir, "venv" )
        python_cmd = action_dict[ 'python' ]
        # TODO: Consider making --no-site-packages optional.
        setup_command = "%s %s/virtualenv.py --no-site-packages '%s'" % ( python_cmd, venv_src_directory, venv_directory )
        # POSIXLY_CORRECT forces shell commands . and source to have the same
        # and well defined behavior in bash/zsh.
        activate_command = "POSIXLY_CORRECT=1; . %s" % os.path.join( venv_directory, "bin", "activate" )
        if action_dict[ 'use_requirements_file' ]:
            install_command = "python '%s' install -r '%s' --log '%s'" % \
                ( os.path.join( venv_directory, "bin", "pip" ),
                  requirements_path,
                  os.path.join( install_environment.install_dir, 'pip_install.log' ) )
        else:
            install_command = ''
            with open( requirements_path, "rb" ) as f:
                while True:
                    line = f.readline()
                    if not line:
                        break
                    line = line.strip()
                    if line:
                        line_install_command = "python '%s' install %s --log '%s'" % \
                            ( os.path.join( venv_directory, "bin", "pip" ),
                              line,
                              os.path.join( install_environment.install_dir, 'pip_install_%s.log' % ( line ) ) )
                        if not install_command:
                            install_command = line_install_command
                        else:
                            install_command = "%s && %s" % ( install_command, line_install_command )
        full_setup_command = "%s; %s; %s" % ( setup_command, activate_command, install_command )
        return_code = install_environment.handle_command( tool_dependency=tool_dependency,
                                                          cmd=full_setup_command,
                                                          return_output=False )
        if return_code:
            log.error( "Failed to do setup_virtualenv install, exit code='%s'", return_code )
            # would it be better to try to set env variables anway, instead of returning here?
            return tool_dependency, None, None
        site_packages_directory, site_packages_directory_list = \
            self.__get_site_packages_directory( install_environment,
                                                self.app,
                                                tool_dependency,
                                                python_cmd,
                                                venv_directory )
        env_file_builder.append_line( name="PATH", action="prepend_to", value=os.path.join( venv_directory, "bin" ) )
        if site_packages_directory is None:
            log.error( "virtualenv's site-packages directory '%s' does not exist", site_packages_directory_list )
        else:
            env_file_builder.append_line( name="PYTHONPATH", action="prepend_to", value=site_packages_directory )
        # The caller should check the status of the returned tool_dependency since this function does nothing
        # with the return_code.
        return_code = env_file_builder.return_code
        return tool_dependency, None, None

    def install_virtualenv( self, install_environment, venv_dir ):
        if not os.path.exists( venv_dir ):
            with install_environment.make_tmp_dir() as work_dir:
                downloaded_filename = VIRTUALENV_URL.rsplit('/', 1)[-1]
                try:
                    dir = self.url_download( work_dir, downloaded_filename, VIRTUALENV_URL )
                except:
                    log.error( "Failed to download virtualenv: url_download( '%s', '%s', '%s' ) threw an exception",
                               work_dir, downloaded_filename, VIRTUALENV_URL )
                    return False
                full_path_to_dir = os.path.abspath( os.path.join( work_dir, dir ) )
                shutil.move( full_path_to_dir, venv_dir )
        return True

    def prepare_step( self, tool_dependency, action_elem, action_dict, install_environment, is_binary_download ):
        # <action type="setup_virtualenv" />
        ## Install requirements from file requirements.txt of downloaded bundle - or -
        # <action type="setup_virtualenv">tools/requirements.txt</action>
        ## Install requirements from specified file from downloaded bundle -or -
        # <action type="setup_virtualenv">pyyaml==3.2.0
        # lxml==2.3.0</action>
        ## Manually specify contents of requirements.txt file to create dynamically.
        action_dict[ 'use_requirements_file' ] = asbool( action_elem.get( 'use_requirements_file', True ) )
        action_dict[ 'requirements' ] = basic_util.evaluate_template( action_elem.text or 'requirements.txt', install_environment )
        action_dict[ 'python' ] = action_elem.get( 'python', 'python' )
        return action_dict

    def __get_site_packages_directory( self, install_environment, app, tool_dependency, python_cmd, venv_directory ):
        lib_dir = os.path.join( venv_directory, "lib" )
        rval = os.path.join( lib_dir, python_cmd, 'site-packages' )
        site_packages_directory_list = [ rval ]
        if os.path.exists( rval ):
            return ( rval, site_packages_directory_list )
        for ( dirpath, dirnames, filenames ) in os.walk( lib_dir ):
            for dirname in dirnames:
                rval = os.path.join( lib_dir, dirname, 'site-packages' )
                site_packages_directory_list.append( rval )
                if os.path.exists( rval ):
                    return ( rval, site_packages_directory_list )
            break
        # fall back to python call to get site packages
        # FIXME: This is probably more robust?, but there is currently an issue with handling the output.stdout
        # preventing the entire path from being included (it gets truncated)
        # Use raw strings so that python won't automatically unescape the quotes before passing the command
        # to subprocess.Popen.
        for site_packages_command in [ r"""%s -c 'import site; site.getsitepackages()[0]'""" % \
                                        os.path.join( venv_directory, "bin", "python" ), 
                                      r"""%s -c 'import os, sys; print os.path.join( sys.prefix, "lib", "python" + sys.version[:3], "site-packages" )'""" % \
                                        os.path.join( venv_directory, "bin", "python" ) ]:
            output = install_environment.handle_command( tool_dependency=tool_dependency,
                                                         cmd=site_packages_command,
                                                         return_output=True )
            site_packages_directory_list.append( output.stdout )
            if not output.return_code and os.path.exists( output.stdout ):
                return ( output.stdout, site_packages_directory_list )
        return ( None, site_packages_directory_list )

class ShellCommand( RecipeStep ):

    def __init__( self, app ):
        self.app = app
        self.type = 'shell_command'

    def execute_step( self, tool_dependency, package_name, actions, action_dict, filtered_actions, env_file_builder,
                      install_environment, work_dir, current_dir=None, initial_download=False ):
        """
        Execute a command in a shell.  If the value of initial_download is True, the recipe steps will
        be filtered and returned and the installation directory (i.e., dir) will be defined and returned.
        If we're not in the initial download stage, these actions will not occur, and None values will
        be returned for them.
        """
        # <action type="shell_command">git clone --recursive git://github.com/ekg/freebayes.git</action>
        # Eliminate the shell_command clone action so remaining actions can be processed correctly.
        if initial_download:
            # I'm not sure why we build the cmd differently in stage 1 vs stage 2.  Should this process
            # be the same no matter the stage?
            dir = package_name
            filtered_actions = actions[ 1: ]
            cmd = action_dict[ 'command' ]
        else:
            cmd = install_environment.build_command( action_dict[ 'command' ] )
        with settings( warn_only=True ):
            # The caller should check the status of the returned tool_dependency since this function
            # does nothing with return_code.
            return_code = install_environment.handle_command( tool_dependency=tool_dependency,
                                                              cmd=cmd,
                                                              return_output=False )
            if initial_download:
                return tool_dependency, filtered_actions, dir
            return tool_dependency, None, None

    def prepare_step( self, tool_dependency, action_elem, action_dict, install_environment, is_binary_download ):
        # <action type="shell_command">make</action>
        action_elem_text = basic_util.evaluate_template( action_elem.text, install_environment )
        if action_elem_text:
            action_dict[ 'command' ] = action_elem_text
        return action_dict


class TemplateCommand( RecipeStep ):

    def __init__( self, app ):
        self.app = app
        self.type = 'template_command'

    def execute_step( self, tool_dependency, package_name, actions, action_dict, filtered_actions, env_file_builder,
                      install_environment, work_dir, current_dir=None, initial_download=False ):
        """
        Execute a template command in a shell.  If the value of initial_download is True, the recipe steps
        will be filtered and returned and the installation directory (i.e., dir) will be defined and returned.
        If we're not in the initial download stage, these actions will not occur, and None values will be
        returned for them.
        """
        env_vars = dict()
        env_vars = install_environment.environment_dict()
        tool_shed_repository = tool_dependency.tool_shed_repository
        env_vars.update( basic_util.get_env_var_values( install_environment ) )
        language = action_dict[ 'language' ]
        with settings( warn_only=True, **env_vars ):
            if language == 'cheetah':
                # We need to import fabric.api.env so that we can access all collected environment variables.
                cmd = fill_template( '#from fabric.api import env\n%s' % action_dict[ 'command' ], context=env_vars )
                # The caller should check the status of the returned tool_dependency since this function
                # does nothing with return_code.
                return_code = install_environment.handle_command( tool_dependency=tool_dependency,
                                                                  cmd=cmd,
                                                                  return_output=False )
            return tool_dependency, None, None

    def prepare_step( self, tool_dependency, action_elem, action_dict, install_environment, is_binary_download ):
        # Default to Cheetah as it's the first template language supported.
        language = action_elem.get( 'language', 'cheetah' ).lower()
        if language == 'cheetah':
            # Cheetah template syntax.
            # <action type="template_command" language="cheetah">
            #     #if env.PATH:
            #         make
            #     #end if
            # </action>
            action_elem_text = action_elem.text.strip()
            if action_elem_text:
                action_dict[ 'language' ] = language
                action_dict[ 'command' ] = action_elem_text
        else:
            log.debug( "Unsupported template language '%s'. Not proceeding." % str( language ) )
            raise Exception( "Unsupported template language '%s' in tool dependency definition." % str( language ) )
        return action_dict<|MERGE_RESOLUTION|>--- conflicted
+++ resolved
@@ -150,9 +150,6 @@
 
 class Download( object ):
     
-<<<<<<< HEAD
-    def url_download( self, install_dir, downloaded_file_name, download_url, extract=True, checksums={} ):
-=======
     def url_download( self, install_dir, downloaded_file_name, download_url, extract=True ):
         """
             The given download_url can have an extension like #md5# or #sha256#.
@@ -162,7 +159,6 @@
             https://pypi.python.org/packages/source/k/khmer/khmer-1.0.tar.gz#md5#b60639a8b2939836f66495b9a88df757
         """
 
->>>>>>> 6f475e9a
         file_path = os.path.join( install_dir, downloaded_file_name )
         src = None
         dst = None
