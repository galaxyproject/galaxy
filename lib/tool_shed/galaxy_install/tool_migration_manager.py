"""
Manage automatic installation of tools configured in the xxx.xml files in ~/scripts/migrate_tools (e.g., 0002_tools.xml).
All of the tools were at some point included in the Galaxy distribution, but are now hosted in the main Galaxy tool shed.
"""
import json
import os
import shutil
import tempfile
import threading
import logging

from galaxy import util
from galaxy.tools.toolbox import ToolSection
from galaxy.util import xml_util
from galaxy.util.odict import odict

from tool_shed.galaxy_install import install_manager
from tool_shed.galaxy_install.datatypes import custom_datatype_manager
from tool_shed.galaxy_install.metadata.installed_repository_metadata_manager import InstalledRepositoryMetadataManager
from tool_shed.galaxy_install.tools import tool_panel_manager

from tool_shed.tools import data_table_manager
from tool_shed.tools import tool_version_manager

from tool_shed.util import basic_util
from tool_shed.util import common_util
from tool_shed.util import hg_util
from tool_shed.util import shed_util_common as suc
from tool_shed.util import tool_dependency_util
from tool_shed.util import tool_util

log = logging.getLogger( __name__ )


class ToolMigrationManager( object ):

    def __init__( self, app, latest_migration_script_number, tool_shed_install_config, migrated_tools_config,
                  install_dependencies ):
        """
        Check tool settings in tool_shed_install_config and install all repositories
        that are not already installed.  The tool panel configuration file is the received
        migrated_tools_config, which is the reserved file named migrated_tools_conf.xml.
        """
        self.app = app
        self.toolbox = self.app.toolbox
        self.migrated_tools_config = migrated_tools_config
        # Initialize the ToolPanelManager.
        self.tpm = tool_panel_manager.ToolPanelManager( self.app )
        # If install_dependencies is True but tool_dependency_dir is not set, do not attempt
        # to install but print informative error message.
        if install_dependencies and app.config.tool_dependency_dir is None:
            message = 'You are attempting to install tool dependencies but do not have a value '
            message += 'for "tool_dependency_dir" set in your galaxy.ini file.  Set this '
            message += 'location value to the path where you want tool dependencies installed and '
            message += 'rerun the migration script.'
            raise Exception( message )
        # Get the local non-shed related tool panel configs (there can be more than one, and the
        # default name is tool_conf.xml).
        self.proprietary_tool_confs = self.non_shed_tool_panel_configs
        self.proprietary_tool_panel_elems = self.get_proprietary_tool_panel_elems( latest_migration_script_number )
        # Set the location where the repositories will be installed by retrieving the tool_path
        # setting from migrated_tools_config.
        tree, parse_error = xml_util.parse_xml( migrated_tools_config, preserve_comments=True )
        if tree is None:
<<<<<<< HEAD
            print str( parse_error )
=======
            log.error( error_message )
>>>>>>> 6fda0e0a
        else:
            root = tree.getroot()
            self.tool_path = root.get( 'tool_path' )
            log.debug( "Repositories will be installed into configured tool_path location ", str( self.tool_path ) )
            # Parse tool_shed_install_config to check each of the tools.
            self.tool_shed_install_config = tool_shed_install_config
            tree, parse_error = xml_util.parse_xml( tool_shed_install_config, preserve_comments=True )
            if tree is None:
<<<<<<< HEAD
                print str( parse_error )
=======
                log.error( error_message )
>>>>>>> 6fda0e0a
            else:
                root = tree.getroot()
                defined_tool_shed_url = root.get( 'name' )
                self.tool_shed_url = common_util.get_tool_shed_url_from_tool_shed_registry( self.app, defined_tool_shed_url )
                self.tool_shed = common_util.remove_protocol_and_port_from_tool_shed_url( self.tool_shed_url )
                self.repository_owner = common_util.REPOSITORY_OWNER
                self.shed_config_dict = self.tpm.get_shed_tool_conf_dict( self.migrated_tools_config )
                # Since tool migration scripts can be executed any number of times, we need to
                # make sure the appropriate tools are defined in tool_conf.xml.  If no tools
                # associated with the migration stage are defined, no repositories will be installed
                # on disk.  The default behavior is that the tool shed is down.
                tool_shed_accessible = False
                tool_panel_configs = common_util.get_non_shed_tool_panel_configs( app )
                if tool_panel_configs:
                    # The missing_tool_configs_dict contents are something like:
                    # {'emboss_antigenic.xml': [('emboss', '5.0.0', 'package', '\nreadme blah blah blah\n')]}
                    tool_shed_accessible, missing_tool_configs_dict = \
                        common_util.check_for_missing_tools( app,
                                                             tool_panel_configs,
                                                             latest_migration_script_number )
                else:
                    # It doesn't matter if the tool shed is accessible since there are no migrated
                    # tools defined in the local Galaxy instance, but we have to set the value of
                    # tool_shed_accessible to True so that the value of migrate_tools.version can
                    # be correctly set in the database.
                    tool_shed_accessible = True
                    missing_tool_configs_dict = odict()
                if tool_shed_accessible:
                    if len( self.proprietary_tool_confs ) == 1:
                        plural = ''
                        file_names = self.proprietary_tool_confs[ 0 ]
                    else:
                        plural = 's'
                        file_names = ', '.join( self.proprietary_tool_confs )
                    if missing_tool_configs_dict:
                        for proprietary_tool_conf in self.proprietary_tool_confs:
                            # Create a backup of the tool configuration in the un-migrated state.
                            shutil.copy( proprietary_tool_conf, '%s-pre-stage-%04d' % ( proprietary_tool_conf,
                                                                                        latest_migration_script_number ) )
                        for repository_elem in root:
                            # Make sure we have a valid repository tag.
                            if self.__is_valid_repository_tag( repository_elem ):
                                # Get all repository dependencies for the repository defined by the
                                # current repository_elem.  Repository dependency definitions contained
                                # in tool shed repositories with migrated tools must never define a
                                # relationship to a repository dependency that contains a tool.  The
                                # repository dependency can only contain items that are not loaded into
                                # the Galaxy tool panel (e.g., tool dependency definitions, custom datatypes,
                                # etc).  This restriction must be followed down the entire dependency hierarchy.
                                name = repository_elem.get( 'name' )
                                changeset_revision = repository_elem.get( 'changeset_revision' )
                                tool_shed_accessible, repository_dependencies_dict = \
                                    common_util.get_repository_dependencies( app,
                                                                             self.tool_shed_url,
                                                                             name,
                                                                             self.repository_owner,
                                                                             changeset_revision )
                                # Make sure all repository dependency records exist (as tool_shed_repository
                                # table rows) in the Galaxy database.
                                created_tool_shed_repositories = \
                                    self.create_or_update_tool_shed_repository_records( name,
                                                                                        changeset_revision,
                                                                                        repository_dependencies_dict )
                                # Order the repositories for proper installation.  This process is similar to the
                                # process used when installing tool shed repositories, but does not handle managing
                                # tool panel sections and other components since repository dependency definitions
                                # contained in tool shed repositories with migrated tools must never define a relationship
                                # to a repository dependency that contains a tool.
                                ordered_tool_shed_repositories = \
                                    self.order_repositories_for_installation( created_tool_shed_repositories,
                                                                              repository_dependencies_dict )

                                for tool_shed_repository in ordered_tool_shed_repositories:
                                    is_repository_dependency = self.__is_repository_dependency( name,
                                                                                                changeset_revision,
                                                                                                tool_shed_repository )
                                    self.install_repository( repository_elem,
                                                             tool_shed_repository,
                                                             install_dependencies,
                                                             is_repository_dependency=is_repository_dependency )
                    else:
                        message = "\nNo tools associated with migration stage %s are defined in your " % \
                            str( latest_migration_script_number )
                        message += "file%s named %s,\nso no repositories will be installed on disk.\n" % \
                            ( plural, file_names )
                        log.info( message )
                else:
                    message = "\nThe main Galaxy tool shed is not currently available, so skipped migration stage %s.\n" % \
                        str( latest_migration_script_number )
                    message += "Try again later.\n"
                    log.error( message )

    def create_or_update_tool_shed_repository_record( self, name, owner, changeset_revision, description=None ):

        # Install path is of the form: <tool path>/<tool shed>/repos/<repository owner>/<repository name>/<installed changeset revision>
        relative_clone_dir = os.path.join( self.tool_shed, 'repos', owner, name, changeset_revision )
        clone_dir = os.path.join( self.tool_path, relative_clone_dir )
        if not self.__iscloned( clone_dir ):
            repository_clone_url = os.path.join( self.tool_shed_url, 'repos', owner, name )
            ctx_rev = suc.get_ctx_rev( self.app, self.tool_shed_url, name, owner, changeset_revision )
            tool_shed_repository = suc.create_or_update_tool_shed_repository( app=self.app,
                                                                              name=name,
                                                                              description=description,
                                                                              installed_changeset_revision=changeset_revision,
                                                                              ctx_rev=ctx_rev,
                                                                              repository_clone_url=repository_clone_url,
                                                                              metadata_dict={},
                                                                              status=self.app.install_model.ToolShedRepository.installation_status.NEW,
                                                                              current_changeset_revision=None,
                                                                              owner=self.repository_owner,
                                                                              dist_to_shed=True )
            return tool_shed_repository
        return None

    def create_or_update_tool_shed_repository_records( self, name, changeset_revision, repository_dependencies_dict ):
        """
        Make sure the repository defined by name and changeset_revision and all of its repository dependencies have
        associated tool_shed_repository table rows in the Galaxy database.
        """
        created_tool_shed_repositories = []
        description = repository_dependencies_dict.get( 'description', None )
        tool_shed_repository = self.create_or_update_tool_shed_repository_record( name,
                                                                                  self.repository_owner,
                                                                                  changeset_revision,
                                                                                  description=description )
        if tool_shed_repository:
            created_tool_shed_repositories.append( tool_shed_repository )
        for rd_key, rd_tups in repository_dependencies_dict.items():
            if rd_key in [ 'root_key', 'description' ]:
                continue
            for rd_tup in rd_tups:
                parsed_rd_tup = common_util.parse_repository_dependency_tuple( rd_tup )
                rd_tool_shed, rd_name, rd_owner, rd_changeset_revision = parsed_rd_tup[ 0:4 ]
                # TODO: Make sure the repository description is applied to the new repository record during installation.
                tool_shed_repository = self.create_or_update_tool_shed_repository_record( rd_name,
                                                                                          rd_owner,
                                                                                          rd_changeset_revision,
                                                                                          description=None )
                if tool_shed_repository:
                    created_tool_shed_repositories.append( tool_shed_repository )
        return created_tool_shed_repositories

    def filter_and_persist_proprietary_tool_panel_configs( self, tool_configs_to_filter ):
        """Eliminate all entries in all non-shed-related tool panel configs for all tool config file names in the received tool_configs_to_filter."""
        for proprietary_tool_conf in self.proprietary_tool_confs:
            persist_required = False
            tree, parse_error = xml_util.parse_xml( proprietary_tool_conf, preserve_comments=True )
            if tree:
                root = tree.getroot()
                for elem in root:
                    if elem.tag == 'tool':
                        # Tools outside of sections.
                        file_path = elem.get( 'file', None )
                        if file_path:
                            if file_path in tool_configs_to_filter:
                                root.remove( elem )
                                persist_required = True
                    elif elem.tag == 'section':
                        # Tools contained in a section.
                        for section_elem in elem:
                            if section_elem.tag == 'tool':
                                file_path = section_elem.get( 'file', None )
                                if file_path:
                                    if file_path in tool_configs_to_filter:
                                        elem.remove( section_elem )
                                        persist_required = True
            if persist_required:
                fh = tempfile.NamedTemporaryFile( 'wb', prefix="tmp-toolshed-fapptpc"  )
                tmp_filename = fh.name
                fh.close()
                fh = open( tmp_filename, 'wb' )
                tree.write( tmp_filename, encoding='utf-8', xml_declaration=True )
                fh.close()
                shutil.move( tmp_filename, os.path.abspath( proprietary_tool_conf ) )
                os.chmod( proprietary_tool_conf, 0644 )

    def get_containing_tool_sections( self, tool_config ):
        """
        If tool_config is defined somewhere in self.proprietary_tool_panel_elems, return True and a list of ToolSections in which the
        tool is displayed.  If the tool is displayed outside of any sections, None is appended to the list.
        """
        tool_sections = []
        is_displayed = False
        for proprietary_tool_panel_elem in self.proprietary_tool_panel_elems:
            if proprietary_tool_panel_elem.tag == 'tool':
                # The proprietary_tool_panel_elem looks something like <tool file="emboss_5/emboss_antigenic.xml" />.
                proprietary_tool_config = proprietary_tool_panel_elem.get( 'file' )
                if tool_config == proprietary_tool_config:
                    # The tool is loaded outside of any sections.
                    tool_sections.append( None )
                    if not is_displayed:
                        is_displayed = True
            if proprietary_tool_panel_elem.tag == 'section':
                # The proprietary_tool_panel_elem looks something like <section name="EMBOSS" id="EMBOSSLite">.
                for section_elem in proprietary_tool_panel_elem:
                    if section_elem.tag == 'tool':
                        # The section_elem looks something like <tool file="emboss_5/emboss_antigenic.xml" />.
                        proprietary_tool_config = section_elem.get( 'file' )
                        if tool_config == proprietary_tool_config:
                            # The tool is loaded inside of the section_elem.
                            tool_sections.append( ToolSection( proprietary_tool_panel_elem ) )
                            if not is_displayed:
                                is_displayed = True
        return is_displayed, tool_sections

    def get_guid( self, repository_clone_url, relative_install_dir, tool_config ):
        if self.shed_config_dict.get( 'tool_path' ):
            relative_install_dir = os.path.join( self.shed_config_dict[ 'tool_path' ], relative_install_dir )
        tool_config_filename = basic_util.strip_path( tool_config )
        for root, dirs, files in os.walk( relative_install_dir ):
            if root.find( '.hg' ) < 0 and root.find( 'hgrc' ) < 0:
                if '.hg' in dirs:
                    dirs.remove( '.hg' )
                for name in files:
                    filename = basic_util.strip_path( name )
                    if filename == tool_config_filename:
                        full_path = str( os.path.abspath( os.path.join( root, name ) ) )
                        tool = self.toolbox.load_tool( full_path )
                        return suc.generate_tool_guid( repository_clone_url, tool )
        # Not quite sure what should happen here, throw an exception or what?
        return None

    def get_prior_install_required_dict( self, tool_shed_repositories, repository_dependencies_dict ):
        """
        Return a dictionary whose keys are the received tsr_ids and whose values are a list of tsr_ids, each of which is contained in the received
        list of tsr_ids and whose associated repository must be installed prior to the repository associated with the tsr_id key.
        """
        # Initialize the dictionary.
        prior_install_required_dict = {}
        tsr_ids = [ tool_shed_repository.id for tool_shed_repository in tool_shed_repositories ]
        for tsr_id in tsr_ids:
            prior_install_required_dict[ tsr_id ] = []
        # Inspect the repository dependencies about to be installed and populate the dictionary.
        for rd_key, rd_tups in repository_dependencies_dict.items():
            if rd_key in [ 'root_key', 'description' ]:
                continue
            for rd_tup in rd_tups:
                prior_install_ids = []
                tool_shed, name, owner, changeset_revision, prior_installation_required, only_if_compiling_contained_td = \
                    common_util.parse_repository_dependency_tuple( rd_tup )
                if util.asbool( prior_installation_required ):
                    for tsr in tool_shed_repositories:
                        if tsr.name == name and tsr.owner == owner and tsr.changeset_revision == changeset_revision:
                            prior_install_ids.append( tsr.id )
                        prior_install_required_dict[ tsr.id ] = prior_install_ids
        return prior_install_required_dict

    def get_proprietary_tool_panel_elems( self, latest_tool_migration_script_number ):
        """
        Parse each config in self.proprietary_tool_confs (the default is tool_conf.xml) and generate a list of Elements that are
        either ToolSection elements or Tool elements.  These will be used to generate new entries in the migrated_tools_conf.xml
        file for the installed tools.
        """
        tools_xml_file_path = os.path.abspath( os.path.join( 'scripts', 'migrate_tools', '%04d_tools.xml' % latest_tool_migration_script_number ) )
        # Parse the XML and load the file attributes for later checking against the integrated elements from self.proprietary_tool_confs.
        migrated_tool_configs = []
        tree, parse_error = xml_util.parse_xml( tools_xml_file_path, preserve_comments=True )
        if tree is None:
            return []
        root = tree.getroot()
        for elem in root:
            if elem.tag == 'repository':
                for tool_elem in elem:
                    migrated_tool_configs.append( tool_elem.get( 'file' ) )
        # Parse each file in self.proprietary_tool_confs and generate the integrated list of tool panel Elements that contain them.
        tool_panel_elems = []
        for proprietary_tool_conf in self.proprietary_tool_confs:
            tree, parse_error = xml_util.parse_xml( proprietary_tool_conf, preserve_comments=True )
            if tree is None:
                return []
            root = tree.getroot()
            for elem in root:
                if elem.tag == 'tool':
                    # Tools outside of sections.
                    file_path = elem.get( 'file', None )
                    if file_path:
                        if file_path in migrated_tool_configs:
                            if elem not in tool_panel_elems:
                                tool_panel_elems.append( elem )
                elif elem.tag == 'section':
                    # Tools contained in a section.
                    for section_elem in elem:
                        if section_elem.tag == 'tool':
                            file_path = section_elem.get( 'file', None )
                            if file_path:
                                if file_path in migrated_tool_configs:
                                    # Append the section, not the tool.
                                    if elem not in tool_panel_elems:
                                        tool_panel_elems.append( elem )
        return tool_panel_elems

    def handle_repository_contents( self, tool_shed_repository, repository_clone_url, relative_install_dir, repository_elem,
                                    install_dependencies, is_repository_dependency=False ):
        """
        Generate the metadata for the installed tool shed repository, among other things.  If the installed tool_shed_repository
        contains tools that are loaded into the Galaxy tool panel, this method will automatically eliminate all entries for each
        of the tools defined in the received repository_elem from all non-shed-related tool panel configuration files since the
        entries are automatically added to the reserved migrated_tools_conf.xml file as part of the migration process.
        """
        tool_configs_to_filter = []
        tool_panel_dict_for_display = odict()
        if self.tool_path:
            repo_install_dir = os.path.join( self.tool_path, relative_install_dir )
        else:
            repo_install_dir = relative_install_dir
        if not is_repository_dependency:
            for tool_elem in repository_elem:
                # The tool_elem looks something like this:
                # <tool id="EMBOSS: antigenic1" version="5.0.0" file="emboss_antigenic.xml" />
                tool_config = tool_elem.get( 'file' )
                guid = self.get_guid( repository_clone_url, relative_install_dir, tool_config )
                # See if tool_config is defined inside of a section in self.proprietary_tool_panel_elems.
                is_displayed, tool_sections = self.get_containing_tool_sections( tool_config )
                if is_displayed:
                    tool_panel_dict_for_tool_config = \
                        self.tpm.generate_tool_panel_dict_for_tool_config( guid,
                                                                           tool_config,
                                                                           tool_sections=tool_sections )
                    # The tool-panel_dict has the following structure.
                    # {<Tool guid> : [{ tool_config : <tool_config_file>,
                    #                   id: <ToolSection id>,
                    #                   version : <ToolSection version>,
                    #                   name : <TooSection name>}]}
                    for k, v in tool_panel_dict_for_tool_config.items():
                        tool_panel_dict_for_display[ k ] = v
                        for tool_panel_dict in v:
                            # Keep track of tool config file names associated with entries that have been made to the
                            # migrated_tools_conf.xml file so they can be eliminated from all non-shed-related tool panel configs.
                            if tool_config not in tool_configs_to_filter:
                                tool_configs_to_filter.append( tool_config )
                else:
                    log.error( 'The tool "%s" (%s) has not been enabled because it is not defined in a proprietary tool config (%s).'
                        % ( guid, tool_config, ", ".join( self.proprietary_tool_confs or [] ) ) )
            if tool_configs_to_filter:
                lock = threading.Lock()
                lock.acquire( True )
                try:
                    self.filter_and_persist_proprietary_tool_panel_configs( tool_configs_to_filter )
                except Exception, e:
                    log.exception( "Exception attempting to filter and persist non-shed-related tool panel configs:\n%s" % str( e ) )
                finally:
                    lock.release()
        irmm = InstalledRepositoryMetadataManager( app=self.app,
                                                   tpm=self.tpm,
                                                   repository=tool_shed_repository,
                                                   changeset_revision=tool_shed_repository.changeset_revision,
                                                   repository_clone_url=repository_clone_url,
                                                   shed_config_dict=self.shed_config_dict,
                                                   relative_install_dir=relative_install_dir,
                                                   repository_files_dir=None,
                                                   resetting_all_metadata_on_repository=False,
                                                   updating_installed_repository=False,
                                                   persist=True )
        irmm.generate_metadata_for_changeset_revision()
        irmm_metadata_dict = irmm.get_metadata_dict()
        tool_shed_repository.metadata = irmm_metadata_dict
        self.app.install_model.context.add( tool_shed_repository )
        self.app.install_model.context.flush()
        has_tool_dependencies = self.__has_tool_dependencies( irmm_metadata_dict )
        if has_tool_dependencies:
            # All tool_dependency objects must be created before the tools are processed even if no
            # tool dependencies will be installed.
            tool_dependencies = tool_dependency_util.create_tool_dependency_objects( self.app,
                                                                                     tool_shed_repository,
                                                                                     relative_install_dir,
                                                                                     set_status=True )
        else:
            tool_dependencies = None
        if 'tools' in irmm_metadata_dict:
            tdtm = data_table_manager.ToolDataTableManager( self.app )
            sample_files = irmm_metadata_dict.get( 'sample_files', [] )
            sample_files = [ str( s ) for s in sample_files ]
            tool_index_sample_files = tdtm.get_tool_index_sample_files( sample_files )
            tool_util.copy_sample_files( self.app, tool_index_sample_files, tool_path=self.tool_path )
            sample_files_copied = [ s for s in tool_index_sample_files ]
            repository_tools_tups = irmm.get_repository_tools_tups()
            if repository_tools_tups:
                # Handle missing data table entries for tool parameters that are dynamically
                # generated select lists.
                repository_tools_tups = tdtm.handle_missing_data_table_entry( relative_install_dir,
                                                                              self.tool_path,
                                                                              repository_tools_tups )
                # Handle missing index files for tool parameters that are dynamically generated select lists.
                repository_tools_tups, sample_files_copied = tool_util.handle_missing_index_file( self.app,
                                                                                                  self.tool_path,
                                                                                                  sample_files,
                                                                                                  repository_tools_tups,
                                                                                                  sample_files_copied )
                # Copy remaining sample files included in the repository to the ~/tool-data
                # directory of the local Galaxy instance.
                tool_util.copy_sample_files( self.app,
                                             sample_files,
                                             tool_path=self.tool_path,
                                             sample_files_copied=sample_files_copied )
                if not is_repository_dependency:
                    self.tpm.add_to_tool_panel( tool_shed_repository.name,
                                                repository_clone_url,
                                                tool_shed_repository.installed_changeset_revision,
                                                repository_tools_tups,
                                                self.repository_owner,
                                                self.migrated_tools_config,
                                                tool_panel_dict=tool_panel_dict_for_display,
                                                new_install=True )
        if install_dependencies and tool_dependencies and has_tool_dependencies:
            # Install tool dependencies.
            irm = install_manager.InstallRepositoryManager( self.app, self.tpm )
            itdm = install_manager.InstallToolDependencyManager( self.app )
            irm.update_tool_shed_repository_status( tool_shed_repository,
                                                    self.app.install_model.ToolShedRepository.installation_status.INSTALLING_TOOL_DEPENDENCIES )
            # Get the tool_dependencies.xml file from disk.
            tool_dependencies_config = hg_util.get_config_from_disk( 'tool_dependencies.xml', repo_install_dir )
            installed_tool_dependencies = itdm.install_specified_tool_dependencies( tool_shed_repository=tool_shed_repository,
                                                                                    tool_dependencies_config=tool_dependencies_config,
                                                                                    tool_dependencies=tool_dependencies,
                                                                                    from_tool_migration_manager=True )
            for installed_tool_dependency in installed_tool_dependencies:
                if installed_tool_dependency.status == self.app.install_model.ToolDependency.installation_status.ERROR:
                    log.error(
                        'The ToolMigrationManager returned the following error while installing tool dependency %s: %s',
                        installed_tool_dependency.name, installed_tool_dependency.error_message )
        if 'datatypes' in irmm_metadata_dict:
            cdl = custom_datatype_manager.CustomDatatypeLoader( self.app )
            tool_shed_repository.status = self.app.install_model.ToolShedRepository.installation_status.LOADING_PROPRIETARY_DATATYPES
            if not tool_shed_repository.includes_datatypes:
                tool_shed_repository.includes_datatypes = True
            self.app.install_model.context.add( tool_shed_repository )
            self.app.install_model.context.flush()
            work_dir = tempfile.mkdtemp( prefix="tmp-toolshed-hrc" )
            datatypes_config = hg_util.get_config_from_disk( suc.DATATYPES_CONFIG_FILENAME, repo_install_dir )
            # Load proprietary data types required by tools.  The value of override is not
            # important here since the Galaxy server will be started after this installation
            # completes.
            converter_path, display_path = \
                cdl.alter_config_and_load_prorietary_datatypes( datatypes_config,
                                                                repo_install_dir,
                                                                override=False )
            if converter_path or display_path:
                # Create a dictionary of tool shed repository related information.
                repository_dict = \
                    cdl.create_repository_dict_for_proprietary_datatypes( tool_shed=self.tool_shed_url,
                                                                          name=tool_shed_repository.name,
                                                                          owner=self.repository_owner,
                                                                          installed_changeset_revision=tool_shed_repository.installed_changeset_revision,
                                                                          tool_dicts=irmm_metadata_dict.get( 'tools', [] ),
                                                                          converter_path=converter_path,
                                                                          display_path=display_path )
            if converter_path:
                # Load proprietary datatype converters
                self.app.datatypes_registry.load_datatype_converters( self.toolbox,
                                                                      installed_repository_dict=repository_dict )
            if display_path:
                # Load proprietary datatype display applications
                self.app.datatypes_registry.load_display_applications( self.app, installed_repository_dict=repository_dict )
            basic_util.remove_dir( work_dir )

    def install_repository( self, repository_elem, tool_shed_repository, install_dependencies, is_repository_dependency=False ):
        """Install a single repository, loading contained tools into the tool panel."""
        # Install path is of the form: <tool path>/<tool shed>/repos/<repository owner>/<repository name>/<installed changeset revision>
        relative_clone_dir = os.path.join( tool_shed_repository.tool_shed,
                                           'repos',
                                           tool_shed_repository.owner,
                                           tool_shed_repository.name,
                                           tool_shed_repository.installed_changeset_revision )
        clone_dir = os.path.join( self.tool_path, relative_clone_dir )
        cloned_ok = self.__iscloned( clone_dir )
        is_installed = False
        # Any of the following states should count as installed in this context.
        if tool_shed_repository.status in [ self.app.install_model.ToolShedRepository.installation_status.INSTALLED,
                                            self.app.install_model.ToolShedRepository.installation_status.ERROR,
                                            self.app.install_model.ToolShedRepository.installation_status.UNINSTALLED,
                                            self.app.install_model.ToolShedRepository.installation_status.DEACTIVATED ]:
            is_installed = True
        if cloned_ok and is_installed:
            log.info( "Skipping automatic install of repository '%s' because it has already been installed in location %s",
                     tool_shed_repository.name, clone_dir )
        else:
            irm = install_manager.InstallRepositoryManager( self.app, self.tpm )
            repository_clone_url = os.path.join( self.tool_shed_url, 'repos', tool_shed_repository.owner, tool_shed_repository.name )
            relative_install_dir = os.path.join( relative_clone_dir, tool_shed_repository.name )
            install_dir = os.path.join( clone_dir, tool_shed_repository.name )
            ctx_rev = suc.get_ctx_rev( self.app,
                                       self.tool_shed_url,
                                       tool_shed_repository.name,
                                       tool_shed_repository.owner,
                                       tool_shed_repository.installed_changeset_revision )
            if not cloned_ok:
                irm.update_tool_shed_repository_status( tool_shed_repository,
                                                        self.app.install_model.ToolShedRepository.installation_status.CLONING )
                cloned_ok, error_message = hg_util.clone_repository( repository_clone_url, os.path.abspath( install_dir ), ctx_rev )
            if cloned_ok and not is_installed:
                self.handle_repository_contents( tool_shed_repository=tool_shed_repository,
                                                 repository_clone_url=repository_clone_url,
                                                 relative_install_dir=relative_install_dir,
                                                 repository_elem=repository_elem,
                                                 install_dependencies=install_dependencies,
                                                 is_repository_dependency=is_repository_dependency )
                self.app.install_model.context.refresh( tool_shed_repository )
                metadata_dict = tool_shed_repository.metadata
                if 'tools' in metadata_dict:
                    # Initialize the ToolVersionManager.
                    tvm = tool_version_manager.ToolVersionManager( self.app )
                    irm.update_tool_shed_repository_status( tool_shed_repository,
                                                            self.app.install_model.ToolShedRepository.installation_status.SETTING_TOOL_VERSIONS )
                    # Get the tool_versions from the tool shed for each tool in the installed change set.
                    params = dict( name=tool_shed_repository.name,
                                   owner=self.repository_owner,
                                   changeset_revision=tool_shed_repository.installed_changeset_revision )
                    pathspec = [ 'repository', 'get_tool_versions' ]
                    text = common_util.tool_shed_get( self.app, self.tool_shed_url, pathspec=pathspec, params=params )
                    if text:
                        tool_version_dicts = json.loads( text )
                        tvm.handle_tool_versions( tool_version_dicts, tool_shed_repository )
                    else:
                        # Set the tool versions since they seem to be missing
                        # for this repository in the tool shed. CRITICAL NOTE:
                        # These default settings may not properly handle all
                        # parent/child associations.
                        for tool_dict in metadata_dict[ 'tools' ]:
                            tool_id = tool_dict[ 'guid' ]
                            old_tool_id = tool_dict[ 'id' ]
                            tool_version_using_old_id = tvm.get_tool_version( old_tool_id )
                            tool_version_using_guid = tvm.get_tool_version( tool_id )
                            if not tool_version_using_old_id:
                                tool_version_using_old_id = self.app.install_model.ToolVersion( tool_id=old_tool_id,
                                                                                                tool_shed_repository=tool_shed_repository )
                                self.app.install_model.context.add( tool_version_using_old_id )
                                self.app.install_model.context.flush()
                            if not tool_version_using_guid:
                                tool_version_using_guid = self.app.install_model.ToolVersion( tool_id=tool_id,
                                                                                              tool_shed_repository=tool_shed_repository )
                                self.app.install_model.context.add( tool_version_using_guid )
                                self.app.install_model.context.flush()
                            # Associate the two versions as parent / child.
                            tool_version_association = tvm.get_tool_version_association( tool_version_using_old_id,
                                                                                         tool_version_using_guid )
                            if not tool_version_association:
                                tool_version_association = \
                                    self.app.install_model.ToolVersionAssociation( tool_id=tool_version_using_guid.id,
                                                                                   parent_id=tool_version_using_old_id.id )
                                self.app.install_model.context.add( tool_version_association )
                                self.app.install_model.context.flush()
                irm.update_tool_shed_repository_status( tool_shed_repository,
                                                        self.app.install_model.ToolShedRepository.installation_status.INSTALLED )
            else:
                log.error('Error attempting to clone repository %s: %s', str( tool_shed_repository.name ), str( error_message ) )
                irm.update_tool_shed_repository_status( tool_shed_repository,
                                                        self.app.install_model.ToolShedRepository.installation_status.ERROR,
                                                        error_message=error_message )

    @property
    def non_shed_tool_panel_configs( self ):
        return common_util.get_non_shed_tool_panel_configs( self.app )

    def order_repositories_for_installation( self, tool_shed_repositories, repository_dependencies_dict ):
        """
        Some repositories may have repository dependencies that are required to be installed before the dependent
        repository.  This method will inspect the list of repositories about to be installed and make sure to order
        them appropriately.  For each repository about to be installed, if required repositories are not contained
        in the list of repositories about to be installed, then they are not considered.  Repository dependency
        definitions that contain circular dependencies should not result in an infinite loop, but obviously prior
        installation will not be handled for one or more of the repositories that require prior installation.  This
        process is similar to the process used when installing tool shed repositories, but does not handle managing
        tool panel sections and other components since repository dependency definitions contained in tool shed
        repositories with migrated tools must never define a relationship to a repository dependency that contains
        a tool.
        """
        ordered_tool_shed_repositories = []
        ordered_tsr_ids = []
        processed_tsr_ids = []
        prior_install_required_dict = self.get_prior_install_required_dict( tool_shed_repositories, repository_dependencies_dict )
        while len( processed_tsr_ids ) != len( prior_install_required_dict.keys() ):
            tsr_id = suc.get_next_prior_import_or_install_required_dict_entry( prior_install_required_dict, processed_tsr_ids )
            processed_tsr_ids.append( tsr_id )
            # Create the ordered_tsr_ids, the ordered_repo_info_dicts and the ordered_tool_panel_section_keys lists.
            if tsr_id not in ordered_tsr_ids:
                prior_install_required_ids = prior_install_required_dict[ tsr_id ]
                for prior_install_required_id in prior_install_required_ids:
                    if prior_install_required_id not in ordered_tsr_ids:
                        # Install the associated repository dependency first.
                        ordered_tsr_ids.append( prior_install_required_id )
                ordered_tsr_ids.append( tsr_id )
        for ordered_tsr_id in ordered_tsr_ids:
            for tool_shed_repository in tool_shed_repositories:
                if tool_shed_repository.id == ordered_tsr_id:
                    ordered_tool_shed_repositories.append( tool_shed_repository )
                    break
        return ordered_tool_shed_repositories

    def __has_tool_dependencies( self, metadata_dict ):
        '''Determine if the provided metadata_dict specifies tool dependencies.'''
        # The use of the orphan_tool_dependencies category in metadata has been deprecated, but we still need to check in case
        # the metadata is out of date.
        if 'tool_dependencies' in metadata_dict or 'orphan_tool_dependencies' in metadata_dict:
            return True
        return False

    def __iscloned( self, clone_dir ):
        full_path = os.path.abspath( clone_dir )
        if os.path.exists( full_path ):
            for root, dirs, files in os.walk( full_path ):
                if '.hg' in dirs:
                    # Assume that the repository has been installed if we find a .hg directory.
                    return True
        return False

    def __is_repository_dependency( self, name, changeset_revision, tool_shed_repository ):
        '''Determine if the provided tool shed repository is a repository dependency.'''
        if str( tool_shed_repository.name ) != str( name ) or \
                str( tool_shed_repository.owner ) != str( self.repository_owner ) or \
                str( tool_shed_repository.changeset_revision ) != str( changeset_revision ):
            return True
        return False

    def __is_valid_repository_tag( self, elem ):
        # <repository name="emboss_datatypes" description="Datatypes for Emboss tools" changeset_revision="a89163f31369" />
        if elem.tag != 'repository':
            return False
        if not elem.get( 'name' ):
            return False
        if not elem.get( 'changeset_revision' ):
            return False
        return True<|MERGE_RESOLUTION|>--- conflicted
+++ resolved
@@ -62,11 +62,7 @@
         # setting from migrated_tools_config.
         tree, parse_error = xml_util.parse_xml( migrated_tools_config, preserve_comments=True )
         if tree is None:
-<<<<<<< HEAD
             print str( parse_error )
-=======
-            log.error( error_message )
->>>>>>> 6fda0e0a
         else:
             root = tree.getroot()
             self.tool_path = root.get( 'tool_path' )
@@ -75,11 +71,7 @@
             self.tool_shed_install_config = tool_shed_install_config
             tree, parse_error = xml_util.parse_xml( tool_shed_install_config, preserve_comments=True )
             if tree is None:
-<<<<<<< HEAD
                 print str( parse_error )
-=======
-                log.error( error_message )
->>>>>>> 6fda0e0a
             else:
                 root = tree.getroot()
                 defined_tool_shed_url = root.get( 'name' )
