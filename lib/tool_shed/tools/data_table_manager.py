--- conflicted
+++ resolved
@@ -4,12 +4,8 @@
 
 from xml.etree import ElementTree as XmlET
 
-<<<<<<< HEAD
 from tool_shed.util import hg_util
 from galaxy.util import xml_util
-=======
-from tool_shed.util import hg_util, xml_util
->>>>>>> 51979dee
 
 log = logging.getLogger( __name__ )
 
