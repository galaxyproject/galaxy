--- conflicted
+++ resolved
@@ -97,11 +97,7 @@
     user_id: Mapped[Optional[int]] = mapped_column(ForeignKey("galaxy_user.id"), index=True)
     key: Mapped[Optional[str]] = mapped_column(TrimmedString(32), index=True, unique=True)
     user = relationship("User", back_populates="api_keys")
-<<<<<<< HEAD
-    deleted: Mapped[Optional[bool]] = mapped_column(Boolean, index=True, default=False)
-=======
-    deleted = Column(Boolean, index=True, default=False, nullable=False)
->>>>>>> 15a8e6cc
+    deleted: Mapped[Optional[bool]] = mapped_column(index=True, default=False, nullable=False)
 
 
 class User(Base, Dictifiable):
