--- conflicted
+++ resolved
@@ -2028,13 +2028,8 @@
     state:
       produce_out_1: False
       filter_text_1: '1'
-<<<<<<< HEAD
+      produce_collection: False
 """, test_data={}, history_id=history_id, wait=False)
-=======
-      produce_collection: False
-test_data: {}
-    """, history_id=history_id, wait=False)
->>>>>>> 9029b95e
             self.wait_for_invocation_and_jobs(history_id, run_object.workflow_id, run_object.invocation_id)
             contents = self.__history_contents(history_id)
             assert len(contents) == 1
