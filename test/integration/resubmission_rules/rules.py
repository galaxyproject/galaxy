--- conflicted
+++ resolved
@@ -13,18 +13,12 @@
     # Always fail on the first attempt.
     job_destination["runner"] = "failure_runner"
     # Resubmit to a valid environment.
-<<<<<<< HEAD
     job_destination["resubmit"] = [
         dict(
             condition="any_failure",
             environment="local",
         )
     ]
-=======
-    job_destination['resubmit'] = [dict(
-        condition="any_failure",
-        environment="local",
-    )]
     return job_destination
 
 
@@ -64,5 +58,4 @@
         condition="any_failure",
         environment="local",
     )]
->>>>>>> 48d435a8
     return job_destination