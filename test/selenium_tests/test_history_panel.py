--- conflicted
+++ resolved
@@ -35,14 +35,8 @@
         editable_text_input_element = self.history_panel_click_to_rename()
         editable_text_input_element.send_keys("New History Name")
         self.click_center()
-<<<<<<< HEAD
-        self.assert_selector_absent(self.history_panel_edit_title_input_selector())
-        name_element = self.history_panel_name_element()
-        assert "New History Name" not in name_element.text
-=======
         self.assert_absent(self.navigation.history_panel.selectors.name_edit_input)
         assert "New History Name" not in self.history_panel_name()
->>>>>>> 2f2acb98
 
     @selenium_test
     def test_history_rename_cancel_with_escape(self):
@@ -50,14 +44,8 @@
         editable_text_input_element = self.history_panel_click_to_rename()
         editable_text_input_element.send_keys("New History Name")
         self.send_escape(editable_text_input_element)
-<<<<<<< HEAD
-        self.assert_selector_absent(self.history_panel_edit_title_input_selector())
-        name_element = self.history_panel_name_element()
-        assert "New History Name" not in name_element.text
-=======
         self.assert_absent(self.navigation.history_panel.selectors.name_edit_input)
         assert "New History Name" not in self.history_panel_name()
->>>>>>> 2f2acb98
 
     @selenium_test
     def test_history_tags_and_annotations_buttons(self):
@@ -70,13 +58,8 @@
         tag_area_selector = self.navigation.history_panel.selectors.tag_area
         annotation_area_selector = self.navigation.history_panel.selectors.annotation_area
 
-<<<<<<< HEAD
-        tag_icon = self.wait_for_selector_clickable(tag_icon_selector)
-        annon_icon = self.wait_for_selector_clickable(anno_icon_selector)
-=======
         tag_icon = self.wait_for_clickable(tag_icon_selector)
         annon_icon = self.wait_for_clickable(annotation_icon_selector)
->>>>>>> 2f2acb98
 
         self.assert_absent_or_hidden(tag_area_selector)
         self.assert_absent_or_hidden(annotation_area_selector)
@@ -105,25 +88,6 @@
         self.perform_upload(self.get_filename("1.txt"))
         self.wait_for_history()
 
-<<<<<<< HEAD
-        hda_id = self.latest_history_item()["id"]
-        hda_body_selector = self.hda_body_selector(hda_id)
-        self.assert_selector_absent_or_hidden(hda_body_selector)
-
-        self.click_hda_title(hda_id, wait=True)
-        self.wait_for_selector_visible(hda_body_selector)
-
-        self.history_panel_refresh_click()
-
-        title_selector = self.hda_div_selector(hda_id)
-        self.wait_for_selector_visible(hda_body_selector)
-
-        self.click_hda_title(hda_id, wait=True)
-        self.history_panel_refresh_click()
-
-        self.wait_for_selector(title_selector)
-        self.assert_selector_absent_or_hidden(hda_body_selector)
-=======
         # Open the details, verify they are open and do a refresh.
         self.history_panel_ensure_showing_item_details(hid=1)
         self.history_panel_item_body_component(1, wait=True)
@@ -140,5 +104,4 @@
         self.history_panel_refresh_click()
         self.sleep_for(self.wait_types.UX_TRANSITION)
         self.wait_for_selector_clickable(self.history_panel_item_selector(hid=1))
-        assert not self.history_panel_item_showing_details(hid=1)
->>>>>>> 2f2acb98
+        assert not self.history_panel_item_showing_details(hid=1)