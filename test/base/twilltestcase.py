import pkg_resources
pkg_resources.require( "twill==0.9" )

import StringIO, os, sys, random, filecmp, time, unittest, urllib, logging, difflib, zipfile
from itertools import *

import twill
import twill.commands as tc
from twill.other_packages._mechanize_dist import ClientForm
pkg_resources.require( "elementtree" )
from elementtree import ElementTree
  
buffer = StringIO.StringIO()

#Force twill to log to a buffer -- FIXME: Should this go to stdout and be captured by nose?
twill.set_output(buffer)
tc.config('use_tidy', 0)

# Dial ClientCookie logging down (very noisy)
logging.getLogger( "ClientCookie.cookies" ).setLevel( logging.WARNING )
log = logging.getLogger( __name__ )

class TwillTestCase( unittest.TestCase ):

    def setUp( self ):
        self.history_id = os.environ.get( 'GALAXY_TEST_HISTORY_ID', None )
        self.host = os.environ.get( 'GALAXY_TEST_HOST' )
        self.port = os.environ.get( 'GALAXY_TEST_PORT' )
        self.url = "http://%s:%s" % ( self.host, self.port )
        self.file_dir = os.environ.get( 'GALAXY_TEST_FILE_DIR' )
        self.home()
        self.set_history()

    # Functions associated with files
    def files_diff( self, file1, file2 ):
        """Checks the contents of 2 files for differences"""
        if not filecmp.cmp( file1, file2 ):
            files_differ = False
            local_file = open( file1, 'U' ).readlines()
            history_data = open( file2, 'U' ).readlines()
            if len( local_file ) == len( history_data ):
                for i in range( len( history_data ) ):
                    if local_file[i].rstrip( '\r\n' ) != history_data[i].rstrip( '\r\n' ):
                        files_differ = True
                        break
            else:
                files_differ = True
            if files_differ:
                diff = difflib.unified_diff( local_file, history_data, "local_file", "history_data" )
                diff_slice = list( islice( diff, 40 ) )
                if file1.endswith( '.pdf' ) or file2.endswith( '.pdf' ):
                    # PDF files contain both a creation and modification date, so we need to
                    # handle these differences.  As long as the rest of the PDF file does not differ,
                    # we're ok.
                    if len( diff_slice ) == 13 and \
                    diff_slice[6].startswith( '-/CreationDate' ) and diff_slice[7].startswith( '-/ModDate' ) \
                    and diff_slice[8].startswith( '+/CreationDate' ) and diff_slice[9].startswith( '+/ModDate' ):
                        return True
                raise AssertionError( "".join( diff_slice ) )
        return True

    def get_filename( self, filename ):
        full = os.path.join( self.file_dir, filename)
        return os.path.abspath(full)

    def save_log( *path ):
        """Saves the log to a file"""
        filename = os.path.join( *path )
        file(filename, 'wt').write(buffer.getvalue())

    def upload_file( self, filename, ftype='auto', dbkey='unspecified (?)' ):
        """Uploads a file"""
        filename = self.get_filename(filename)
        self.visit_page( "tool_runner/index?tool_id=upload1" )
        try: 
            tc.fv("1","file_type", ftype)
            tc.fv("1","dbkey", dbkey)
            tc.formfile("1","file_data", filename)
            tc.submit("runtool_btn")
            self.home()
        except AssertionError, err:
            errmsg = 'The file doesn\'t exsit. Please check' % file
            errmsg += str( err )
            raise AssertionError( errmsg )

    # Functions associated with histories
    def check_history_for_errors( self ):
        """Raises an exception if there are errors in a history"""
        self.visit_page( "history" )
        page = self.last_page()
        if page.find( 'error' ) > -1:
            raise AssertionError('Errors in the history for user %s' % self.user )

    def check_history_for_string( self, patt ):
        """Looks for 'string' in history page"""
        self.visit_page( "history" )
        for subpatt in patt.split():
            tc.find(subpatt)

    def clear_history( self ):
        """Empties a history of all datasets"""
        self.visit_page( "clear_history" )
        self.check_history_for_string( 'Your history is empty' )

    def delete_history( self, id=None ):
        """Deletes a history"""
        history_list = self.get_histories()
        self.assertTrue( history_list )
        if id is None:
            history = history_list[-1]
            id = history.get( 'id' )
        id = str( id )
        self.visit_page( "history_delete?id=%s" %(id) )

    def get_histories( self ):
        """Returns all histories"""
        tree = self.histories_as_xml_tree()
        data_list = [ elem for elem in tree.findall("data") ]
        return data_list

    def get_history( self ):
        """Returns a history"""
        tree = self.history_as_xml_tree()
        data_list = [ elem for elem in tree.findall("data") ]
        return data_list

    def history_as_xml_tree( self ):
        """Returns a parsed xml object of a history"""
        self.home()
        self.visit_page( 'history?as_xml=True' )
        xml = self.last_page()
        tree = ElementTree.fromstring(xml)
        return tree

    def histories_as_xml_tree( self ):
        """Returns a parsed xml object of all histories"""
        self.home()
        self.visit_page( 'history_available?as_xml=True' )
        xml = self.last_page()
        tree = ElementTree.fromstring(xml)
        return tree
    
    def history_options( self ):
        """Mimics user clicking on history options link"""
        self.visit_page( "history_options" )

    def new_history( self ):
        """Creates a new, empty history"""
        self.visit_page( "history_new" )
        self.check_history_for_string('Your history is empty')

    def rename_history( self, id=None, name='NewTestHistory' ):
        """Rename an existing history"""
        history_list = self.get_histories()
        self.assertTrue( history_list )
        if id is None: # take last id
            elem = history_list[-1]
        else:
            i = history_list.index( id )
            self.assertTrue( i )
            elem = history_list[i]
        id = elem.get( 'id' )
        self.assertTrue( id )
        old_name = elem.get( 'name' )
        self.assertTrue( old_name )
        id = str( id )
        self.visit_page( "history_rename?id=%s&name=%s" %(id, name) )
        return id, old_name, name

    def set_history( self ):
        """Sets the history (stores the cookies for this run)"""
        if self.history_id:
            self.visit_page( "history?id=%s" % self.history_id )
        else:
            self.new_history()

    def share_history( self, id=None, email='test2@bx.psu.edu' ):
        """Share a history with a different user"""
        self.create( email=email, password='testuser', confirm='testuser' )
        history_list = self.get_histories()
        self.assertTrue( history_list )
        if id is None: # take last id
            elem = history_list[-1]
        else:
            i = history_list.index( id )
            self.assertTrue( i )
            elem = history_list[i]
        id = elem.get( 'id' )
        self.assertTrue( id )
        id = str( id )
        name = elem.get( 'name' )
        self.assertTrue( name )
        self.visit_page( "history_share?id=%s&email=%s" %(id, email) )
        return id, name, email

    def switch_history( self, hid=None ):
        """Switches to a history in the current list of histories"""
        data_list = self.get_histories()
        self.assertTrue( data_list )
        if hid is None: # take last hid
            elem = data_list[-1]
            hid = elem.get('hid')
        if hid < 0:
            hid = len(data_list) + hid + 1
        hid = str(hid)
        elems = [ elem for elem in data_list if elem.get('hid') == hid ]
        self.assertEqual(len(elems), 1)
        self.visit_page( "history_switch?id=%s" % elems[0].get('id') )

    def view_stored_histories( self ):
        self.visit_page( "history_available" )

    # Functions associated with datasets (history items) and meta data
    def get_job_stderr( self, id ):
        self.visit_page( "dataset/stderr?id=%s" % id )
        return self.last_page()

    def _assert_dataset_state( self, elem, state ):
        if elem.get( 'state' ) != state:
            errmsg = "Expecting dataset state '%s', but state is '%s'. Dataset blurb: %s\n\n" % ( state, elem.get('state'), elem.text.strip() )
            errmsg += "---------------------- >> begin tool stderr << -----------------------\n"
            errmsg += self.get_job_stderr( elem.get( 'id' ) ) + "\n"
            errmsg += "----------------------- >> end tool stderr << ------------------------\n"
            raise AssertionError( errmsg )

    def check_metadata_for_string( self, patt, hid=None ):
        """Looks for 'patt' in the edit page when editing a dataset"""
        data_list = self.get_history()
        self.assertTrue( data_list )
        if hid is None: # take last hid
            elem = data_list[-1]
            hid = int( elem.get('hid') )
        self.assertTrue( hid )
        self.visit_page( "edit?hid=%d" % hid )
        for subpatt in patt.split():
            tc.find(subpatt)

    def delete_history_item( self, hid ):
        """Deletes an item from a history"""
        hid = str(hid)
        data_list = self.get_history()
        self.assertTrue( data_list )
        elems = [ elem for elem in data_list if elem.get('hid') == hid ]
        self.assertEqual(len(elems), 1)
        self.visit_page( "delete?id=%s" % elems[0].get('id') )

    def edit_metadata( self, hid=None, form_no=0, **kwd ):
        """
        Edits the metadata associated with a history item."""
        # There are currently 4 forms on the edit page:
        # 0. name="edit_attributes"
        # 1. name="auto_detect"
        # 2. name="convert_data"
        # 3. name="change_datatype"
        data_list = self.get_history()
        self.assertTrue( data_list )
        if hid is None: # take last hid
            elem = data_list[-1]
            hid = int( elem.get('hid') )
        self.assertTrue( hid )
        self.visit_page( 'edit?hid=%d' % hid )
        if form_no == 0:
            button = "save"           #Edit Attributes form
        elif form_no == 1:
            button = "detect"       #Auto-detect Metadata Attributes
        elif form_no == 2:
            button = "convert_data" #Convert to new format form
        elif form_no == 3:
            button = "change"       #Change data type form
        if kwd:
            self.submit_form( form_no=form_no, button=button, **kwd)

    def get_dataset_ids_in_history( self ):
        """Returns the ids of datasets in a history"""
        data_list = self.get_history()
        hids = []
        for elem in data_list:
            hid = elem.get('hid')
            hids.append(hid)
        return hids

    def get_dataset_ids_in_histories( self ):
        """Returns the ids of datasets in all histories"""
        data_list = self.get_histories()
        hids = []
        for elem in data_list:
            hid = elem.get('hid')
            hids.append(hid)
        return hids

    def verify_dataset_correctness( self, filename, hid=None, wait=True ):
        """Verifies that the attributes and contents of a history item meet expectations"""
        if wait: self.wait() #wait for job to finish

        data_list = self.get_history()
        self.assertTrue( data_list )

        if hid is None: # take last hid
            elem = data_list[-1]
            hid = str( elem.get('hid') )
        else:
            hid = str( hid )
            elems = [ elem for elem in data_list if elem.get('hid') == hid ]
            self.assertTrue( len(elems) == 1 )
            elem = elems[0]

        self.assertTrue( hid )
        self._assert_dataset_state( elem, 'ok' )

        if self.is_zipped( filename ):
            errmsg = 'History item %s is a zip archive which includes invalid files:\n' % hid
            zip_file = zipfile.ZipFile( filename, "r" )
            name = zip_file.namelist()[0]
            test_ext = name.split( "." )[1].strip().lower()
            if not ( test_ext == 'scf' or test_ext == 'ab1' or test_ext == 'txt' ):
                raise AssertionError( errmsg )
            for name in zip_file.namelist():
                ext = name.split( "." )[1].strip().lower()
                if ext != test_ext:
                    raise AssertionError( errmsg )
        else:
            local_name = self.get_filename( filename )
            temp_name = self.get_filename( 'temp_%s' % filename )
            self.visit_page( "display?hid=" + hid )
            data = self.last_page()
            file( temp_name, 'wb' ).write(data)
            try:
                self.files_diff( local_name, temp_name )
            except AssertionError, err:
                os.remove(temp_name)
                errmsg = 'History item %s different than expected, difference:\n' % hid
                errmsg += str( err )
                raise AssertionError( errmsg )
            os.remove(temp_name)

    def is_zipped( self, filename ):
        if not zipfile.is_zipfile( filename ):
            return False
        return True

    def is_binary( self, filename ):
        temp = open( temp_name, "U" )
        lineno = 0
        for line in temp:
            lineno += 1
            line = line.strip()
            if line:
                for char in line:
                    if ord( char ) > 128:
                        return True
            if lineno > 10:
                break
        return False

    def verify_genome_build( self, dbkey='hg17' ):
        """Verifies that the last used genome_build at history id 'hid' is as expected"""
        data_list = self.get_history()
        self.assertTrue( data_list )
        elems = [ elem for elem in data_list ]
        elem = elems[-1]
        genome_build = elem.get('dbkey')
        self.assertTrue( genome_build == dbkey )

    # Functions associated with user accounts
    def create( self, email='test@bx.psu.edu', password='testuser', confirm='testuser' ):
        self.visit_page( "user/create?email=%s&password=%s&confirm=%s" %(email, password, confirm) )
        try:
            self.check_page_for_string( "User with that email already exists" )
        except:
            self.check_page_for_string( "Now logged in as %s" %email )
        self.home() #Reset our URL for future tests
        
    def login( self, email='test@bx.psu.edu', password='testuser'):
        # test@bx.psu.edu is configured as an admin user
        self.create( email=email, password=password, confirm=password )
        self.visit_page( "user/login?email=%s&password=%s" % (email, password) )
        self.check_page_for_string( "Now logged in as %s" %email )
        self.home() #Reset our URL for future tests

    def logout( self ):
        self.visit_page( "user/logout" )
        self.check_page_for_string( "You are no longer logged in" )
        self.home() #Reset our URL for future tests

    # Functions associated with browsers, cookies, HTML forms and page visits
    def check_page_for_string( self, patt ):
        """Looks for 'patt' in the current browser page"""
        page = self.last_page()
        for subpatt in patt.split():
            if page.find( patt ) == -1:
                errmsg = "TwillAssertionError: no match to '%s'" %patt
                raise AssertionError( errmsg )

    def clear_cookies( self ):
        tc.clear_cookies()

    def clear_form( self, form=0 ):
        """Clears a form"""
        tc.formclear(str(form))

    def home( self ):
        self.visit_url( self.url )

    def last_page( self ):
        return tc.browser.get_html()

    def load_cookies( self, file ):
        filename = self.get_filename(file)
        tc.load_cookies(filename)

    def reload_page( self ):
        tc.reload()
        tc.code(200)

    def show_cookies( self ):
        return tc.show_cookies()

    def showforms( self ):
        """Shows form, helpful for debugging new tests"""
        return tc.showforms()

    def submit_form( self, form_no=0, button="runtool_btn", **kwd ):
        """Populates and submits a form from the keyword arguments."""
        # An HTMLForm contains a sequence of Controls.  Supported control classes are:
        # TextControl, FileControl, ListControl, RadioControl, CheckboxControl, SelectControl,
        # SubmitControl, ImageControl
        for i, f in enumerate( self.showforms() ):
            if i == form_no:
                break
        # To help with debugging a tool, print out the form controls when the test fails
        print "form '%s' contains the following controls ( note the values )" % f.name
        for i, control in enumerate( f.controls ):
            print "control %d: %s" % ( i, str( control ) )
            try:
                # Check for refresh_on_change attribute, submit a change if required
                if 'refresh_on_change' in control.attrs.keys():
                    changed = False
                    for elem in kwd[control.name]:
                        # For DataToolParameter, control.value is the index of the DataToolParameter select list, 
                        # but elem is the filename.  The following loop gets the filename of that index.
                        param_text = ''
                        for param in tc.show().split('<select'):
                            param = ('<select' + param.split('select>')[0] + 'select>').replace('selected', 'selected="yes"')
                            if param.find('on_chang') != -1 and param.find('name="%s"' % control.name) != -1:
                                tree = ElementTree.fromstring(param)
                                for option in tree.findall('option'): 
                                    if option.get('value') in control.value:
                                        param_text = option.text.strip()
                                        break
                                break
                        if elem not in control.value and param_text.find(elem) == -1 :
                            changed = True
                            break
                    if changed:
                        # Clear Control and set to proper value
                        control.clear()
                        # kwd[control.name] should be a singlelist
                        for elem in kwd[ control.name ]:
                            tc.fv( f.name, control.name, str( elem ) )
                        # Create a new submit control, allows form to refresh, instead of going to next page
                        control = ClientForm.SubmitControl( 'SubmitControl', '___refresh_grouping___', {'name':'refresh_grouping'} )
                        control.add_to_form( f )
                        control.fixup()
                        # Submit for refresh
                        tc.submit( '___refresh_grouping___' )
                        return self.submit_form( form_no=form_no, button=button, **kwd )
            except Exception, e:
                log.debug( "In submit_form, continuing, but caught exception: %s" % str( e ) )
                continue
        # No refresh_on_change attribute found in current form, so process as usual
        for control_name, control_value in kwd.items():
            if not isinstance( control_value, list ):
                control_value = [ control_value ]
            try:
                control = f.find_control( name=control_name )
            except:
                # This assumes we always want the first control of the given name,
                # which may not be ideal...
                control = f.find_control( name=control_name, nr=0 )
            control.clear()
            if control.is_of_kind( "text" ):
                tc.fv( f.name, control.name, ",".join( control_value ) )
            elif control.is_of_kind( "list" ):
                try:
                    if control.is_of_kind( "multilist" ):
                        for elem in control_value:
                            control.get( name=elem ).selected = True
                    else: # control.is_of_kind( "singlelist" )
                        for elem in control_value:
                            tc.fv( f.name, control.name, str( elem ) )
                except Exception, exc:
                    errmsg = "Attempting to set field '%s' to value '%s' in form '%s' threw exception: %s\n" % ( control_name, str( control_value ), f.name, str( exc ) )
                    errmsg += "control: %s\n" % str( control )
                    errmsg += "If the above control is a DataToolparameter whose data type class does not include a sniff() method,\n"
                    errmsg += "make sure to include a proper 'ftype' attribute to the tag for the control within the <test> tag set.\n"
                    raise AssertionError( errmsg )
            else:
                # Add conditions for other control types here when necessary.
                pass
        tc.submit( button )

    def visit_page( self, page ):
        tc.go("./%s" % page)
        tc.code( 200 )

    def visit_url( self, url ):
        tc.go("%s" % url)
        tc.code( 200 )

<<<<<<< HEAD
    """Functions associated with Galaxy tools"""
    def run_tool( self, tool_id, repeat_name=None, **kwd ):
=======
    # Functions associated with Galaxy tools
    def run_tool( self, tool_id, **kwd ):
>>>>>>> 976514eb
        tool_id = tool_id.replace(" ", "+")
        """Runs the tool 'tool_id' and passes it the key/values from the *kwd"""
        self.visit_url( "%s/tool_runner/index?tool_id=%s" % (self.url, tool_id) )
        if repeat_name is not None:
            repeat_button = '%s_add' % repeat_name
            # Submit the "repeat" form button to add an input)
            tc.submit( repeat_button )
            print "button '%s' clicked" % repeat_button
        tc.find( 'runtool_btn' )
        self.submit_form( **kwd )

    def run_ucsc_main( self, track_params, output_params ):
        """Gets Data From UCSC"""
        tool_id = "ucsc_table_direct1"
        track_string = urllib.urlencode( track_params )
        galaxy_url = urllib.quote_plus( "%s/tool_runner/index?" % self.url )
        self.visit_url( "http://genome.ucsc.edu/cgi-bin/hgTables?GALAXY_URL=%s&hgta_compressType=none&tool_id=%s&%s" % ( galaxy_url, tool_id, track_string ) )
        tc.fv( "1","hgta_doTopSubmit", "get output" )
        self.submit_form( button="get output" )#, **track_params )
        tc.fv( "1","hgta_doGalaxyQuery", "Send query to Galaxy" )
        self.submit_form( button="Send query to Galaxy" )#, **output_params ) #AssertionError: Attempting to set field 'fbQual' to value '['whole']' in form 'None' threw exception: no matching forms! control: <RadioControl(fbQual=[whole, upstreamAll, endAll])>

    def wait( self, maxiter=20 ):
        """Waits for the tools to finish"""
        count = 0
        sleep_amount = 1
        self.home()
        while count < maxiter:
            count += 1
            self.visit_page( "history" )
            page = tc.browser.get_html()
            if page.find( '<!-- running: do not change this comment, used by TwillTestCase.wait -->' ) > -1:
                time.sleep( sleep_amount )
                sleep_amount += 1
            else:
                break
        self.assertNotEqual(count, maxiter)

    # Dataset Security stuff
    def create_role( self, name='New Test Role', description="Very cool new test role", user_ids=[], group_ids=[] ):
        """Create a new role"""
        self.visit_url( "%s/admin/create_role" % self.url )
        form = tc.show()
        self.check_page_for_string( "Create Role" )
        try: 
            tc.fv( "1", "name", name )
            tc.fv( "1", "description", description )
            for user_id in user_ids:
                tc.fv( "1", "3", user_id ) # form field 3 is the check box named 'users'
            for group_id in group_ids:
                tc.fv( "1", "4", group_id ) # form field 4 is the check box named 'groups'
            tc.submit( "create_role_button" )
        except AssertionError, err:
            errmsg = 'Exception caught attempting to create role: %s' % str( err )
            raise AssertionError( errmsg )
        self.home()
        self.visit_page( "admin/roles" )
        self.check_page_for_string( name )
        self.home()
    def mark_role_deleted( self, role_id ):
        """Mark a role as deleted"""
        self.visit_url( "%s/admin/mark_role_deleted?role_id=%s" % ( self.url, role_id ) )
        self.last_page()
        self.check_page_for_string( 'The role has been marked as deleted' )
        self.home()
    def undelete_role( self, role_id ):
        """Undelete an existing role"""
        self.visit_url( "%s/admin/undelete_role?role_id=%s" % ( self.url, role_id ) )
        self.last_page()
        self.check_page_for_string( 'The role has been marked as not deleted' )
        self.home()
    def purge_role( self, role_id, deleted=False ):
        """Purge an existing role"""
        if not deleted:
            self.mark_role_deleted( role_id )
        self.visit_url( "%s/admin/purge_role?role_id=%s" % ( self.url, role_id ) )
        self.last_page()
        self.check_page_for_string( 'The role has been purged from the database' )
        self.home()
    def create_group( self, name='New Test Group', user_ids=[], role_ids=[] ):
        """Create a new group with 2 members and 1 associated role"""
        self.visit_url( "%s/admin/create_group" % self.url )
        form = tc.show()
        self.check_page_for_string( "Create Group" )
        try: 
            tc.fv( "1", "name", name )
            for user_id in user_ids:
                tc.fv( "1", "2", user_id ) # form field 2 is the check box named 'members'
            for role_id in role_ids:
                tc.fv( "1", "3", role_id ) # form field 3 is the check box named 'roles'
            tc.submit( "create_group_button" )
        except AssertionError, err:
            errmsg = 'Exception caught attempting to create group: %s' % str( err )
            raise AssertionError( errmsg )
        self.home()
        self.visit_page( "admin/groups" )
        self.check_page_for_string( name )
        self.home()
    def add_group_members( self, group_id, user_ids=[] ):
        """Add a member to an existing group"""
        self.visit_url( "%s/admin/group_members_edit?group_id=%s" % ( self.url, group_id ) )
        self.check_page_for_string( 'Members of' )
        try:
            for user_id in user_ids:
                tc.fv( "1", "1", user_id ) # form field 1 is the check box named 'members'
            tc.submit( "group_members_edit_button" )
        except AssertionError, err:
            raise AssertionError( 'Exception caught attempting to create group: %s' % str( err ) )
        self.home()
    def associate_groups_with_role( self, role_id, group_ids=[] ):
        """Add groups to an existing role"""
        # NOTE: To get this to work with twill, all select lists must contain at least 1 option value
        # or twill throws an exception, which is: ParseError: OPTION outside of SELECT
        self.visit_url( "%s/admin/role?role_id=%s" % ( self.url, role_id ) )
        self.check_page_for_string( 'Groups associated with' )
        # All groups must be in the out_groups form field
        try:
            for group in groups:
                tc.fv( "1", "7", group_id ) # form field 7 is the select list named out_groups, note the buttons...
                tc.submit( "groups_add_button" )
            tc.submit( "role_button" )
        except AssertionError, err: 
            raise AssertionError( 'Exception caught attempting to associated groups with a role: %s' % str( err ) )
        except:
            pass
        self.home()
    def mark_group_deleted( self, group_id ):
        """Mark a group as deleted"""
        self.visit_url( "%s/admin/mark_group_deleted?group_id=%s" % ( self.url, group_id ) )
        self.last_page()
        self.check_page_for_string( 'The group has been marked as deleted' )
        self.home()
    def undelete_group( self, group_id ):
        """Undelete an existing group"""
        self.visit_url( "%s/admin/undelete_group?group_id=%s" % ( self.url, group_id ) )
        self.last_page()
        self.check_page_for_string( 'The group has been marked as not deleted' )
        self.home()
    def purge_group( self, group_id, deleted=False ):
        """Purge an existing group"""
        if not deleted:
            self.mark_group_deleted( group_id )
        self.visit_url( "%s/admin/purge_group?group_id=%s" % ( self.url, group_id ) )
        self.last_page()
        self.check_page_for_string( 'The group has been purged from the database' )
        self.home()

    # Library stuff
    def create_library( self, name='New Test Library', description='New Test Library Description' ):
        """Create a new library"""
        try:
            self.visit_url( "%s/admin/library?new=True" % self.url )
            self.last_page()
            self.check_page_for_string( 'Create a new library' )
            tc.fv( "1", "1", name ) # form field 1 is the field named name...
            tc.fv( "1", "2", description ) # form field 1 is the field named name...
            tc.submit( "create_library_button" )
        except AssertionError, err:
            raise AssertionError( 'Exception caught attempting to create library: %s' % str( err ) )
        self.home()
    def rename_library( self, library_id, name='New Test Library Renamed', description='New Test Library Description Re-described' ):
        """Rename a library"""
        try:
            self.visit_url( "%s/admin/library?rename=True&id=%s" % ( self.url, library_id ) )
            self.last_page()
            self.check_page_for_string( 'Edit library name and description' )
            tc.fv( "1", "name", name ) # form field 1 is the field named name...
            tc.fv( "1", "description", description ) # form field 2 is the field named description...
            tc.submit( "rename_library_button" )
        except AssertionError, err:
            raise AssertionError( 'Exception caught attempting to rename a library: %s' % str( err ) )
        self.home()
    def add_folder( self, folder_id, name='New Test Folder', description='New Test Folder Description' ):
        """Create a new folder"""
        try:
            self.visit_url( "%s/admin/folder?id=%s&new=True" % ( self.url, folder_id ) )
            self.last_page()
            self.check_page_for_string( 'Create a new folder' )
            tc.fv( "1", "name", name ) # form field 1 is the field named name...
            tc.fv( "1", "description", description ) # form field 2 is the field named description...
            tc.submit( "new_folder_button" )
        except AssertionError, err:
            raise AssertionError( 'Exception caught attempting to create a new folder: %s' % str( err ) )
        self.home()
    def rename_folder( self, folder_id, name='New Test Folder Renamed', description='New Test Folder Description Re-described' ):
        """Rename a Folder"""
        try:
            self.visit_url( "%s/admin/folder?rename=True&id=%s" % ( self.url, folder_id ) )
            self.last_page()
            self.check_page_for_string( 'Edit folder name and description' )
            tc.fv( "1", "name", name ) # form field 1 is the field named name...
            tc.fv( "1", "description", description ) # form field 2 is the field named description...
            tc.submit( "rename_folder_button" )
        except AssertionError, err:
            raise AssertionError( 'Exception caught attempting to rename a library: %s' % str( err ) )
        self.home()
    def add_dataset( self, filename, folder_id, extension='auto', dbkey='hg18', roles=[] ):
        """Add a dataset to a folder"""
        filename = self.get_filename( filename )
        try:
            self.visit_url( "%s/admin/dataset?folder_id=%s&new=True" % ( self.url, folder_id ) )
            self.last_page()
            self.check_page_for_string( 'Create a new library dataset' )
            tc.fv( "1", "folder_id", folder_id ) # form field 1 is the field named folder_id...
            tc.formfile( "1", "file_data", filename ) # form field 2 is the field named file_data...
            tc.fv( "1", "extension", extension )
            tc.fv( "1", "dbkey", dbkey )
            for role_id in roles:
                tc.fv( "1", "roles", role_id ) # form field 7 is the select list named out_groups, note the buttons...
            tc.submit( "new_dataset_button" )
        except AssertionError, err:
            raise AssertionError( 'Exception caught attempting to create add a dataset to a folder: %s' % str( err ) )
        self.home()
    def mark_library_deleted( self, library_id ):
        """Mark a library as deleted"""
        self.visit_url( "%s/admin/library?id=%s&delete=True" % ( self.url, library_id ) )
        self.last_page()
        self.check_page_for_string( 'The library and all of its contents have been marked deleted' )
        self.home()
<|MERGE_RESOLUTION|>--- conflicted
+++ resolved
@@ -507,13 +507,8 @@
         tc.go("%s" % url)
         tc.code( 200 )
 
-<<<<<<< HEAD
     """Functions associated with Galaxy tools"""
     def run_tool( self, tool_id, repeat_name=None, **kwd ):
-=======
-    # Functions associated with Galaxy tools
-    def run_tool( self, tool_id, **kwd ):
->>>>>>> 976514eb
         tool_id = tool_id.replace(" ", "+")
         """Runs the tool 'tool_id' and passes it the key/values from the *kwd"""
         self.visit_url( "%s/tool_runner/index?tool_id=%s" % (self.url, tool_id) )
