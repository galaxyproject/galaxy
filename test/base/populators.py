import contextlib
import json
import os
import time
from functools import wraps
from operator import itemgetter

import requests
from pkg_resources import resource_string
from six import StringIO

from . import api_asserts
from .workflows_format_2 import (
    convert_and_import_workflow,
    ImporterGalaxyInterface,
)

# Simple workflow that takes an input and call cat wrapper on it.
workflow_str = resource_string(__name__, "data/test_workflow_1.ga")
# Simple workflow that takes an input and filters with random lines twice in a
# row - first grabbing 8 lines at random and then 6.
workflow_random_x2_str = resource_string(__name__, "data/test_workflow_2.ga")


DEFAULT_TIMEOUT = 60  # Secs to wait for state to turn ok

SKIP_FLAKEY_TESTS_ON_ERROR = os.environ.get("GALAXY_TEST_SKIP_FLAKEY_TESTS_ON_ERROR", None)


def flakey(method):

    @wraps(method)
    def wrapped_method(test_case, *args, **kwargs):
        try:
            method(test_case, *args, **kwargs)
        except Exception:
            if SKIP_FLAKEY_TESTS_ON_ERROR:
                from nose.plugins.skip import SkipTest
                raise SkipTest()
            else:
                raise

    return wrapped_method


def skip_without_tool(tool_id):
    """Decorate an API test method as requiring a specific tool.

    Have test framework skip the test case is the tool is unavailable.
    """

    def method_wrapper(method):

        def get_tool_ids(api_test_case):
            index = api_test_case.galaxy_interactor.get("tools", data=dict(in_panel=False))
            tools = index.json()
            # In panels by default, so flatten out sections...
            tool_ids = [itemgetter("id")(_) for _ in tools]
            return tool_ids

        @wraps(method)
        def wrapped_method(api_test_case, *args, **kwargs):
            _raise_skip_if(tool_id not in get_tool_ids(api_test_case))
            return method(api_test_case, *args, **kwargs)

        return wrapped_method

    return method_wrapper


def skip_without_datatype(extension):
    """Decorate an API test method as requiring a specific datatype.

    Have test framework skip the test case is the tool is unavailable.
    """

    def has_datatype(api_test_case):
        index_response = api_test_case.galaxy_interactor.get("datatypes")
        assert index_response.status_code == 200, "Failed to fetch datatypes for target Galaxy."
        datatypes = index_response.json()
        assert isinstance(datatypes, list)
        return extension in datatypes

    def method_wrapper(method):
        @wraps(method)
        def wrapped_method(api_test_case, *args, **kwargs):
            _raise_skip_if(not has_datatype(api_test_case))
            method(api_test_case, *args, **kwargs)

        return wrapped_method

    return method_wrapper


def summarize_instance_history_on_error(method):
    @wraps(method)
    def wrapped_method(api_test_case, *args, **kwds):
        try:
            method(api_test_case, *args, **kwds)
        except Exception:
            api_test_case.dataset_populator._summarize_history(api_test_case.history_id)
            raise

    return wrapped_method


def _raise_skip_if(check):
    if check:
        from nose.plugins.skip import SkipTest
        raise SkipTest()


# Deprecated mixin, use dataset populator instead.
# TODO: Rework existing tests to target DatasetPopulator in a setup method instead.
class TestsDatasets:

    def _new_dataset(self, history_id, content='TestData123', **kwds):
        return DatasetPopulator(self.galaxy_interactor).new_dataset(history_id, content=content, **kwds)

    def _wait_for_history(self, history_id, assert_ok=False):
        return DatasetPopulator(self.galaxy_interactor).wait_for_history(history_id, assert_ok=assert_ok)

    def _new_history(self, **kwds):
        return DatasetPopulator(self.galaxy_interactor).new_history(**kwds)

    def _upload_payload(self, history_id, content, **kwds):
        return DatasetPopulator(self.galaxy_interactor).upload_payload(history_id, content, **kwds)

    def _run_tool_payload(self, tool_id, inputs, history_id, **kwds):
        return DatasetPopulator(self.galaxy_interactor).run_tool_payload(tool_id, inputs, history_id, **kwds)


class BaseDatasetPopulator(object):
    """ Abstract description of API operations optimized for testing
    Galaxy - implementations must implement _get and _post.
    """

    def new_dataset(self, history_id, content=None, wait=False, **kwds):
        run_response = self.new_dataset_request(history_id, content=content, wait=wait, **kwds)
        return run_response.json()["outputs"][0]

    def new_dataset_request(self, history_id, content=None, wait=False, **kwds):
        if content is None and "ftp_files" not in kwds:
            content = "TestData123"
        payload = self.upload_payload(history_id, content=content, **kwds)
        run_response = self.tools_post(payload)
        if wait:
            self.wait_for_tool_run(history_id, run_response, kwds.get('assert_ok', True))
        return run_response

<<<<<<< HEAD
    def wait_for_tool_run(self, history_id, run_response, timeout=DEFAULT_TIMEOUT):
        run = run_response.json()
        assert run_response.status_code == 200, run
        job = run["jobs"][0]
        self.wait_for_job(job["id"], timeout=timeout)
        self.wait_for_history(history_id, assert_ok=True, timeout=timeout)
=======
    def wait_for_tool_run(self, history_id, run_response, assert_ok=True):
        run = run_response.json()
        assert run_response.status_code == 200, run
        job = run["jobs"][0]
        self.wait_for_job(job["id"])
        self.wait_for_history(history_id, assert_ok=assert_ok)
>>>>>>> 44635eae
        return run_response

    def wait_for_history(self, history_id, assert_ok=False, timeout=DEFAULT_TIMEOUT):
        try:
            return wait_on_state(lambda: self._get("histories/%s" % history_id), assert_ok=assert_ok, timeout=timeout)
        except AssertionError:
            self._summarize_history(history_id)
            raise

    def wait_for_history_jobs(self, history_id, assert_ok=False, timeout=DEFAULT_TIMEOUT):
        query_params = {"history_id": history_id}

        def has_active_jobs():
            jobs_response = self._get("jobs", query_params)
            assert jobs_response.status_code == 200
            active_jobs = [j for j in jobs_response.json() if j["state"] in ["new", "upload", "waiting", "queued", "running"]]

            if len(active_jobs) == 0:
                return True
            else:
                return None

        wait_on(has_active_jobs, "active jobs", timeout=timeout)
        if assert_ok:
            return self.wait_for_history(history_id, assert_ok=True, timeout=timeout)

    def wait_for_job(self, job_id, assert_ok=False, timeout=DEFAULT_TIMEOUT):
        return wait_on_state(lambda: self.get_job_details(job_id), assert_ok=assert_ok, timeout=timeout)

    def get_job_details(self, job_id, full=False):
        return self._get("jobs/%s?full=%s" % (job_id, full))

    def cancel_job(self, job_id):
        return self._delete("jobs/%s" % job_id)

    def _summarize_history(self, history_id):
        pass

    @contextlib.contextmanager
    def test_history(self, **kwds):
        # TODO: In the future allow targetting a specfic history here
        # and/or deleting everything in the resulting history when done.
        # These would be cool options for remote Galaxy test execution.
        try:
            history_id = self.new_history()
            yield history_id
        except Exception:
            self._summarize_history(history_id)
            raise

    def new_history(self, **kwds):
        name = kwds.get("name", "API Test History")
        create_history_response = self._post("histories", data=dict(name=name))
        history_id = create_history_response.json()["id"]
        return history_id

    def upload_payload(self, history_id, content=None, **kwds):
        name = kwds.get("name", "Test Dataset")
        dbkey = kwds.get("dbkey", "?")
        file_type = kwds.get("file_type", 'txt')
        upload_params = {
            'files_0|NAME': name,
            'dbkey': dbkey,
            'file_type': file_type,
        }
        if dbkey is None:
            del upload_params["dbkey"]
        if content is None:
            upload_params["files_0|ftp_files"] = kwds.get("ftp_files")
        elif hasattr(content, 'read'):
            upload_params["files_0|file_data"] = content
        else:
            upload_params['files_0|url_paste'] = content

        if "to_posix_lines" in kwds:
            upload_params["files_0|to_posix_lines"] = kwds["to_posix_lines"]
        if "space_to_tab" in kwds:
            upload_params["files_0|space_to_tab"] = kwds["space_to_tab"]
        if "auto_decompress" in kwds:
            upload_params["files_0|auto_decompress"] = kwds["auto_decompress"]
        upload_params.update(kwds.get("extra_inputs", {}))
        return self.run_tool_payload(
            tool_id='upload1',
            inputs=upload_params,
            history_id=history_id,
            upload_type='upload_dataset'
        )

    def get_remote_files(self, target="ftp"):
        return self._get("remote_files", data={"target": target}).json()

    def run_tool_payload(self, tool_id, inputs, history_id, **kwds):
        if "files_0|file_data" in inputs:
            kwds["__files"] = {"files_0|file_data": inputs["files_0|file_data"]}
            del inputs["files_0|file_data"]

        return dict(
            tool_id=tool_id,
            inputs=json.dumps(inputs),
            history_id=history_id,
            **kwds
        )

    def run_tool(self, tool_id, inputs, history_id, assert_ok=True, **kwds):
        payload = self.run_tool_payload(tool_id, inputs, history_id, **kwds)
        tool_response = self.tools_post(payload)
        if assert_ok:
            api_asserts.assert_status_code_is(tool_response, 200)
            return tool_response.json()
        else:
            return tool_response

    def tools_post(self, payload):
        tool_response = self._post("tools", data=payload)
        return tool_response

    def get_history_dataset_content(self, history_id, wait=True, filename=None, **kwds):
        dataset_id = self.__history_content_id(history_id, wait=wait, **kwds)
        data = {}
        if filename:
            data["filename"] = filename
        display_response = self.__get_contents_request(history_id, "/%s/display" % dataset_id, data=data)
        assert display_response.status_code == 200, display_response.content
        return display_response.content

    def get_history_dataset_details(self, history_id, **kwds):
        dataset_id = self.__history_content_id(history_id, **kwds)
        details_response = self.__get_contents_request(history_id, "/datasets/%s" % dataset_id)
        assert details_response.status_code == 200
        return details_response.json()

    def get_history_collection_details(self, history_id, **kwds):
        hdca_id = self.__history_content_id(history_id, **kwds)
        details_response = self.__get_contents_request(history_id, "/dataset_collections/%s" % hdca_id)
        assert details_response.status_code == 200, details_response.content
        return details_response.json()

    def run_collection_creates_list(self, history_id, hdca_id):
        inputs = {
            "input1": {"src": "hdca", "id": hdca_id},
        }
        self.wait_for_history(history_id, assert_ok=True)
        return self.run_tool("collection_creates_list", inputs, history_id)

    def run_exit_code_from_file(self, history_id, hdca_id):
        exit_code_inputs = {
            "input": {'batch': True, 'values': [{"src": "hdca", "id": hdca_id}]},
        }
        response = self.run_tool("exit_code_from_file", exit_code_inputs, history_id, assert_ok=False).json()
        self.wait_for_history(history_id, assert_ok=False)
        return response

    def __history_content_id(self, history_id, wait=True, **kwds):
        if wait:
            assert_ok = kwds.get("assert_ok", True)
            self.wait_for_history(history_id, assert_ok=assert_ok)
        # kwds should contain a 'dataset' object response, a 'dataset_id' or
        # the last dataset in the history will be fetched.
        if "dataset_id" in kwds:
            history_content_id = kwds["dataset_id"]
        elif "content_id" in kwds:
            history_content_id = kwds["content_id"]
        elif "dataset" in kwds:
            history_content_id = kwds["dataset"]["id"]
        else:
            hid = kwds.get("hid", None)  # If not hid, just grab last dataset
            history_contents = self.__get_contents_request(history_id).json()
            if hid:
                history_content_id = None
                for history_item in history_contents:
                    if history_item["hid"] == hid:
                        history_content_id = history_item["id"]
                if history_content_id is None:
                    raise Exception("Could not find content with HID [%s] in [%s]" % (hid, history_contents))
            else:
                # No hid specified - just grab most recent element.
                history_content_id = history_contents[-1]["id"]
        return history_content_id

    def __get_contents_request(self, history_id, suffix="", data={}):
        url = "histories/%s/contents" % history_id
        if suffix:
            url = "%s%s" % (url, suffix)
        return self._get(url, data=data)


class DatasetPopulator(BaseDatasetPopulator):

    def __init__(self, galaxy_interactor):
        self.galaxy_interactor = galaxy_interactor

    def _post(self, route, data={}, files=None):
        files = data.get("__files", None)
        if files is not None:
            del data["__files"]

        return self.galaxy_interactor.post(route, data, files=files)

    def _get(self, route, data={}):
        return self.galaxy_interactor.get(route, data=data)

    def _delete(self, route, data={}):
        return self.galaxy_interactor.delete(route, data=data)

    def _summarize_history(self, history_id):
        self.galaxy_interactor._summarize_history(history_id)

    def wait_for_dataset(self, history_id, dataset_id, assert_ok=False, timeout=DEFAULT_TIMEOUT):
        return wait_on_state(lambda: self._get("histories/%s/contents/%s" % (history_id, dataset_id)), assert_ok=assert_ok, timeout=timeout)


class BaseWorkflowPopulator(object):

    def load_workflow(self, name, content=workflow_str, add_pja=False):
        workflow = json.loads(content)
        workflow["name"] = name
        if add_pja:
            tool_step = workflow["steps"]["2"]
            tool_step["post_job_actions"]["RenameDatasetActionout_file1"] = dict(
                action_type="RenameDatasetAction",
                output_name="out_file1",
                action_arguments=dict(newname="foo ${replaceme}"),
            )
        return workflow

    def load_random_x2_workflow(self, name):
        return self.load_workflow(name, content=workflow_random_x2_str)

    def load_workflow_from_resource(self, name, filename=None):
        if filename is None:
            filename = "data/%s.ga" % name
        content = resource_string(__name__, filename)
        return self.load_workflow(name, content=content)

    def simple_workflow(self, name, **create_kwds):
        workflow = self.load_workflow(name)
        return self.create_workflow(workflow, **create_kwds)

    def create_workflow(self, workflow, **create_kwds):
        upload_response = self.create_workflow_response(workflow, **create_kwds)
        uploaded_workflow_id = upload_response.json()["id"]
        return uploaded_workflow_id

    def create_workflow_response(self, workflow, **create_kwds):
        data = dict(
            workflow=json.dumps(workflow),
            **create_kwds
        )
        upload_response = self._post("workflows/upload", data=data)
        return upload_response

    def upload_yaml_workflow(self, has_yaml, **kwds):
        workflow = convert_and_import_workflow(has_yaml, galaxy_interface=self, **kwds)
        return workflow["id"]

    def wait_for_invocation(self, workflow_id, invocation_id, timeout=DEFAULT_TIMEOUT):
        url = "workflows/%s/usage/%s" % (workflow_id, invocation_id)
        return wait_on_state(lambda: self._get(url), timeout=timeout)

    def wait_for_workflow(self, workflow_id, invocation_id, history_id, assert_ok=True, timeout=DEFAULT_TIMEOUT):
        """ Wait for a workflow invocation to completely schedule and then history
        to be complete. """
        self.wait_for_invocation(workflow_id, invocation_id, timeout=timeout)
        self.dataset_populator.wait_for_history_jobs(history_id, assert_ok=assert_ok, timeout=timeout)

    def invoke_workflow(self, history_id, workflow_id, inputs={}, request={}, assert_ok=True):
        request["history"] = "hist_id=%s" % history_id,
        if inputs:
            request["inputs"] = json.dumps(inputs)
            request["inputs_by"] = 'step_index'
        url = "workflows/%s/usage" % (workflow_id)
        invocation_response = self._post(url, data=request)
        if assert_ok:
            api_asserts.assert_status_code_is(invocation_response, 200)
            invocation_id = invocation_response.json()["id"]
            return invocation_id
        else:
            return invocation_response


class WorkflowPopulator(BaseWorkflowPopulator, ImporterGalaxyInterface):

    def __init__(self, galaxy_interactor):
        self.galaxy_interactor = galaxy_interactor
        self.dataset_populator = DatasetPopulator(galaxy_interactor)

    def _post(self, route, data={}):
        return self.galaxy_interactor.post(route, data)

    def _get(self, route, data={}):
        return self.galaxy_interactor.get(route, data=data)

    # Required for ImporterGalaxyInterface interface - so we can recurisvely import
    # nested workflows.
    def import_workflow(self, workflow, **kwds):
        workflow_str = json.dumps(workflow, indent=4)
        data = {
            'workflow': workflow_str,
        }
        data.update(**kwds)
        upload_response = self._post("workflows", data=data)
        assert upload_response.status_code == 200, upload_response
        return upload_response.json()


class LibraryPopulator(object):

    def __init__(self, api_test_case):
        self.api_test_case = api_test_case
        self.galaxy_interactor = api_test_case.galaxy_interactor

    def new_private_library(self, name):
        library = self.new_library(name)
        library_id = library["id"]

        role_id = self.user_private_role_id()
        self.set_permissions(library_id, role_id)
        return library

    def new_library(self, name):
        data = dict(name=name)
        create_response = self.galaxy_interactor.post("libraries", data=data, admin=True)
        return create_response.json()

    def set_permissions(self, library_id, role_id=None):
        if role_id:
            perm_list = json.dumps(role_id)
        else:
            perm_list = json.dumps([])

        permissions = dict(
            LIBRARY_ACCESS_in=perm_list,
            LIBRARY_MODIFY_in=perm_list,
            LIBRARY_ADD_in=perm_list,
            LIBRARY_MANAGE_in=perm_list,
        )
        self.galaxy_interactor.post("libraries/%s/permissions" % library_id, data=permissions, admin=True)

    def user_email(self):
        users_response = self.galaxy_interactor.get("users")
        users = users_response.json()
        assert len(users) == 1
        return users[0]["email"]

    def user_private_role_id(self):
        user_email = self.user_email()
        roles_response = self.api_test_case.galaxy_interactor.get("roles", admin=True)
        users_roles = [r for r in roles_response.json() if r["name"] == user_email]
        assert len(users_roles) == 1
        return users_roles[0]["id"]

    def create_dataset_request(self, library, **kwds):
        create_data = {
            "folder_id": kwds.get("folder_id", library["root_folder_id"]),
            "create_type": "file",
            "files_0|NAME": kwds.get("name", "NewFile"),
            "upload_option": kwds.get("upload_option", "upload_file"),
            "file_type": kwds.get("file_type", "auto"),
            "db_key": kwds.get("db_key", "?"),
        }
        files = {
            "files_0|file_data": kwds.get("file", StringIO(kwds.get("contents", "TestData"))),
        }
        return create_data, files

    def new_library_dataset(self, name, **create_dataset_kwds):
        library = self.new_private_library(name)
        payload, files = self.create_dataset_request(library, **create_dataset_kwds)
        url_rel = "libraries/%s/contents" % (library["id"])
        dataset = self.api_test_case.galaxy_interactor.post(url_rel, payload, files=files).json()[0]

        def show():
            return self.api_test_case.galaxy_interactor.get("libraries/%s/contents/%s" % (library["id"], dataset["id"]))

        wait_on_state(show, timeout=DEFAULT_TIMEOUT)
        return show().json()

    def show_ldda(self, library_id, library_dataset_id):
        return self.api_test_case.galaxy_interactor.get("libraries/%s/contents/%s" % (library_id, library_dataset_id))

    def new_library_dataset_in_private_library(self, library_name="private_dataset", wait=True):
        library = self.new_private_library(library_name)
        payload, files = self.create_dataset_request(library, file_type="txt", contents="create_test")
        create_response = self.api_test_case.galaxy_interactor.post("libraries/%s/contents" % library["id"], payload, files=files)
        api_asserts.assert_status_code_is(create_response, 200)
        library_datasets = create_response.json()
        assert len(library_datasets) == 1
        library_dataset = library_datasets[0]
        if wait:
            def show():
                return self.show_ldda(library["id"], library_dataset["id"])

            wait_on_state(show, assert_ok=True)
            library_dataset = show().json()

        return library, library_dataset


class BaseDatasetCollectionPopulator(object):

    def create_list_from_pairs(self, history_id, pairs, name="Dataset Collection from pairs"):
        return self.create_nested_collection(history_id=history_id,
                                             collection=pairs,
                                             collection_type='list:paired',
                                             name=name)

    def nested_collection_identifiers(self, history_id, collection_type):
        rank_types = list(reversed(collection_type.split(":")))
        assert len(rank_types) > 0
        rank_type_0 = rank_types[0]
        if rank_type_0 == "list":
            identifiers = self.list_identifiers(history_id)
        else:
            identifiers = self.pair_identifiers(history_id)
        nested_collection_type = rank_type_0

        for i, rank_type in enumerate(reversed(rank_types[1:])):
            name = "test_level_%d" % (i + 1) if rank_type == "list" else "paired"
            identifiers = [dict(
                src="new_collection",
                name=name,
                collection_type=nested_collection_type,
                element_identifiers=identifiers,
            )]
            nested_collection_type = "%s:%s" % (rank_type, nested_collection_type)
        return identifiers

    def create_nested_collection(self, history_id, collection_type, name=None, collection=None, element_identifiers=None):
        """Create a nested collection either from collection or using collection_type)."""
        assert collection_type is not None
        name = name or "Test %s" % collection_type
        if collection is not None:
            assert element_identifiers is None
            element_identifiers = []
            for i, pair in enumerate(collection):
                element_identifiers.append(dict(
                    name="test%d" % i,
                    src="hdca",
                    id=pair
                ))
        if element_identifiers is None:
            element_identifiers = self.nested_collection_identifiers(history_id, collection_type)

        payload = dict(
            instance_type="history",
            history_id=history_id,
            element_identifiers=json.dumps(element_identifiers),
            collection_type=collection_type,
            name=name,
        )
        return self.__create(payload)

    def create_list_of_pairs_in_history(self, history_id, **kwds):
        pair1 = self.create_pair_in_history(history_id, **kwds).json()["id"]
        return self.create_list_from_pairs(history_id, [pair1])

    def create_list_of_list_in_history(self, history_id, **kwds):
        # create_nested_collection will generate nested collection from just datasets,
        # this function uses recursive generation of history hdcas.
        collection_type = kwds.pop('collection_type', 'list:list')
        collection_types = collection_type.split(':')
        list = self.create_list_in_history(history_id, **kwds).json()['id']
        current_collection_type = 'list'
        for collection_type in collection_types[1:]:
            current_collection_type = "%s:%s" % (current_collection_type, collection_type)
            response = self.create_nested_collection(history_id=history_id,
                                                     collection_type=current_collection_type,
                                                     name=current_collection_type,
                                                     collection=[list])
            list = response.json()['id']
        return response

    def create_pair_in_history(self, history_id, **kwds):
        payload = self.create_pair_payload(
            history_id,
            instance_type="history",
            **kwds
        )
        return self.__create(payload)

    def create_list_in_history(self, history_id, **kwds):
        payload = self.create_list_payload(
            history_id,
            instance_type="history",
            **kwds
        )
        return self.__create(payload)

    def create_list_payload(self, history_id, **kwds):
        return self.__create_payload(history_id, identifiers_func=self.list_identifiers, collection_type="list", **kwds)

    def create_pair_payload(self, history_id, **kwds):
        return self.__create_payload(history_id, identifiers_func=self.pair_identifiers, collection_type="paired", **kwds)

    def __create_payload(self, history_id, identifiers_func, collection_type, **kwds):
        contents = None
        if "contents" in kwds:
            contents = kwds["contents"]
            del kwds["contents"]

        if "element_identifiers" not in kwds:
            kwds["element_identifiers"] = json.dumps(identifiers_func(history_id, contents=contents))

        if "name" not in kwds:
            kwds["name"] = "Test Dataset Collection"

        payload = dict(
            history_id=history_id,
            collection_type=collection_type,
            **kwds
        )
        return payload

    def pair_identifiers(self, history_id, contents=None):
        hda1, hda2 = self.__datasets(history_id, count=2, contents=contents)

        element_identifiers = [
            dict(name="forward", src="hda", id=hda1["id"]),
            dict(name="reverse", src="hda", id=hda2["id"]),
        ]
        return element_identifiers

    def list_identifiers(self, history_id, contents=None):
        count = 3 if contents is None else len(contents)
        # Contents can be a list of strings (with name auto-assigned here) or a list of
        # 2-tuples of form (name, dataset_content).
        if contents and isinstance(contents[0], tuple):
            hdas = self.__datasets(history_id, count=count, contents=[c[1] for c in contents])

            def hda_to_identifier(i, hda):
                return dict(name=contents[i][0], src="hda", id=hda["id"])
        else:
            hdas = self.__datasets(history_id, count=count, contents=contents)

            def hda_to_identifier(i, hda):
                return dict(name="data%d" % (i + 1), src="hda", id=hda["id"])
        element_identifiers = [hda_to_identifier(i, hda) for (i, hda) in enumerate(hdas)]
        return element_identifiers

    def __create(self, payload):
        return self._create_collection(payload)

    def __datasets(self, history_id, count, contents=None):
        datasets = []
        for i in range(count):
            new_kwds = {}
            if contents:
                new_kwds["content"] = contents[i]
            datasets.append(self.dataset_populator.new_dataset(history_id, **new_kwds))
        return datasets

    def wait_for_dataset_collection(self, create_payload, assert_ok=False, timeout=DEFAULT_TIMEOUT):
        for element in create_payload["elements"]:
            if element['element_type'] == 'hda':
                self.dataset_populator.wait_for_dataset(history_id=element['object']['history_id'],
                                                        dataset_id=element['object']['id'],
                                                        assert_ok=assert_ok,
                                                        timeout=timeout)
            elif element['element_type'] == 'dataset_collection':
                self.wait_for_dataset_collection(element['object'], assert_ok=assert_ok, timeout=timeout)


class DatasetCollectionPopulator(BaseDatasetCollectionPopulator):

    def __init__(self, galaxy_interactor):
        self.galaxy_interactor = galaxy_interactor
        self.dataset_populator = DatasetPopulator(galaxy_interactor)

    def _create_collection(self, payload):
        create_response = self.galaxy_interactor.post("dataset_collections", data=payload)
        return create_response


def wait_on_state(state_func, skip_states=["running", "queued", "new", "ready"], assert_ok=False, timeout=DEFAULT_TIMEOUT):
    def get_state():
        response = state_func()
        assert response.status_code == 200, "Failed to fetch state update while waiting."
        state = response.json()["state"]
        if state in skip_states:
            return None
        else:
            if assert_ok:
                assert state == "ok", "Final state - %s - not okay." % state
            return state
    return wait_on(get_state, desc="state", timeout=timeout)


class GiPostGetMixin:
    """Mixin for adapting Galaxy testing populators helpers to bioblend."""

    def _get(self, route, data={}):
        return self._gi.make_get_request(self.__url(route), data)

    def _post(self, route, data={}):
        data = data.copy()
        data['key'] = self._gi.key
        return requests.post(self.__url(route), data=data)

    def _delete(self, route, data={}):
        data = data.copy()
        data['key'] = self._gi.key
        return requests.delete(self.__url(route), data=data)

    def __url(self, route):
        return self._gi.url + "/" + route


class GiDatasetPopulator(BaseDatasetPopulator, GiPostGetMixin):

    """Implementation of BaseDatasetPopulator backed by bioblend."""

    def __init__(self, gi):
        """Construct a dataset populator from a bioblend GalaxyInstance."""
        self._gi = gi


class GiDatasetCollectionPopulator(BaseDatasetCollectionPopulator, GiPostGetMixin):

    """Implementation of BaseDatasetCollectionPopulator backed by bioblend."""

    def __init__(self, gi):
        """Construct a dataset collection populator from a bioblend GalaxyInstance."""
        self._gi = gi
        self.dataset_populator = GiDatasetPopulator(gi)

    def _create_collection(self, payload):
        create_response = self._post("dataset_collections", data=payload)
        return create_response


class GiWorkflowPopulator(BaseWorkflowPopulator, GiPostGetMixin):

    """Implementation of BaseWorkflowPopulator backed by bioblend."""

    def __init__(self, gi):
        """Construct a workflow populator from a bioblend GalaxyInstance."""
        self._gi = gi
        self.dataset_populator = GiDatasetPopulator(gi)


def wait_on(function, desc, timeout=DEFAULT_TIMEOUT):
    delta = .25
    iteration = 0
    while True:
        total_wait = delta * iteration
        if total_wait > timeout:
            timeout_message = "Timed out after %s seconds waiting on %s." % (
                total_wait, desc
            )
            assert False, timeout_message
        iteration += 1
        value = function()
        if value is not None:
            return value
        time.sleep(delta)<|MERGE_RESOLUTION|>--- conflicted
+++ resolved
@@ -145,24 +145,15 @@
         payload = self.upload_payload(history_id, content=content, **kwds)
         run_response = self.tools_post(payload)
         if wait:
-            self.wait_for_tool_run(history_id, run_response, kwds.get('assert_ok', True))
+            self.wait_for_tool_run(history_id, run_response, assert_ok=kwds.get('assert_ok', True))
         return run_response
 
-<<<<<<< HEAD
-    def wait_for_tool_run(self, history_id, run_response, timeout=DEFAULT_TIMEOUT):
+    def wait_for_tool_run(self, history_id, run_response, timeout=DEFAULT_TIMEOUT, assert_ok=True):
         run = run_response.json()
         assert run_response.status_code == 200, run
         job = run["jobs"][0]
         self.wait_for_job(job["id"], timeout=timeout)
-        self.wait_for_history(history_id, assert_ok=True, timeout=timeout)
-=======
-    def wait_for_tool_run(self, history_id, run_response, assert_ok=True):
-        run = run_response.json()
-        assert run_response.status_code == 200, run
-        job = run["jobs"][0]
-        self.wait_for_job(job["id"])
-        self.wait_for_history(history_id, assert_ok=assert_ok)
->>>>>>> 44635eae
+        self.wait_for_history(history_id, assert_ok=assert_ok, timeout=timeout)
         return run_response
 
     def wait_for_history(self, history_id, assert_ok=False, timeout=DEFAULT_TIMEOUT):
