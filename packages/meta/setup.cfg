--- conflicted
+++ resolved
@@ -34,12 +34,8 @@
 [options]
 include_package_data = True
 packages = find:
-<<<<<<< HEAD
 python_requires = >=3.9
-=======
-python_requires = >=3.8
 install_requires = file: requirements.txt
->>>>>>> bf47f53a
 
 [options.extras_require]
 postgresql =
