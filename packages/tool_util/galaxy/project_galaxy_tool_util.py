# -*- coding: utf-8 -*-

<<<<<<< HEAD
__version__ = '20.9.0.dev2'
=======
__version__ = '20.9.0.dev3'
>>>>>>> 02cc0541

PROJECT_NAME = "galaxy-tool-util"
PROJECT_OWNER = PROJECT_USERAME = "galaxyproject"
PROJECT_URL = "https://github.com/galaxyproject/galaxy"
PROJECT_AUTHOR = 'Galaxy Project and Community'
PROJECT_DESCRIPTION = 'Galaxy Tool and Tool Dependency Utilities'
PROJECT_EMAIL = 'galaxy-committers@lists.galaxyproject.org'
RAW_CONTENT_URL = "https://raw.github.com/%s/%s/master/" % (
    PROJECT_USERAME, PROJECT_NAME
)<|MERGE_RESOLUTION|>--- conflicted
+++ resolved
@@ -1,10 +1,6 @@
 # -*- coding: utf-8 -*-
 
-<<<<<<< HEAD
-__version__ = '20.9.0.dev2'
-=======
 __version__ = '20.9.0.dev3'
->>>>>>> 02cc0541
 
 PROJECT_NAME = "galaxy-tool-util"
 PROJECT_OWNER = PROJECT_USERAME = "galaxyproject"
