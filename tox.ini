[tox]
envlist = py27-lint, py27-lint-imports, py27-lint-imports-include-list, py27-unit, qunit, mako-count, web-controller-line-count, py33-lint, py34-lint, py35-lint, validate-test-tools, py27-lint-docstring-include-list, py27-lint-docstring
skipsdist = True

[testenv:py27-lint]
commands = bash .ci/flake8_wrapper.sh
whitelist_externals = bash
deps =
    flake8==3.3.0
    flake8-docstrings==1.1.0
    pydocstyle==2.0.0

[testenv:py33-lint]
commands = bash .ci/flake8_py3_wrapper.sh
whitelist_externals = bash
deps = flake8==3.3.0

[testenv:py34-lint]
commands = bash .ci/flake8_py3_wrapper.sh
whitelist_externals = bash
deps = flake8==3.3.0

[testenv:py35-lint]
commands = bash .ci/flake8_py3_wrapper.sh
whitelist_externals = bash
deps = flake8==3.3.0

[testenv:py27-unit]
commands = bash run_tests.sh --no-create-venv -u
whitelist_externals = bash
deps =
    nose
    NoseHTML
    mock

# Setup tox environments for linting all of Galaxy for imports and
# just a subset we expect to pass (the include import list). Once the
# include list is reduced to just the inverse of Galaxy's linting
# blacklist these can both just be removed and flake8-import-order can
# be added as a dependency to Galaxy's main linting task.
[testenv:py27-lint-imports]
commands = bash .ci/flake8_wrapper.sh
whitelist_externals = bash
skip_install = True
deps =
    flake8==3.3.0
    flake8-import-order==0.12

[testenv:py27-lint-imports-include-list]
commands = bash .ci/flake8_wrapper_imports.sh
whitelist_externals = bash
skip_install = True
deps =
    flake8==3.3.0
    flake8-import-order==0.12

[testenv:qunit]
commands = bash run_tests.sh -q
whitelist_externals = bash

[testenv:mako-count]
commands = bash .ci/check_mako.sh
whitelist_externals = bash

[testenv:web-controller-line-count]
commands = bash .ci/check_controller.sh
whitelist_externals = bash

[testenv:first_startup]
commands = bash .ci/first_startup.sh
whitelist_externals = bash

[testenv:validate-test-tools]
commands = bash .ci/validate_test_tools.sh
whitelist_externals = bash

[testenv:py27-lint-docstring]
commands = bash .ci/flake8_wrapper_docstrings.sh --exclude
whitelist_externals = bash
skip_install = True
deps =
<<<<<<< HEAD
    flake8==3.2.1
    flake8-docstrings==1.1.0
    pydocstyle==2.0.0
=======
    flake8==3.3.0
    flake8-docstrings==1.1.0
>>>>>>> 81ece255


[testenv:py27-lint-docstring-include-list]
commands = bash .ci/flake8_wrapper_docstrings.sh --include
whitelist_externals = bash
skip_install = True
deps =
<<<<<<< HEAD
    flake8==3.2.1
    flake8-docstrings==1.1.0
    pydocstyle==2.0.0
=======
    flake8==3.3.0
    flake8-docstrings==1.1.0
>>>>>>> 81ece255
<|MERGE_RESOLUTION|>--- conflicted
+++ resolved
@@ -79,14 +79,9 @@
 whitelist_externals = bash
 skip_install = True
 deps =
-<<<<<<< HEAD
-    flake8==3.2.1
+    flake8==3.3.0
     flake8-docstrings==1.1.0
     pydocstyle==2.0.0
-=======
-    flake8==3.3.0
-    flake8-docstrings==1.1.0
->>>>>>> 81ece255
 
 
 [testenv:py27-lint-docstring-include-list]
@@ -94,11 +89,6 @@
 whitelist_externals = bash
 skip_install = True
 deps =
-<<<<<<< HEAD
-    flake8==3.2.1
-    flake8-docstrings==1.1.0
-    pydocstyle==2.0.0
-=======
     flake8==3.3.0
     flake8-docstrings==1.1.0
->>>>>>> 81ece255
+    pydocstyle==2.0.0