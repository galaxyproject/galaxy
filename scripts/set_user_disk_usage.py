#!/usr/bin/env python
from __future__ import print_function

import os
import sys
from ConfigParser import ConfigParser
from optparse import OptionParser

sys.path.insert(1, os.path.abspath(os.path.join(os.path.dirname(__file__), os.pardir, 'lib')))

import galaxy.config
from galaxy.model.util import pgcalc
from galaxy.objectstore import build_object_store_from_config
from galaxy.util import nice_size


default_config = os.path.abspath(os.path.join(os.path.dirname(__file__), os.pardir, 'config/galaxy.ini'))

parser = OptionParser()
parser.add_option('-c', '--config', dest='config', help='Path to Galaxy config file (config/galaxy.ini)', default=default_config)
parser.add_option('-u', '--username', dest='username', help='Username of user to update', default='all')
parser.add_option('-e', '--email', dest='email', help='Email address of user to update', default='all')
parser.add_option('--dry-run', dest='dryrun', help='Dry run (show changes but do not save to database)', action='store_true', default=False)
(options, args) = parser.parse_args()


def init():
    options.config = os.path.abspath(options.config)
    if options.username == 'all':
        options.username = None
    if options.email == 'all':
        options.email = None

    config_parser = ConfigParser(dict(here=os.getcwd(),
                                      database_connection='sqlite:///database/universe.sqlite?isolation_level=IMMEDIATE'))
    config_parser.read(options.config)

    config_dict = {}
    for key, value in config_parser.items("app:main"):
        config_dict[key] = value

    config = galaxy.config.Configuration(**config_dict)
    object_store = build_object_store_from_config(config)

    from galaxy.model import mapping

    return (mapping.init(config.file_path, config.database_connection, create_tables=False, object_store=object_store),
            object_store,
            config.database_connection.split(':')[0])


def quotacheck(sa_session, users, engine):
    sa_session.refresh(user)
    current = user.get_disk_usage()
<<<<<<< HEAD
    print user.username, '<' + user.email + '>:',
=======
    print(user.username, '<' + user.email + '>:', end=' ')
>>>>>>> 2f2acb98
    if engine not in ('postgres', 'postgresql'):
        new = user.calculate_disk_usage()
        sa_session.refresh(user)
        # usage changed while calculating, do it again
        if user.get_disk_usage() != current:
<<<<<<< HEAD
            print 'usage changed while calculating, trying again...'
=======
            print('usage changed while calculating, trying again...')
>>>>>>> 2f2acb98
            return quotacheck(sa_session, user, engine)
    else:
        new = pgcalc(sa_session, user.id, dryrun=options.dryrun)
    # yes, still a small race condition between here and the flush
<<<<<<< HEAD
    print 'old usage:', nice_size(current), 'change:',
    if new in (current, None):
        print 'none'
    else:
        if new > current:
            print '+%s' % (nice_size(new - current))
        else:
            print '-%s' % (nice_size(current - new))
=======
    print('old usage:', nice_size(current), 'change:', end=' ')
    if new in (current, None):
        print('none')
    else:
        if new > current:
            print('+%s' % (nice_size(new - current)))
        else:
            print('-%s' % (nice_size(current - new)))
>>>>>>> 2f2acb98
        if not options.dryrun and engine not in ('postgres', 'postgresql'):
            user.set_disk_usage(new)
            sa_session.add(user)
            sa_session.flush()


if __name__ == '__main__':
    print('Loading Galaxy model...')
    model, object_store, engine = init()
    sa_session = model.context.current

    if not options.username and not options.email:
        user_count = sa_session.query(model.User).count()
<<<<<<< HEAD
        print 'Processing %i users...' % user_count
        for i, user in enumerate(sa_session.query(model.User).enable_eagerloads(False).yield_per(1000)):
            print '%3i%%' % int(float(i) / user_count * 100),
            quotacheck(sa_session, user, engine)
        print '100% complete'
=======
        print('Processing %i users...' % user_count)
        for i, user in enumerate(sa_session.query(model.User).enable_eagerloads(False).yield_per(1000)):
            print('%3i%%' % int(float(i) / user_count * 100), end=' ')
            quotacheck(sa_session, user, engine)
        print('100% complete')
>>>>>>> 2f2acb98
        object_store.shutdown()
        sys.exit(0)
    elif options.username:
        user = sa_session.query(model.User).enable_eagerloads(False).filter_by(username=options.username).first()
    elif options.email:
        user = sa_session.query(model.User).enable_eagerloads(False).filter_by(email=options.email).first()
    if not user:
<<<<<<< HEAD
        print 'User not found'
=======
        print('User not found')
>>>>>>> 2f2acb98
        sys.exit(1)
    object_store.shutdown()
    quotacheck(sa_session, user, engine)<|MERGE_RESOLUTION|>--- conflicted
+++ resolved
@@ -52,35 +52,17 @@
 def quotacheck(sa_session, users, engine):
     sa_session.refresh(user)
     current = user.get_disk_usage()
-<<<<<<< HEAD
-    print user.username, '<' + user.email + '>:',
-=======
     print(user.username, '<' + user.email + '>:', end=' ')
->>>>>>> 2f2acb98
     if engine not in ('postgres', 'postgresql'):
         new = user.calculate_disk_usage()
         sa_session.refresh(user)
         # usage changed while calculating, do it again
         if user.get_disk_usage() != current:
-<<<<<<< HEAD
-            print 'usage changed while calculating, trying again...'
-=======
             print('usage changed while calculating, trying again...')
->>>>>>> 2f2acb98
             return quotacheck(sa_session, user, engine)
     else:
         new = pgcalc(sa_session, user.id, dryrun=options.dryrun)
     # yes, still a small race condition between here and the flush
-<<<<<<< HEAD
-    print 'old usage:', nice_size(current), 'change:',
-    if new in (current, None):
-        print 'none'
-    else:
-        if new > current:
-            print '+%s' % (nice_size(new - current))
-        else:
-            print '-%s' % (nice_size(current - new))
-=======
     print('old usage:', nice_size(current), 'change:', end=' ')
     if new in (current, None):
         print('none')
@@ -89,7 +71,6 @@
             print('+%s' % (nice_size(new - current)))
         else:
             print('-%s' % (nice_size(current - new)))
->>>>>>> 2f2acb98
         if not options.dryrun and engine not in ('postgres', 'postgresql'):
             user.set_disk_usage(new)
             sa_session.add(user)
@@ -103,19 +84,11 @@
 
     if not options.username and not options.email:
         user_count = sa_session.query(model.User).count()
-<<<<<<< HEAD
-        print 'Processing %i users...' % user_count
-        for i, user in enumerate(sa_session.query(model.User).enable_eagerloads(False).yield_per(1000)):
-            print '%3i%%' % int(float(i) / user_count * 100),
-            quotacheck(sa_session, user, engine)
-        print '100% complete'
-=======
         print('Processing %i users...' % user_count)
         for i, user in enumerate(sa_session.query(model.User).enable_eagerloads(False).yield_per(1000)):
             print('%3i%%' % int(float(i) / user_count * 100), end=' ')
             quotacheck(sa_session, user, engine)
         print('100% complete')
->>>>>>> 2f2acb98
         object_store.shutdown()
         sys.exit(0)
     elif options.username:
@@ -123,11 +96,7 @@
     elif options.email:
         user = sa_session.query(model.User).enable_eagerloads(False).filter_by(email=options.email).first()
     if not user:
-<<<<<<< HEAD
-        print 'User not found'
-=======
         print('User not found')
->>>>>>> 2f2acb98
         sys.exit(1)
     object_store.shutdown()
     quotacheck(sa_session, user, engine)