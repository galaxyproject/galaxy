--- conflicted
+++ resolved
@@ -1127,15 +1127,9 @@
     @property
     def conn(self):
         if self.__conn is None:
-<<<<<<< HEAD
-            url = make_url(galaxy.config.get_database_url(self.config))
+            url = make_url(self.config.database_connection)
             log.info(f"Connecting to database with URL: {url}")
             args = url.translate_connect_args(username="user")
-=======
-            url = make_url(self.config.database_connection)
-            log.info(f'Connecting to database with URL: {url}')
-            args = url.translate_connect_args(username='user')
->>>>>>> 856269b2
             args.update(url.query)
             assert url.get_dialect().name == "postgresql", "This script can only be used with PostgreSQL."
             self.__conn = psycopg2.connect(cursor_factory=NamedTupleCursor, **args)
