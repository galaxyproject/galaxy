--- conflicted
+++ resolved
@@ -5,11 +5,7 @@
 import os
 import sys
 
-<<<<<<< HEAD
-assert sys.version_info[:2] >= (2, 4)
-=======
 assert sys.version_info[:2] >= (2, 6)
->>>>>>> 2f2acb98
 
 
 def __main__():
@@ -52,28 +48,6 @@
             continue
         if 'build' in org:
             build = org['build']
-<<<<<<< HEAD
-            print "ORG\t%s\t%s\t%s\t%s\t%s\t%s\tUCSC" % (build, org['name'], org['kingdom'], org['group'], org['chromosomes'], org['info url'])
-        else:
-            print "ORG\t%s\t%s\t%s\t%s\t%s\t%s\tNone" % (build, org['name'], org['kingdom'], org['group'], org['chromosomes'], org['info url'])
-
-        for chr in org['chrs']:
-            chr = org['chrs'][chr]
-            print "CHR\t%s\t%s\t%s\t%s\t%s\t%s\t%s" % (build, chr['chromosome'], chr['name'], chr['length'], chr['gi'], chr['gb'], "http://www.ncbi.nlm.nih.gov/entrez/viewer.fcgi?db=nucleotide&val=" + chr['refseq'])
-            for feature in ['CDS', 'tRNA', 'rRNA']:
-                print "DATA\t%s_%s_%s\t%s\t%s\t%s\t%s\t%s" % (build, chr['chromosome'], feature, build, chr['chromosome'], feature, "bed", os.path.join(org['base_dir'], "%s.%s.bed" % (chr['chromosome'], feature)))
-            # FASTA
-            print "DATA\t%s_%s_%s\t%s\t%s\t%s\t%s\t%s" % (build, chr['chromosome'], "seq", build, chr['chromosome'], "sequence", "fasta", os.path.join(org['base_dir'], "%s.fna" % chr['chromosome']))
-            # GeneMark
-            if os.path.exists(os.path.join(org['base_dir'], "%s.GeneMark.bed" % chr['chromosome'])):
-                print "DATA\t%s_%s_%s\t%s\t%s\t%s\t%s\t%s" % (build, chr['chromosome'], "GeneMark", build, chr['chromosome'], "GeneMark", "bed", os.path.join(org['base_dir'], "%s.GeneMark.bed" % chr['chromosome']))
-            # GenMarkHMM
-            if os.path.exists(os.path.join(org['base_dir'], "%s.GeneMarkHMM.bed" % chr['chromosome'])):
-                print "DATA\t%s_%s_%s\t%s\t%s\t%s\t%s\t%s" % (build, chr['chromosome'], "GeneMarkHMM", build, chr['chromosome'], "GeneMarkHMM", "bed", os.path.join(org['base_dir'], "%s.GeneMarkHMM.bed" % chr['chromosome']))
-            # Glimmer3
-            if os.path.exists(os.path.join(org['base_dir'], "%s.Glimmer3.bed" % chr['chromosome'])):
-                print "DATA\t%s_%s_%s\t%s\t%s\t%s\t%s\t%s" % (build, chr['chromosome'], "Glimmer3", build, chr['chromosome'], "Glimmer3", "bed", os.path.join(org['base_dir'], "%s.Glimmer3.bed" % chr['chromosome']))
-=======
             print("ORG\t%s\t%s\t%s\t%s\t%s\t%s\tUCSC" % (build, org['name'], org['kingdom'], org['group'], org['chromosomes'], org['info url']))
         else:
             print("ORG\t%s\t%s\t%s\t%s\t%s\t%s\tNone" % (build, org['name'], org['kingdom'], org['group'], org['chromosomes'], org['info url']))
@@ -94,7 +68,6 @@
             # Glimmer3
             if os.path.exists(os.path.join(org['base_dir'], "%s.Glimmer3.bed" % chr['chromosome'])):
                 print("DATA\t%s_%s_%s\t%s\t%s\t%s\t%s\t%s" % (build, chr['chromosome'], "Glimmer3", build, chr['chromosome'], "Glimmer3", "bed", os.path.join(org['base_dir'], "%s.Glimmer3.bed" % chr['chromosome'])))
->>>>>>> 2f2acb98
 
 
 if __name__ == "__main__":
