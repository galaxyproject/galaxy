// dependencies
define([], function() {

// tool form templates
return {
    help: function(content) {
        return  '<div class="toolHelp" style="overflow: auto;">' +
                    '<div class="toolHelpBody">' +
                        content +
                    '</div>' +
                '</div>';
    },

    success: function(response) {
        // check
        if (!response.jobs || !response.jobs.length) {
            return this.error(response);
        }

        // number of jobs
        var njobs = response.jobs.length;

        // job count info text
        var njobs_text = '';
        if (njobs == 1) {
            njobs_text = '1 job has';
        } else {
            njobs_text = njobs + ' jobs have';
        }

        // create template string
        var tmpl =  '<div class="donemessagelarge">' +
                        '<p>' + njobs_text + ' been successfully added to the queue - resulting in the following datasets:</p>';
        for (var i in response.outputs) {
            tmpl +=     '<p style="padding: 10px 20px;"><b>' + response.outputs[i].hid + ': ' + response.outputs[i].name + '</b></p>';
        }
        tmpl +=         '<p>You can check the status of queued jobs and view the resulting data by refreshing the History pane. When the job has been run the status will change from \'running\' to \'finished\' if completed successfully or \'error\' if problems were encountered.</p>' +
                    '</div>';

        // return success message element
        return tmpl;
    },

<<<<<<< HEAD
    error: function(job_def) {
=======
    error: function(response) {
>>>>>>> 9f501b49
        return  '<div>' +
                    '<p>' +
                        'The server could not complete the request. Please contact the Galaxy Team if this error persists.' +
                    '</p>' +
                    '<textarea class="ui-textarea" disabled style="color: black; height: 300px !important;">' +
                        JSON.stringify(response, undefined, 4) +
                    '</textarea>' +
                '</div>';
    },

    batchMode: function() {
        return  '<div class="ui-table-form-info">' +
                    '<i class="fa fa-sitemap" style="font-size: 1.2em; padding: 2px 5px;"/>' +
                    'This is a batch mode input field. A separate job will be triggered for each dataset.' +
                '</div>';
    },

    requirements: function(options) {
        var requirements_message = 'This tool requires ';
        for (var i in options.requirements) {
            var req = options.requirements[i];
            requirements_message += req.name;
            if (req.version) {
                requirements_message += ' (Version ' + req.version + ')';
            }
            if (i < options.requirements.length - 2) {
                requirements_message += ', ';
            }
            if (i == options.requirements.length - 2) {
                requirements_message += ' and ';
            }
        }
        return requirements_message + '. Click <a target="_blank" href="https://wiki.galaxyproject.org/Tools/Requirements">here</a> for more information.';
    }
};

});<|MERGE_RESOLUTION|>--- conflicted
+++ resolved
@@ -41,11 +41,7 @@
         return tmpl;
     },
 
-<<<<<<< HEAD
-    error: function(job_def) {
-=======
     error: function(response) {
->>>>>>> 9f501b49
         return  '<div>' +
                     '<p>' +
                         'The server could not complete the request. Please contact the Galaxy Team if this error persists.' +
