name: Build Container Image
on:
  push:
    branches:
      - dev
      - release_*
    tags:
      - v*
concurrency:
  group: ${{ github.workflow }}-${{ github.ref }}
  cancel-in-progress: true
jobs:
  ghcrbuild:
    name: Build container image for GHCR
    runs-on: ubuntu-latest
    steps:
      - uses: actions/checkout@v5
        with:
          persist-credentials: false
      # https://stackoverflow.com/questions/59810838/how-to-get-the-short-sha-for-the-github-workflow
      - name: Set outputs
        id: commit
        run: echo "sha_short=$(git rev-parse --short HEAD)" >> $GITHUB_OUTPUT
      - name: Set branch name
        id: branch
        run: |
          if [[ "$GITHUB_REF" == "refs/tags/"* ]]; then
            echo "name=${GITHUB_REF#refs/tags/v}" >> $GITHUB_OUTPUT
          elif [[ "$GITHUB_REF" == "refs/heads/dev" ]]; then
            echo "name=dev" >> $GITHUB_OUTPUT
          elif [[ "$GITHUB_REF" == "refs/heads/release_"* ]]; then
            echo "name=${GITHUB_REF#refs/heads/release_}-auto" >> $GITHUB_OUTPUT
          fi
        shell: bash
      - name: Extract metadata for container image
        id: meta
        uses: docker/metadata-action@v5
        with:
          images: ghcr.io/${{ github.repository }}
          tags: |
            type=raw,value=${{steps.branch.outputs.name}}
      - name: Build args
        id: buildargs
        run: |
            echo "gitcommit=$(git rev-parse HEAD)" >> $GITHUB_OUTPUT 
            echo "builddate=$(date -u +'%Y-%m-%dT%H:%M:%SZ')"  >> $GITHUB_OUTPUT
      
      - name: Set up Docker Buildx
        uses: docker/setup-buildx-action@v3
        with:
          platforms: linux/amd64

      - name: Login to GHCR
        uses: docker/login-action@v3
        with:
          registry: ghcr.io
          username: ${{ github.repository_owner }}
          password: ${{ secrets.GITHUB_TOKEN }}

      - name: Build and push container image to ghcr
        uses: docker/build-push-action@v6
        with:
          build-args: |
              GIT_COMMIT=${{ steps.buildargs.outputs.gitcommit }}
              BUILD_DATE=${{ steps.buildargs.outputs.builddate }}
              IMAGE_TAG=${{ steps.branch.outputs.name }}
          file: .k8s_ci.Dockerfile
          push: true
          context: .
          tags: ${{ steps.meta.outputs.tags }}
          labels: ${{ steps.meta.outputs.labels }}
          platforms: linux/amd64

  build:
    name: Build container image for Galaxy repos
    runs-on: ubuntu-latest
    if: github.repository_owner == 'galaxyproject'
    outputs:
      tag: ${{ steps.branch.outputs.name }}
      version: ${{ steps.version.outputs.version }}
    steps:
<<<<<<< HEAD
      - uses: actions/checkout@v5
=======
      - uses: actions/checkout@v6
>>>>>>> 522546cf
        with:
          persist-credentials: false
      - uses: actions/setup-python@v6
        with:
          python-version: '3.12'
      # https://stackoverflow.com/questions/59810838/how-to-get-the-short-sha-for-the-github-workflow
      - name: Set outputs
        id: commit
        run: echo "sha_short=$(git rev-parse --short HEAD)" >> $GITHUB_OUTPUT
      - name: Set branch name
        id: branch
        run: |
          if [[ "$GITHUB_REF" == "refs/tags/"* ]]; then
            echo "name=${GITHUB_REF#refs/tags/v}" >> $GITHUB_OUTPUT
          elif [[ "$GITHUB_REF" == "refs/heads/dev" ]]; then
            echo "name=dev" >> $GITHUB_OUTPUT
          elif [[ "$GITHUB_REF" == "refs/heads/release_"* ]]; then
            echo "name=${GITHUB_REF#refs/heads/release_}-auto" >> $GITHUB_OUTPUT
          fi
        shell: bash
      - name: Get the current Galaxy version
        id: version
        run: |
          version=$(python3 -c "import lib.galaxy.version; print(lib.galaxy.version.VERSION)")
          echo "version=$version" >> $GITHUB_OUTPUT
      - name: Build container image
        run: docker build . --build-arg GIT_COMMIT=$(git rev-parse HEAD) --build-arg BUILD_DATE=$(date -u +'%Y-%m-%dT%H:%M:%SZ') --build-arg IMAGE_TAG=${{ steps.branch.outputs.name }} -t galaxy/galaxy-min:${{ steps.branch.outputs.name }} -t quay.io/galaxyproject/galaxy-min:${{ steps.branch.outputs.name }} -f .k8s_ci.Dockerfile
      - name: Create auto-expiring one for per-commit auto repository
        run: echo "FROM galaxy/galaxy-min:${{ steps.branch.outputs.name }}" | docker build --label "quay.expires-after"="90d" -t "quay.io/galaxyproject/galaxy-k8s-auto:${{ steps.commit.outputs.sha_short }}" -
      - name: Login to quay.io
        uses: actions-hub/docker/login@master
        env:
          DOCKER_USERNAME: ${{ secrets.QUAY_USERNAME }}
          DOCKER_PASSWORD: ${{ secrets.QUAY_PASSWORD }}
          DOCKER_REGISTRY_URL: quay.io
      - name: Push to quay.io with branch name
        uses: actions-hub/docker@master
        with:
          args: push quay.io/galaxyproject/galaxy-min:${{ steps.branch.outputs.name }}
      - name: Push to quay.io with commit hash
        uses: actions-hub/docker@master
        with:
          args: push quay.io/galaxyproject/galaxy-k8s-auto:${{ steps.commit.outputs.sha_short }}
      - name: Login to DockerHub
        uses: actions-hub/docker/login@master
        env:
          DOCKER_USERNAME: ${{ secrets.DOCKERHUB_USERNAME }}
          DOCKER_PASSWORD: ${{ secrets.DOCKERHUB_PASSWORD }}
      - name: Push to DockerHub with branch name
        uses: actions-hub/docker@master
        with:
          args: push galaxy/galaxy-min:${{ steps.branch.outputs.name }}

  smoke-test:
    name: Try installing the new image
    runs-on: ubuntu-latest
    needs: [ build ]
    steps:
      - name: Start k8s locally
        uses: jupyterhub/action-k3s-helm@v4
        with:
          k3s-version: v1.32.0+k3s1  # releases:  https://github.com/k3s-io/k3s/tags
          metrics-enabled: false
          traefik-enabled: false
      - name: Verify function of k8s, kubectl, and helm
        run: |
          echo "kubeconfig: $KUBECONFIG"
          kubectl version
          kubectl get pods --all-namespaces
          helm version
          helm list
      - name: Add the Galaxy Helm repository
        run: helm repo add galaxy https://github.com/CloudVE/helm-charts/raw/master
      - name: Install the Galaxy dependencies
        run: |
          helm install galaxy-deps galaxy/galaxy-deps \
          --namespace galaxy-deps \
          --create-namespace \
          --set cvmfs.cvmfscsi.cache.alien.enabled=false \
          --wait \
          --timeout=1200s
      - name: Install Galaxy using the image we just pushed
        run: |
          helm install galaxy galaxy/galaxy \
          --namespace galaxy \
          --create-namespace \
          --set persistence.accessMode="ReadWriteOnce" \
          --set resources.requests.memory=0Mi,resources.requests.cpu=0m \
          --set image.tag=${{ needs.build.outputs.tag }} \
          --set webHandlers.startupProbe.initialDelaySeconds=120 \
          --set webHandlers.startupProbe.periodSeconds=15 \
          --set webHandlers.startupProbe.failureThreshold=72 \
          --wait \
          --timeout=1200s
      - name: Debug deployment on failure
        if: failure()
        run: |
          echo "=== Deployment failed, gathering debug information ==="

          echo "=== All pods in galaxy namespace ==="
          kubectl get pods -n galaxy -o wide

          echo "=== All pods in galaxy-deps namespace ==="
          kubectl get pods -n galaxy-deps -o wide

          echo "=== CSI Drivers ==="
          kubectl get csidriver

          echo "=== Storage Classes ==="
          kubectl get sc

          echo "=== PVCs in galaxy namespace ==="
          kubectl get pvc -n galaxy

          echo "=== PVCs in galaxy-deps namespace ==="
          kubectl get pvc -n galaxy-deps

          echo "=== Recent events in galaxy namespace ==="
          kubectl get events -n galaxy --sort-by='.lastTimestamp' | tail -50

          echo "=== Recent events in galaxy-deps namespace ==="
          kubectl get events -n galaxy-deps --sort-by='.lastTimestamp' | tail -50

          echo "=== Describe pending/failed pods in galaxy namespace ==="
          for pod in $(kubectl get pods -n galaxy --field-selector=status.phase!=Running,status.phase!=Succeeded -o name 2>/dev/null); do
            echo "--- Describing $pod ---"
            kubectl describe -n galaxy $pod
          done

          echo "=== Describe pending/failed pods in galaxy-deps namespace ==="
          for pod in $(kubectl get pods -n galaxy-deps --field-selector=status.phase!=Running,status.phase!=Succeeded -o name 2>/dev/null); do
            echo "--- Describing $pod ---"
            kubectl describe -n galaxy-deps $pod
          done
      - name: Check the version
        run: |
          kubectl get svc -n galaxy
          kubectl describe svc -n galaxy galaxy-nginx
          address=$(kubectl get svc -n galaxy galaxy-nginx -o jsonpath="http://{.spec.clusterIP}:{.spec.ports[0].port}/galaxy/api/version")
          echo "Address is $address"
          appVersion=${{ needs.build.outputs.version }}
          apiVersion=$(curl $address | jq -r '"\(.version_major).\(.version_minor)"')
          echo "appVersion: $appVersion"
          echo "apiVersion: $apiVersion"
          if [ "$appVersion" != "$apiVersion" ]; then
            exit 1
          fi

  pr:
    name: Create a PR to update the Galaxy Helm chart when a release is tagged
    runs-on: ubuntu-latest
    needs: [smoke-test, build]
    if: startsWith(github.ref, 'refs/tags/')
    steps:
      - name: Checkout Galaxy Helm chart
        uses: actions/checkout@v6
        with:
          repository: galaxyproject/galaxy-helm
          token: ${{ secrets.GITHUB_TOKEN }}
          persist-credentials: true

      - name: Update Chart.yaml appVersion
        run: |
          sed -i "s/^appVersion:.*/appVersion: \"${{ needs.build.outputs.version }}\"/" galaxy/Chart.yaml

      - name: Update values.yaml image.tag
        run: |
          sed -i "s/^  tag:.*/  tag: \"${{ needs.build.outputs.tag }}\"/" galaxy/values.yaml

      - name: Create Pull Request
        uses: peter-evans/create-pull-request@v7
        with:
          token: ${{ secrets.GALAXY_HELM_PULL_REQUEST_TOKEN }}
          commit-message: "Update Galaxy to version ${{ needs.build.outputs.version }}"
          title: "Update Galaxy to version ${{ needs.build.outputs.version }}"
          body: |
            This PR updates the Galaxy Helm chart to use the new Galaxy release.

            Changes:
            - appVersion: ${{ needs.build.outputs.version }}
            - image.tag: ${{ needs.build.outputs.tag }}

            Triggered by: ${{ github.ref }}
          branch: update-galaxy-${{ needs.build.outputs.version }}
          delete-branch: true
          labels: patch
<|MERGE_RESOLUTION|>--- conflicted
+++ resolved
@@ -79,11 +79,7 @@
       tag: ${{ steps.branch.outputs.name }}
       version: ${{ steps.version.outputs.version }}
     steps:
-<<<<<<< HEAD
-      - uses: actions/checkout@v5
-=======
       - uses: actions/checkout@v6
->>>>>>> 522546cf
         with:
           persist-credentials: false
       - uses: actions/setup-python@v6
