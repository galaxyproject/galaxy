--- conflicted
+++ resolved
@@ -4,20 +4,14 @@
     paths-ignore:
       - 'client/**'
       - 'doc/**'
-<<<<<<< HEAD
       - 'lib/galaxy_test/selenium/**'
-=======
       - 'packages/**'
->>>>>>> 953a9723
   pull_request:
     paths-ignore:
       - 'client/**'
       - 'doc/**'
-<<<<<<< HEAD
       - 'lib/galaxy_test/selenium/**'
-=======
       - 'packages/**'
->>>>>>> 953a9723
 env:
   GALAXY_TEST_DBURI: 'postgresql://postgres:postgres@localhost:5432/galaxy?client_encoding=utf8'
 concurrency:
