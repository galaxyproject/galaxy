##<%inherit file="/embed_base.mako"/>
<%namespace file="/display_common.mako" import="*" />

## Some duplication with embed_base here, needed a way to override the main embedded-item html for histories
<%
    encoded_history_id = trans.security.encode_id( item.id )
    import_href = h.url_for( controller='history', action='imp', id=encoded_history_id )
    display_href = h.url_for( controller='history', action='display_by_username_and_slug',
        username=item.user.username, slug=item.slug )
%>
<div id="history-${encoded_history_id}" class='embedded-item display history'>
    <div class='title'>
        <div style="float: left">
            <a class="expand-content-btn icon-button toggle-expand" href="${display_href}"
               title="Show or hide history contents"></a>
        </div>
        <div style="float: right;">
            <a title="Import history" class="icon-button import" href="${import_href}"></a>
            <a title="View history" class="icon-button go-to-full-screen" href="${display_href}"></a>
        </div>
        <h4>
            <a class="toggle-embed" href="${display_href}" title="Show or hide history contents">
                Galaxy History | ${get_item_name( item )}
            </a>
        </h4>
        %if hasattr( item, "annotation") and item.annotation:
        <div class="annotation">${item.annotation}</div>
        %endif
    </div>
    <div class='summary-content'>
        ## currently, no summary content for history
    </div>
    <div class='expanded-content'>
        <div class='item-content'>
            <div class='history-panel'></div>
        </div>
    </div>
</div>

<script type="text/javascript">
// Embedding the same history more than once will confuse DOM ids.
//  In order to handle this, find this script and cache the previous node (the div above).
//  (Since we need thisScript to be locally scoped or it will get overwritten, enclose in self-calling function)
(function(){
    var scripts = document.getElementsByTagName( 'script' ),
        // this is executed immediately, so the last script will be this script
        thisScript = scripts[ scripts.length - 1 ],
        $embeddedHistory = $( thisScript ).prev();

    require.config({
        baseUrl : "${h.url_for( '/static/scripts' )}"
    });
    require([ 'mvc/history/history-panel-annotated' ], function( panelMod ){

        function toggleExpanded( ev ){
            var $embeddedHistory = $( thisScript ).prev();
            $embeddedHistory.find( '.expand-content-btn' ).toggleClass( 'toggle-expand' ).toggleClass( 'toggle' );
            $embeddedHistory.find( ".summary-content" ).slideToggle( "fast" );
            $embeddedHistory.find( ".annotation" ).slideToggle( "fast" );
            $embeddedHistory.find( ".expanded-content" ).slideToggle( "fast" );
            ev.preventDefault();
        }

        $(function(){
            var historyModel = require( 'mvc/history/history-model' ),
                panel = new panelMod.AnnotatedHistoryPanel({
                    el      : $embeddedHistory.find( ".history-panel" ),
                    model   : new historyModel.History(
<<<<<<< HEAD
                        ${h.dumps( history_dict )},
                        ${h.dumps( hda_dicts )},
                        { logger: ( debugging )?( console ):( null ) }
=======
                        ${h.to_json_string( history_dict )},
                        ${h.to_json_string( hda_dicts )}
>>>>>>> 12c03b57
                    )
                }).render();

            $embeddedHistory.find( '.expand-content-btn' ).click( toggleExpanded );
            $embeddedHistory.find( '.toggle-embed' ).click( toggleExpanded );
        });
    });
})();
</script><|MERGE_RESOLUTION|>--- conflicted
+++ resolved
@@ -66,14 +66,8 @@
                 panel = new panelMod.AnnotatedHistoryPanel({
                     el      : $embeddedHistory.find( ".history-panel" ),
                     model   : new historyModel.History(
-<<<<<<< HEAD
                         ${h.dumps( history_dict )},
-                        ${h.dumps( hda_dicts )},
-                        { logger: ( debugging )?( console ):( null ) }
-=======
-                        ${h.to_json_string( history_dict )},
-                        ${h.to_json_string( hda_dicts )}
->>>>>>> 12c03b57
+                        ${h.dumps( hda_dicts )}
                     )
                 }).render();
 
