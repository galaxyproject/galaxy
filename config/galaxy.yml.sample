--- conflicted
+++ resolved
@@ -52,12 +52,8 @@
   # --daemon and/or production deployments.
   master: false
 
-<<<<<<< HEAD
   # Path to the application's Python virtual environment. If using Conda
   # for Galaxy's framework dependencies (not tools!), do not set this.
-=======
-  # Path to the application's Python virtual environment.
->>>>>>> 5d6bc572
   virtualenv: .venv
 
   # Path to the application's Python library.
