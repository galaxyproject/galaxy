--- conflicted
+++ resolved
@@ -91,13 +91,8 @@
         exit 1
     fi
     for server in $servers; do
-<<<<<<< HEAD
-        if [ $WAIT -eq 0 ]; then
-            python -v ./scripts/paster.py serve $GALAXY_CONFIG_FILE --server-name=$server --pid-file=$server.pid --log-file=$server.log $ARGS
-=======
         if [ -n "$wait_arg_set" -a -n "$daemon_or_restart_arg_set" ]; then
             python ./scripts/paster.py serve $GALAXY_CONFIG_FILE --server-name=$server --pid-file=$server.pid --log-file=$server.log $paster_args
->>>>>>> 3cf8fcc2
             while true; do
                 sleep 1
                 printf "."
