--- conflicted
+++ resolved
@@ -16,11 +16,6 @@
     . $GALAXY_LOCAL_ENV_FILE
 fi
 
-<<<<<<< HEAD
-./scripts/common_startup.sh $common_startup_args || exit 1
-
-=======
->>>>>>> 2f2acb98
 parse_common_args $@
 
 run_common_start_up
