--- conflicted
+++ resolved
@@ -106,11 +106,7 @@
     fi
     for server in $servers; do
         if [ -n "$wait_arg_set" -a -n "$daemon_or_restart_arg_set" ]; then
-<<<<<<< HEAD
-            python ./scripts/paster.py serve --reload $GALAXY_CONFIG_FILE --server-name=$server --pid-file=$server.pid --log-file=$server.log $paster_args
-=======
             python ./scripts/paster.py serve "$GALAXY_CONFIG_FILE" --server-name="$server" --pid-file="$server.pid" --log-file="$server.log" $paster_args
->>>>>>> 0210fb31
             while true; do
                 sleep 1
                 printf "."
@@ -128,18 +124,10 @@
             echo
         else
             echo "Handling $server with log file $server.log..."
-<<<<<<< HEAD
-            python ./scripts/paster.py serve --reload $GALAXY_CONFIG_FILE --server-name=$server --pid-file=$server.pid --log-file=$server.log $paster_args
-=======
             python ./scripts/paster.py serve "$GALAXY_CONFIG_FILE" --server-name="$server" --pid-file="$server.pid" --log-file="$server.log" $paster_args
->>>>>>> 0210fb31
         fi
     done
 else
     # Handle only 1 server, whose name can be specified with --server-name parameter (defaults to "main")
-<<<<<<< HEAD
-    python ./scripts/paster.py serve --reload $GALAXY_CONFIG_FILE $paster_args
-=======
     python ./scripts/paster.py serve "$GALAXY_CONFIG_FILE" $paster_args
->>>>>>> 0210fb31
 fi